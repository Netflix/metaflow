--- conflicted
+++ resolved
@@ -39,9 +39,6 @@
                 checker.assert_artifact(step.name, "data", "foo")
                 checker.assert_artifact(step.name, "int_param", 123)
         else:
-<<<<<<< HEAD
-            assert_equals(run.data.expected_origin_run_id, run.data.actual_origin_run_id)
-=======
             assert_equals(
                 run.data.expected_origin_run_id, run.data.actual_origin_run_id
             )
@@ -51,5 +48,4 @@
             # Here we actually expect just origin-run-id but NOT origin-task-id because
             # we didn't clone it
             assert "origin-task-id" not in resumed_metadata, "Invalid clone"
-            assert "origin-run-id" in resumed_metadata, "Invalid resume"
->>>>>>> c8456aa1
+            assert "origin-run-id" in resumed_metadata, "Invalid resume"