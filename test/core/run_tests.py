--- conflicted
+++ resolved
@@ -125,11 +125,7 @@
             log("The flow should have failed but it didn't. Error!",
                 formatter,
                 context)
-<<<<<<< HEAD
-            return 1, path            
-=======
             return 1, path
->>>>>>> fa96fb35
 
         # check results
         run_id = open('run-id').read()
