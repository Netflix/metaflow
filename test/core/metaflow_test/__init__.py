import sys
import os
from metaflow.exception import MetaflowException
from metaflow import current


def steps(prio, quals, required=False):
    def wrapper(f):
        f.is_step = True
        f.prio = prio
        f.quals = set(quals)
        f.required = required
        f.tags = []
        return f

    return wrapper


def tag(tagspec, **kwargs):
    def wrapper(f):
        f.tags.append(tagspec)
        return f

    return wrapper


def truncate(var):
    var = str(var)
    if len(var) > 500:
        var = "%s..." % var[:500]
    return var


class AssertArtifactFailed(Exception):
    pass


class AssertLogFailed(Exception):
    pass

<<<<<<< HEAD
class AssertCardFailed(Exception):
    pass

class ExpectationFailed(Exception):
=======
>>>>>>> 53789f5a

class ExpectationFailed(Exception):
    def __init__(self, expected, got):
        super(ExpectationFailed, self).__init__(
            "Expected result: %s, got %s" % (truncate(expected), truncate(got))
        )


class ResumeFromHere(MetaflowException):
    headline = "Resume requested"

    def __init__(self):
        super(ResumeFromHere, self).__init__(
            "This is not an error. " "Testing resume..."
        )


class TestRetry(MetaflowException):
    headline = "Testing retry"

    def __init__(self):
        super(TestRetry, self).__init__("This is not an error. " "Testing retry...")


def is_resumed():
    return current.origin_run_id is not None


def origin_run_id_for_resume():
    return current.origin_run_id


def assert_equals(expected, got):
    if expected != got:
        raise ExpectationFailed(expected, got)


def assert_exception(func, exception):
    try:
        func()
    except exception:
        return
    except Exception as ex:
        raise ExpectationFailed(exception, ex)
    else:
        raise ExpectationFailed(exception, "no exception")


class MetaflowTest(object):
    PRIORITY = 999999999
    PARAMETERS = {}
    INCLUDE_FILES = {}
    HEADER = ""

    def check_results(self, flow, checker):
        return False


class MetaflowCheck(object):
    def __init__(self, flow):
        pass

    def get_run(self):
        return None

    @property
    def run_id(self):
        return sys.argv[2]

    @property
    def cli_options(self):
        return sys.argv[3:]

    def assert_artifact(step, name, value, fields=None):
        raise NotImplementedError()

    def artifact_dict(step, name):
        raise NotImplementedError()

    def assert_log(self, step, logtype, value, exact_match=True):
        raise NotImplementedError()


def new_checker(flow):
    from . import cli_check, metadata_check

    CHECKER = {
        "CliCheck": cli_check.CliCheck,
        "MetadataCheck": metadata_check.MetadataCheck,
    }
    CLASSNAME = sys.argv[1]
    return CHECKER[CLASSNAME](flow)<|MERGE_RESOLUTION|>--- conflicted
+++ resolved
@@ -38,13 +38,8 @@
 class AssertLogFailed(Exception):
     pass
 
-<<<<<<< HEAD
 class AssertCardFailed(Exception):
     pass
-
-class ExpectationFailed(Exception):
-=======
->>>>>>> 53789f5a
 
 class ExpectationFailed(Exception):
     def __init__(self, expected, got):
