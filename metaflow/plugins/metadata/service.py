--- conflicted
+++ resolved
@@ -5,18 +5,12 @@
 
 from distutils.version import LooseVersion
 
-<<<<<<< HEAD
 from metaflow.exception import MetaflowException, TaggingException
-from metaflow.metaflow_config import METADATA_SERVICE_NUM_RETRIES, METADATA_SERVICE_HEADERS, \
-    METADATA_SERVICE_URL
-=======
-from metaflow.exception import MetaflowException
 from metaflow.metaflow_config import (
     METADATA_SERVICE_NUM_RETRIES,
     METADATA_SERVICE_HEADERS,
     METADATA_SERVICE_URL,
 )
->>>>>>> 0a1330cb
 from metaflow.metadata import MetadataProvider
 from metaflow.metadata.heartbeat import HB_URL_KEY
 from metaflow.sidecar import SidecarSubProcess
@@ -91,18 +85,9 @@
     def new_task_id(self, run_id, step_name, tags=None, sys_tags=None):
         return self._new_task(run_id, step_name, tags=tags, sys_tags=sys_tags)
 
-<<<<<<< HEAD
-    def register_task_id(self,
-                         run_id,
-                         step_name,
-                         task_id,
-                         tags=None,
-                         sys_tags=None):
-=======
     def register_task_id(
         self, run_id, step_name, task_id, attempt=0, tags=None, sys_tags=None
     ):
->>>>>>> 0a1330cb
         try:
             # don't try to register an integer ID which was obtained
             # from the metadata service in the first place
@@ -238,41 +223,32 @@
                 return None
             raise
 
-<<<<<<< HEAD
     @classmethod
     def _perform_operations_internal(cls, operations):
         if cls._can_perform_tagging is None:
-            cls._can_perform_tagging = cls._version(None) is not None and \
-            LooseVersion(cls._version(None)) >= LooseVersion('2.0.6')
+            cls._can_perform_tagging = cls._version(None) is not None and LooseVersion(
+                cls._version(None)
+            ) >= LooseVersion("2.0.6")
         if not cls._can_perform_tagging:
             raise MetaflowException(
                 "Tagging not supported on this version of Metaflow service. "
                 "Try again with a more recent version of metaflow service "
-                "(>= 2.0.6)")
+                "(>= 2.0.6)"
+            )
         to_send = []
         for op in operations:
-            if op.op_type != 'tags':
+            if op.op_type != "tags":
                 raise ValueError("Only tag operations are supported")
-            to_send.append({
-                "object_type": op.object_type,
-                "id": op.id,
-                "operation": op.operation,
-                "tag": op.args['tag']})
+            to_send.append(
+                {
+                    "object_type": op.object_type,
+                    "id": op.id,
+                    "operation": op.operation,
+                    "tag": op.args["tag"],
+                }
+            )
         return json.loads(cls._request(None, "/tags", data=to_send))
 
-    def _new_run(self, run_id=None, tags=None, sys_tags=None):
-        # first ensure that the flow exists
-        self._get_or_create('flow')
-        run = self._get_or_create('run', run_id, tags=tags, sys_tags=sys_tags)
-        return str(run['run_number'])
-
-    def _new_task(self,
-                  run_id,
-                  step_name,
-                  task_id=None,
-                  tags=None,
-                  sys_tags=None):
-=======
     def _new_run(self, run_id=None, tags=None, sys_tags=None):
         # first ensure that the flow exists
         self._get_or_create("flow")
@@ -282,7 +258,6 @@
     def _new_task(
         self, run_id, step_name, task_id=None, attempt=0, tags=None, sys_tags=None
     ):
->>>>>>> 0a1330cb
         # first ensure that the step exists
         self._get_or_create("step", run_id, step_name)
         task = self._get_or_create(
@@ -328,9 +303,6 @@
         return create_path + "/task"
 
     def _get_or_create(
-<<<<<<< HEAD
-            self, obj_type, run_id=None, step_name=None, task_id=None, tags=None, sys_tags=None):
-=======
         self,
         obj_type,
         run_id=None,
@@ -339,7 +311,6 @@
         tags=None,
         sys_tags=None,
     ):
->>>>>>> 0a1330cb
 
         if tags is None:
             tags = set()
@@ -353,12 +324,8 @@
                 step_name,
                 task_id,
                 self.sticky_tags.union(tags),
-<<<<<<< HEAD
-                self.sticky_sys_tags.union(sys_tags))
-=======
                 self.sticky_sys_tags.union(sys_tags),
             )
->>>>>>> 0a1330cb
             return self._request(self._monitor, create_path, data, obj_path)
 
         always_create = False
