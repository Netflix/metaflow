--- conflicted
+++ resolved
@@ -31,9 +31,11 @@
             # the default 'default environment'
             self.base_env = MetaflowEnvironment(self.flow)
         else:
-            self.base_env = [e for e in ENVIRONMENTS + [MetaflowEnvironment] if e.TYPE == DEFAULT_ENVIRONMENT][0](
-                self.flow
-            )
+            self.base_env = [
+                e
+                for e in ENVIRONMENTS + [MetaflowEnvironment]
+                if e.TYPE == DEFAULT_ENVIRONMENT
+            ][0](self.flow)
 
     def init_environment(self, echo):
         # Print a message for now
@@ -74,12 +76,8 @@
         if env_id is not None:
             return [
                 "echo 'Bootstrapping environment...'",
-<<<<<<< HEAD
-                'python -m metaflow.plugins.conda.batch_bootstrap "%s" %s' % (self.flow.name, env_id),
-=======
                 'python -m metaflow.plugins.conda.batch_bootstrap "%s" %s "%s"'
                 % (self.flow.name, env_id, datastore_type),
->>>>>>> c8456aa1
                 "echo 'Environment bootstrapped.'",
             ]
         return []
@@ -116,7 +114,9 @@
         if info is None or env_id is None:
             return {"type": "conda"}
         info = json.loads(info)
-        _, blobdata = cls._filecache.get_data(info["ds_type"], flow_name, info["location"], info["sha"])
+        _, blobdata = cls._filecache.get_data(
+            info["ds_type"], flow_name, info["location"], info["sha"]
+        )
         with tarfile.open(fileobj=BytesIO(blobdata), mode="r:gz") as tar:
             conda_file = tar.extractfile(CONDA_MAGIC_FILE)
         if conda_file is None:
