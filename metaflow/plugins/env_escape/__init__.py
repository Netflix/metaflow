# Portions of this plugin are inspired by RPyC
# https://rpyc.readthedocs.io/
#
# The license for that software is reproduced below
#
# Copyright (c) 2005-2013
#  Tomer Filiba (tomerfiliba@gmail.com)
#  Copyrights of patches are held by their respective submitters
#
# Permission is hereby granted, free of charge, to any person obtaining a copy
# of this software and associated documentation files (the "Software"), to deal
# in the Software without restriction, including without limitation the rights
# to use, copy, modify, merge, publish, distribute, sublicense, and/or sell
# copies of the Software, and to permit persons to whom the Software is
# furnished to do so, subject to the following conditions:
#
# The above copyright notice and this permission notice shall be included in
# all copies or substantial portions of the Software.
#
# THE SOFTWARE IS PROVIDED "AS IS", WITHOUT WARRANTY OF ANY KIND, EXPRESS OR
# IMPLIED, INCLUDING BUT NOT LIMITED TO THE WARRANTIES OF MERCHANTABILITY,
# FITNESS FOR A PARTICULAR PURPOSE AND NONINFRINGEMENT. IN NO EVENT SHALL THE
# AUTHORS OR COPYRIGHT HOLDERS BE LIABLE FOR ANY CLAIM, DAMAGES OR OTHER
# LIABILITY, WHETHER IN AN ACTION OF CONTRACT, TORT OR OTHERWISE, ARISING FROM,
# OUT OF OR IN CONNECTION WITH THE SOFTWARE OR THE USE OR OTHER DEALINGS IN
# THE SOFTWARE.

import os
import pickle
import sys
from subprocess import Popen, PIPE

from itertools import chain

from metaflow.extension_support import get_modules

from .exception_transferer import RemoteInterpreterException
from .client_modules import create_modules

# Determine what is the python executable to use for the environment escape. To do this,
# we look for ENV_ESCAPE_PY in the environment AND store it. When metaflow
# is first launched by the user, it is running outside any metaflow created
# environment (like the ones created through the Conda plugin) and we will therefore
# consider that as the environment we escape to.
# Note that it is important to store the value back in the environment to make
# it available to any sub-process that launch as well (ie: when we re-launch WITHIN
# the conda environment).
# We also store the maximum protocol version that we support for pickle so that
# we can determine what to use.
#
# In the case of a bootstrap code (for example on Batch), the subprocess mechanism is
# not used to determine the outside environment but the `generate_trampolines` function
# in this file is called directly by the remote bootstrap code which operates *outside*
# of the created conda environment so it has the same effect
ENV_ESCAPE_PY = os.environ.get("METAFLOW_ENV_ESCAPE_PY", sys.executable)
<<<<<<< HEAD
ENV_ESCAPE_PATHS = os.environ.get("METAFLOW_ENV_ESCAPE_PATHS", os.pathsep.join(sys.path))
ENV_ESCAPE_PICKLE_VERSION = os.environ.get("METAFLOW_ENV_ESCAPE_PICKLE_VERSION", str(pickle.HIGHEST_PROTOCOL))
=======

_cur_sys_paths = sys.path
if len(_cur_sys_paths) > 0 and _cur_sys_paths[0] == "":
    # This means "current working directory". We actually replace it with the current
    # working directory because when the env escape server is launched, it is launched
    # in a different directory and would therefore not have the exact same path
    # specifications (which is not what we want)
    _cur_sys_paths[0] = os.getcwd()

ENV_ESCAPE_PATHS = os.environ.get(
    "METAFLOW_ENV_ESCAPE_PATHS", os.pathsep.join(_cur_sys_paths)
)
ENV_ESCAPE_PICKLE_VERSION = os.environ.get(
    "METAFLOW_ENV_ESCAPE_PICKLE_VERSION", str(pickle.HIGHEST_PROTOCOL)
)
>>>>>>> c8456aa1
os.environ["METAFLOW_ENV_ESCAPE_PICKLE_VERSION"] = ENV_ESCAPE_PICKLE_VERSION
os.environ["METAFLOW_ENV_ESCAPE_PATHS"] = ENV_ESCAPE_PATHS
os.environ["METAFLOW_ENV_ESCAPE_PY"] = ENV_ESCAPE_PY


def generate_trampolines(out_dir):
    # This function will look in the configurations directory and create
    # files named <module>.py that will properly setup the environment escape when
    # called

    # in some cases we may want to disable environment escape
    # functionality, in that case, set METAFLOW_ENV_ESCAPE_DISABLED
    if os.environ.get("METAFLOW_ENV_ESCAPE_DISABLED", False) in (True, "True"):
        return

    paths = [os.path.join(os.path.dirname(os.path.abspath(__file__)), "configurations")]
    for m in get_modules("plugins.env_escape"):
        paths.extend([os.path.join(x, "configurations") for x in list(m.module.__path__)])

    for rootpath in paths:
        for path in os.listdir(rootpath):
            path = os.path.join(rootpath, path)
            if os.path.isdir(path):
                dir_name = os.path.basename(path)
                if dir_name.startswith("emulate_"):
                    module_names = dir_name[8:].split("__")
                    for module_name in module_names:
                        with open(
                            os.path.join(out_dir, module_name + ".py"),
                            mode="w",
                            encoding="utf-8",
                        ) as f:
                            f.write(
                                """
import importlib
import os
import sys
from metaflow.plugins.env_escape.client_modules import ModuleImporter

# This is a trampoline file to ensure that the ModuleImporter to handle the emulated
# modules gets properly loaded. If multiple modules are emulated by a single configuration
# the first import will cause this trampoline file to be loaded. All other calls will use
# the module importer since we insert the importer at the head of the meta_path

def load():
    # We check if we are not overriding a module that already exists; to do so, we remove
    # the path we live at from sys.path and check
    old_paths = sys.path
    cur_path = os.path.dirname(__file__)
    sys.path = [p for p in old_paths if p != cur_path]
    # Handle special case where we launch a shell (including with a command)
    # and we are in the CWD (searched if '' is the first element of sys.path)
    if cur_path == os.getcwd() and sys.path[0] == '':
        sys.path = sys.path[1:]

    # Remove the module (this file) to reload it properly. Do *NOT* update sys.modules but
    # modify directly since it may be referenced elsewhere
    del sys.modules["{module_name}"]

    for prefix in {prefixes}:
        try:
            importlib.import_module(prefix)
        except ImportError:
            # Here we actually have two cases: we are being imported from the client (inner env)
            # in which case we are happy (since no module exists) OR we are being imported by the
            # server in which case we could not find the underlying module so we re-raise
            # this error.
            # We distinguish these cases by checking if the executable is the
            # python_executable the server should be using
            if sys.executable == "{python_executable}":
                raise
            # print("Env escape using executable {python_executable}")
        else:
            # Inverse logic as above here.
            if sys.executable != "{python_executable}":
                # We use the package locally and warn user.
                print("Not using environment escape for '%s' as module present" % prefix)
            # In both cases, we don't load our loader since
            # the package is locally present
            sys.path = old_paths
            return
    sys.path = old_paths
    m = ModuleImporter("{python_executable}", "{pythonpath}", {max_pickle_version}, "{path}", {prefixes})
    sys.meta_path.insert(0, m)
    # Reload this module using the ModuleImporter
    importlib.import_module("{module_name}")

if not "{python_executable}":
    raise RuntimeError(
        "Trying to access an escaped module ({module_name}) without a valid interpreter")
load()
""".format(
                                    python_executable=ENV_ESCAPE_PY,
                                    pythonpath=ENV_ESCAPE_PATHS,
                                    max_pickle_version=int(ENV_ESCAPE_PICKLE_VERSION),
                                    path=path,
                                    prefixes=module_names,
                                    module_name=module_name,
                                )
                            )


def init(python_executable, pythonpath, max_pickle_version):
    # This function will look in the configurations directory and setup
    # the proper overrides
    config_dir = os.path.join(os.path.dirname(os.path.abspath(__file__)), "configurations")

    for path in os.listdir(config_dir):
        path = os.path.join(config_dir, path)
        if os.path.isdir(path):
            dir_name = os.path.basename(path)
            if dir_name.startswith("emulate_"):
                module_names = dir_name[8:].split("__")
                create_modules(
                    python_executable,
                    pythonpath,
                    max_pickle_version,
                    path,
                    module_names,
                )<|MERGE_RESOLUTION|>--- conflicted
+++ resolved
@@ -53,10 +53,6 @@
 # in this file is called directly by the remote bootstrap code which operates *outside*
 # of the created conda environment so it has the same effect
 ENV_ESCAPE_PY = os.environ.get("METAFLOW_ENV_ESCAPE_PY", sys.executable)
-<<<<<<< HEAD
-ENV_ESCAPE_PATHS = os.environ.get("METAFLOW_ENV_ESCAPE_PATHS", os.pathsep.join(sys.path))
-ENV_ESCAPE_PICKLE_VERSION = os.environ.get("METAFLOW_ENV_ESCAPE_PICKLE_VERSION", str(pickle.HIGHEST_PROTOCOL))
-=======
 
 _cur_sys_paths = sys.path
 if len(_cur_sys_paths) > 0 and _cur_sys_paths[0] == "":
@@ -72,7 +68,6 @@
 ENV_ESCAPE_PICKLE_VERSION = os.environ.get(
     "METAFLOW_ENV_ESCAPE_PICKLE_VERSION", str(pickle.HIGHEST_PROTOCOL)
 )
->>>>>>> c8456aa1
 os.environ["METAFLOW_ENV_ESCAPE_PICKLE_VERSION"] = ENV_ESCAPE_PICKLE_VERSION
 os.environ["METAFLOW_ENV_ESCAPE_PATHS"] = ENV_ESCAPE_PATHS
 os.environ["METAFLOW_ENV_ESCAPE_PY"] = ENV_ESCAPE_PY
@@ -90,7 +85,9 @@
 
     paths = [os.path.join(os.path.dirname(os.path.abspath(__file__)), "configurations")]
     for m in get_modules("plugins.env_escape"):
-        paths.extend([os.path.join(x, "configurations") for x in list(m.module.__path__)])
+        paths.extend(
+            [os.path.join(x, "configurations") for x in list(m.module.__path__)]
+        )
 
     for rootpath in paths:
         for path in os.listdir(rootpath):
@@ -178,7 +175,9 @@
 def init(python_executable, pythonpath, max_pickle_version):
     # This function will look in the configurations directory and setup
     # the proper overrides
-    config_dir = os.path.join(os.path.dirname(os.path.abspath(__file__)), "configurations")
+    config_dir = os.path.join(
+        os.path.dirname(os.path.abspath(__file__)), "configurations"
+    )
 
     for path in os.listdir(config_dir):
         path = os.path.join(config_dir, path)
