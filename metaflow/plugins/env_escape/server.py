import importlib
import itertools
import pickle
import socket
import sys
import traceback

from . import data_transferer

from .consts import (
    FIELD_ARGS,
    FIELD_CONTENT,
    FIELD_KWARGS,
    FIELD_MSGTYPE,
    FIELD_OPTYPE,
    FIELD_TARGET,
    MSG_CONTROL,
    MSG_EXCEPTION,
    MSG_INTERNAL_ERROR,
    MSG_OP,
    MSG_REPLY,
    OP_GETATTR,
    OP_SETATTR,
    OP_DELATTR,
    OP_CALL,
    OP_CALLATTR,
    OP_REPR,
    OP_STR,
    OP_HASH,
    OP_PICKLE,
    OP_DEL,
    OP_GETMETHODS,
    OP_DIR,
    OP_CALLFUNC,
    OP_CALLONCLASS,
    OP_GETVAL,
    OP_SETVAL,
    OP_INIT,
    VALUE_LOCAL,
    VALUE_REMOTE,
    CONTROL_GETEXPORTS,
    CONTROL_SHUTDOWN,
)

from .communication.channel import Channel
from .communication.socket_bytestream import SocketByteStream
from .communication.utils import __try_op__

from .data_transferer import DataTransferer, ObjReference
from .override_decorators import (
    RemoteAttrOverride,
    RemoteOverride,
    RemoteExceptionSerializer,
)
from .exception_transferer import dump_exception
from .utils import get_methods

BIND_TIMEOUT = 0.1
BIND_RETRY = 1


class Server(object):
    def __init__(self, config_dir, max_pickle_version):

        self._max_pickle_version = data_transferer.defaultProtocol = max_pickle_version
        try:
            mappings = importlib.import_module(".server_mappings", package=config_dir)
        except Exception as e:
            raise RuntimeError(
                "Cannot import server_mappings from '%s': %s" % (sys.path[0], str(e))
            )
        try:
            # Import module as a relative package to make sure that it is consistent
            # with how the client does it -- this enables us to do the same type of
            # relative imports in overrides
            override_module = importlib.import_module(".overrides", package=config_dir)
            override_values = override_module.__dict__.values()
        except ImportError:
            # We ignore so the file can be non-existent if not needed
            override_values = []
        except Exception as e:
            raise RuntimeError(
                "Cannot import overrides from '%s': %s" % (sys.path[0], str(e))
            )

        self._aliases = {}
        self._known_classes, a1 = self._flatten_dict(mappings.EXPORTED_CLASSES)
        self._class_types_to_names = {v: k for k, v in self._known_classes.items()}
        self._known_funcs, a2 = self._flatten_dict(mappings.EXPORTED_FUNCTIONS)
        self._known_vals, a3 = self._flatten_dict(mappings.EXPORTED_VALUES)
        self._known_exceptions, a4 = self._flatten_dict(mappings.EXPORTED_EXCEPTIONS)
        self._proxied_types = {"%s.%s" % (t.__module__, t.__name__): t for t in mappings.PROXIED_CLASSES}
        self._class_types_to_names.update({v: k for k, v in self._proxied_types.items()})

        # We will also proxy functions from objects as needed. This is useful
        # for defaultdict for example since the `default_factory` function is a
        # lambda that needs to be transferred.
        self._class_types_to_names[type(lambda x: x)] = "function"

        # Update all alias information
        for base_name, aliases in itertools.chain(a1.items(), a2.items(), a3.items(), a4.items()):
            for alias in aliases:
                a = self._aliases.setdefault(alias, base_name)
                if a != base_name:
                    raise ValueError("%s is an alias to both %s and %s" % (alias, base_name, a))

        # Determine if we have any overrides
        self._overrides = {}
        self._getattr_overrides = {}
        self._setattr_overrides = {}
        self._exception_serializers = {}
        for override in override_values:
            if isinstance(override, (RemoteAttrOverride, RemoteOverride)):
                for obj_name, obj_funcs in override.obj_mapping.items():
<<<<<<< HEAD
                    if isinstance(override, RemoteOverride):
                        override_dict = self._overrides.setdefault(self._known_classes[obj_name], {})
                    elif override.is_setattr:
                        override_dict = self._setattr_overrides.setdefault(self._known_classes[obj_name], {})
                    else:
                        override_dict = self._getattr_overrides.setdefault(self._known_classes[obj_name], {})
=======
                    obj_type = self._known_classes.get(
                        obj_name, self._proxied_types.get(obj_name)
                    )
                    if obj_type is None:
                        raise ValueError(
                            "%s does not refer to a proxied or exported type" % obj_name
                        )
                    if isinstance(override, RemoteOverride):
                        override_dict = self._overrides.setdefault(obj_type, {})
                    elif override.is_setattr:
                        override_dict = self._setattr_overrides.setdefault(obj_type, {})
                    else:
                        override_dict = self._getattr_overrides.setdefault(obj_type, {})
>>>>>>> c8456aa1
                    if isinstance(obj_funcs, str):
                        obj_funcs = (obj_funcs,)
                    for name in obj_funcs:
                        if name in override_dict:
                            raise ValueError("%s was already overridden for %s" % (name, obj_name))
                        override_dict[name] = override.func
            elif isinstance(override, RemoteExceptionSerializer):
                if override.class_path in self._exception_serializers:
                    raise ValueError("%s exception serializer already defined" % override.class_path)
                self._exception_serializers[override.class_path] = override.serializer

        # Process the exceptions making sure we have all the ones we need and building a
        # topologically sorted list for the client to instantiate
        name_to_parent_count = {}
        name_to_parents = {}
        parent_to_child = {}

        for ex_name, ex_cls in self._known_exceptions.items():
            parents = []
            for base in ex_cls.__mro__[1:]:
                if base is object:
                    raise ValueError(
                        "Exported exceptions not rooted in a builtin exception are not supported: %s" % ex_name
                    )
                if base.__module__ == "builtins":
                    # We found our base exception
                    parents.append("builtins." + base.__name__)
                    break
                else:
                    fqn = ".".join([base.__module__, base.__name__])
                    if fqn in self._known_exceptions:
                        parents.append(fqn)
                        children = parent_to_child.setdefault(fqn, [])
                        children.append(ex_name)
                    else:
                        raise ValueError(
                            "Exported exception %s has non exported and non builtin parent "
                            "exception: %s" % (ex_name, fqn)
                        )
            name_to_parent_count[ex_name] = len(parents) - 1
            name_to_parents[ex_name] = parents

        # We now form the exceptions and put them in self._known_exceptions in
        # the proper order (topologically)
        self._known_exceptions = []
        # Find roots
        to_process = []
        for name, count in name_to_parent_count.items():
            if count == 0:
                to_process.append(name)

        # Topologically process the exceptions
        while to_process:
            next_round = []
            for name in to_process:
                self._known_exceptions.append((name, name_to_parents[name]))
                del name_to_parent_count[name]
                for child in parent_to_child.get(name, []):
                    cur_child_count = name_to_parent_count[child]
                    if cur_child_count == 1:
                        next_round.append(child)
                    else:
                        name_to_parent_count[child] = cur_child_count - 1
            to_process = next_round

        if name_to_parent_count:
            raise ValueError("Badly rooted exceptions: %s" % ", ".join(name_to_parent_count.keys()))
        self._active = False
        self._channel = None
        self._datatransferer = DataTransferer(self)

        self._handlers = {
            OP_GETATTR: self._handle_getattr,
            OP_SETATTR: self._handle_setattr,
            OP_DELATTR: self._handle_delattr,
            OP_CALL: self._handle_call,
            OP_CALLATTR: self._handle_callattr,
            OP_REPR: self._handle_repr,
            OP_STR: self._handle_str,
            OP_HASH: self._handle_hash,
            OP_PICKLE: self._handle_pickle,
            OP_DEL: self._handle_del,
            OP_GETMETHODS: self._handle_getmethods,
            OP_DIR: self._handle_dir,
            OP_CALLFUNC: self._handle_callfunc,
            OP_CALLONCLASS: self._handle_callonclass,
            OP_GETVAL: self._handle_getval,
            OP_SETVAL: self._handle_setval,
            OP_INIT: self._handle_init,
        }

        self._local_objects = {}

    def serve(self, path=None, port=None):
        # Open up a connection
        if path is not None:
            # print("SERVER: Starting at %s" % path)
            sock = socket.socket(socket.AF_UNIX, socket.SOCK_STREAM)
            __try_op__("bind", sock.bind, BIND_RETRY, path)
        elif port is not None:
            family, socktype, proto, _, sockaddr = socket.getaddrinfo(
                "127.0.0.1", port, socket.AF_INET, socket.SOCK_STREAM
            )
            sock = socket.socket(family=family, type=socktype)
            __try_op__("bind", sock.bind, BIND_RETRY, sockaddr)

        # We assume -- and this is true for this use case -- that we will have
        # one and only one "client". The client will connect once and we assume
        # that if the connection drops, we lost the client and we can die.
        sock.listen(0)
        self._active = True
        connection, remote = sock.accept()
        self._channel = Channel(SocketByteStream(connection))
        while self._active:
            # This will block until we get a full message
            self._dispatch_request(self._channel.recv())

    def encode(self, obj):
        # This encodes an object to transfer back out
        # Basic data types will be sent over directly
        # and other ones will be saved locally and an ID will be returned
        return self._datatransferer.dump(obj)

    def encode_exception(self, ex_type, ex, trace_back):
        try:
            full_name = "%s.%s" % (ex_type.__module__, ex_type.__name__)
            serializer = self._exception_serializers.get(full_name)
        except AttributeError:
            # Ignore if no __module__ for example -- definitely not something we built
            serializer = None
        extra_content = None
        if serializer is not None:
            extra_content = serializer(ex)
        return dump_exception(self._datatransferer, ex_type, ex, trace_back, extra_content)

    def decode(self, json_obj):
        # This decodes an object that was transferred in
        return self._datatransferer.load(json_obj)

    def _dispatch_request(self, json_request):
        try:
            if json_request[FIELD_MSGTYPE] == MSG_CONTROL:
                if json_request[FIELD_OPTYPE] == CONTROL_SHUTDOWN:
                    self._active = False
                    self._reply(MSG_REPLY, self.encode(None))
                    return
                elif json_request[FIELD_OPTYPE] == CONTROL_GETEXPORTS:
                    self._reply(
                        MSG_REPLY,
                        {
                            "classes": list(self._known_classes),
                            "functions": list(self._known_funcs),
                            "values": list(self._known_vals),
                            "exceptions": self._known_exceptions,
                            "proxied": list(self._proxied_types),
                            "aliases": self._aliases,
                        },
                    )
                    return
                else:
                    raise ValueError("Unknown control message")
            if json_request[FIELD_MSGTYPE] != MSG_OP:
                raise ValueError("Invalid message received: %s" % json_request)
            op_type = json_request[FIELD_OPTYPE]
            op_target = json_request.get(FIELD_TARGET)
            if op_target is not None:
                op_target = self.decode(op_target)
            args = json_request.get(FIELD_ARGS)
            if args is not None:
                args = self.decode(args)
            kwargs = json_request.get(FIELD_KWARGS)
            if kwargs is not None:
                kwargs = dict(self.decode(kwargs))

            result = self._handlers[op_type](op_target, *args, **kwargs)
        except:  # noqa E722
            ex_type, ex, trace_back = sys.exc_info()
            if ex_type is SystemExit or ex_type is KeyboardInterrupt:
                raise
            try:
                self._reply(MSG_EXCEPTION, self.encode_exception(ex_type, ex, trace_back))
            except (SystemExit, KeyboardInterrupt):
                raise
            except:  # noqa E722
                internal_err = traceback.format_exc()
                self._reply(MSG_INTERNAL_ERROR, internal_err)
        else:
            try:
                self._reply(MSG_REPLY, self.encode(result))
            except (SystemExit, KeyboardInterrupt):
                raise
            except:  # noqa E722
                internal_err = traceback.format_exc()
                self._reply(MSG_INTERNAL_ERROR, internal_err)

    def _reply(self, reply_type, content):
        sys.stdout.flush()
        sys.stderr.flush()
        self._channel.send({FIELD_MSGTYPE: reply_type, FIELD_CONTENT: content})

    def can_pickle(self, obj):
        return self._class_types_to_names.get(type(obj)) is not None

    def pickle_object(self, obj):
        # This function is called to pickle obj to be transferred to the client
        # when the data layer can't transfer it by itself. We basically will save
        # locally and transfer an identifier for it
        identifier = id(obj)
        mapped_class_name = self._class_types_to_names.get(type(obj))
        if mapped_class_name is None:
            raise ValueError("Cannot proxy value of type %s" % type(obj))
        self._local_objects[identifier] = obj
        return ObjReference(VALUE_REMOTE, mapped_class_name, identifier)

    def unpickle_object(self, obj):
        if (not isinstance(obj, ObjReference)) or obj.value_type != VALUE_LOCAL:
            raise ValueError("Invalid transferred object: %s" % str(obj))
        obj = self._local_objects.get(obj.identifier)
        if obj:
            return obj
        raise ValueError("Invalid object -- id %s not known" % obj.identifier)

    @staticmethod
    def _flatten_dict(d):
        # Takes a dictionary of ("name1", "name2"): {"sub1": X, "sub2": Y} and
        # returns one of "name1.sub1": X, "name1.sub2": Y, etc. as well as a
        # dictionary of aliases {"name1": ["name2"]}...
        result = {}
        aliases = {}
        for base, values in d.items():
            if isinstance(base, tuple):
                aliases[base[0]] = list(base[1:])
                base = base[0]
            for name, value in values.items():
                result["%s.%s" % (base, name)] = value
        return result, aliases

    def _handle_getattr(self, target, name):
        override_mapping = self._getattr_overrides.get(type(target))
        if override_mapping:
            override_func = override_mapping.get(name)
            if override_func:
                return override_func(target, name)
        return getattr(target, name)

    def _handle_setattr(self, target, name, value):
        override_mapping = self._setattr_overrides.get(type(target))
        if override_mapping:
            override_func = override_mapping.get(name)
            if override_func:
                return override_func(target, name, value)
        return setattr(target, name, value)

    def _handle_delattr(self, target, name):
        delattr(target, name)

    def _handle_call(self, target, *args, **kwargs):
        return self._handle_callattr(target, "__call__", *args, **kwargs)

    def _handle_callattr(self, target, name, *args, **kwargs):
        attr = getattr(target, name)
        override_mapping = self._overrides.get(type(target))
        if override_mapping:
            override_func = override_mapping.get(name)
            if override_func:
                return override_func(target, attr, *args, **kwargs)
        return attr(*args, **kwargs)

    def _handle_repr(self, target):
        return repr(target)

    def _handle_str(self, target):
        return str(target)

    def _handle_hash(self, target):
        return hash(target)

    def _handle_pickle(self, target, proto):
        effective_protocol = min(self._max_pickle_version, proto)
        return pickle.dumps(target, protocol=effective_protocol)

    def _handle_del(self, target):
        del target

    def _handle_getmethods(self, target, class_name):
        class_type = self._known_classes.get(class_name)
        if class_type is None:
            class_type = self._proxied_types.get(class_name)
        if class_type is None:
            raise ValueError("Unknown class %s" % class_name)
        return get_methods(class_type)

    def _handle_dir(self, target):
        return dir(target)

    def _handle_callfunc(self, target, name, *args, **kwargs):
        func_to_call = self._known_funcs.get(name)
        if func_to_call is None:
            raise ValueError("Unknown function %s" % name)
        return func_to_call(*args, **kwargs)

    def _handle_callonclass(self, target, class_name, name, is_static, *args, **kwargs):
        class_type = self._known_classes.get(class_name)
        if class_type is None:
            raise ValueError("Unknown class for static/class method %s" % class_name)
        attr = getattr(class_type, name)
        override_mapping = self._overrides.get(class_type)
        if override_mapping:
            override_func = override_mapping.get(name)
            if override_func:
                if is_static:
                    return override_func(attr, *args, **kwargs)
                else:
                    return override_func(class_type, attr, *args, **kwargs)
        return attr(*args, **kwargs)

    def _handle_getval(self, target, name):
        if name in self._known_vals:
            return self._known_vals[name]
        else:
            raise ValueError("Unknown value %s" % name)

    def _handle_setval(self, target, name, value):
        if name in self._known_vals:
            self._known_vals[name] = value

    def _handle_init(self, target, class_name, *args, **kwargs):
        class_type = self._known_classes.get(class_name)
        if class_type is None:
            raise ValueError("Unknown class %s" % class_name)
        return class_type(*args, **kwargs)


if __name__ == "__main__":
    max_pickle_version = int(sys.argv[1])
    config_dir = sys.argv[2]
    socket_path = sys.argv[3]
    s = Server(config_dir, max_pickle_version)
    s.serve(path=socket_path)<|MERGE_RESOLUTION|>--- conflicted
+++ resolved
@@ -89,8 +89,12 @@
         self._known_funcs, a2 = self._flatten_dict(mappings.EXPORTED_FUNCTIONS)
         self._known_vals, a3 = self._flatten_dict(mappings.EXPORTED_VALUES)
         self._known_exceptions, a4 = self._flatten_dict(mappings.EXPORTED_EXCEPTIONS)
-        self._proxied_types = {"%s.%s" % (t.__module__, t.__name__): t for t in mappings.PROXIED_CLASSES}
-        self._class_types_to_names.update({v: k for k, v in self._proxied_types.items()})
+        self._proxied_types = {
+            "%s.%s" % (t.__module__, t.__name__): t for t in mappings.PROXIED_CLASSES
+        }
+        self._class_types_to_names.update(
+            {v: k for k, v in self._proxied_types.items()}
+        )
 
         # We will also proxy functions from objects as needed. This is useful
         # for defaultdict for example since the `default_factory` function is a
@@ -98,11 +102,15 @@
         self._class_types_to_names[type(lambda x: x)] = "function"
 
         # Update all alias information
-        for base_name, aliases in itertools.chain(a1.items(), a2.items(), a3.items(), a4.items()):
+        for base_name, aliases in itertools.chain(
+            a1.items(), a2.items(), a3.items(), a4.items()
+        ):
             for alias in aliases:
                 a = self._aliases.setdefault(alias, base_name)
                 if a != base_name:
-                    raise ValueError("%s is an alias to both %s and %s" % (alias, base_name, a))
+                    raise ValueError(
+                        "%s is an alias to both %s and %s" % (alias, base_name, a)
+                    )
 
         # Determine if we have any overrides
         self._overrides = {}
@@ -112,14 +120,6 @@
         for override in override_values:
             if isinstance(override, (RemoteAttrOverride, RemoteOverride)):
                 for obj_name, obj_funcs in override.obj_mapping.items():
-<<<<<<< HEAD
-                    if isinstance(override, RemoteOverride):
-                        override_dict = self._overrides.setdefault(self._known_classes[obj_name], {})
-                    elif override.is_setattr:
-                        override_dict = self._setattr_overrides.setdefault(self._known_classes[obj_name], {})
-                    else:
-                        override_dict = self._getattr_overrides.setdefault(self._known_classes[obj_name], {})
-=======
                     obj_type = self._known_classes.get(
                         obj_name, self._proxied_types.get(obj_name)
                     )
@@ -133,16 +133,19 @@
                         override_dict = self._setattr_overrides.setdefault(obj_type, {})
                     else:
                         override_dict = self._getattr_overrides.setdefault(obj_type, {})
->>>>>>> c8456aa1
                     if isinstance(obj_funcs, str):
                         obj_funcs = (obj_funcs,)
                     for name in obj_funcs:
                         if name in override_dict:
-                            raise ValueError("%s was already overridden for %s" % (name, obj_name))
+                            raise ValueError(
+                                "%s was already overridden for %s" % (name, obj_name)
+                            )
                         override_dict[name] = override.func
             elif isinstance(override, RemoteExceptionSerializer):
                 if override.class_path in self._exception_serializers:
-                    raise ValueError("%s exception serializer already defined" % override.class_path)
+                    raise ValueError(
+                        "%s exception serializer already defined" % override.class_path
+                    )
                 self._exception_serializers[override.class_path] = override.serializer
 
         # Process the exceptions making sure we have all the ones we need and building a
@@ -156,7 +159,8 @@
             for base in ex_cls.__mro__[1:]:
                 if base is object:
                     raise ValueError(
-                        "Exported exceptions not rooted in a builtin exception are not supported: %s" % ex_name
+                        "Exported exceptions not rooted in a builtin exception are not supported: %s"
+                        % ex_name
                     )
                 if base.__module__ == "builtins":
                     # We found our base exception
@@ -200,7 +204,9 @@
             to_process = next_round
 
         if name_to_parent_count:
-            raise ValueError("Badly rooted exceptions: %s" % ", ".join(name_to_parent_count.keys()))
+            raise ValueError(
+                "Badly rooted exceptions: %s" % ", ".join(name_to_parent_count.keys())
+            )
         self._active = False
         self._channel = None
         self._datatransferer = DataTransferer(self)
@@ -267,7 +273,9 @@
         extra_content = None
         if serializer is not None:
             extra_content = serializer(ex)
-        return dump_exception(self._datatransferer, ex_type, ex, trace_back, extra_content)
+        return dump_exception(
+            self._datatransferer, ex_type, ex, trace_back, extra_content
+        )
 
     def decode(self, json_obj):
         # This decodes an object that was transferred in
@@ -314,7 +322,9 @@
             if ex_type is SystemExit or ex_type is KeyboardInterrupt:
                 raise
             try:
-                self._reply(MSG_EXCEPTION, self.encode_exception(ex_type, ex, trace_back))
+                self._reply(
+                    MSG_EXCEPTION, self.encode_exception(ex_type, ex, trace_back)
+                )
             except (SystemExit, KeyboardInterrupt):
                 raise
             except:  # noqa E722
