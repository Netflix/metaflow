--- conflicted
+++ resolved
@@ -80,13 +80,7 @@
                     yield p, p[prefixlen:]
 
     def _is_event_registered(self, evt_name):
-<<<<<<< HEAD
-        if evt_name in self._called_once:
-            return True
-        return False
-=======
         return evt_name in self._called_once
->>>>>>> 3727949b
 
     @classmethod
     def _register_event(cls, evt_name):
@@ -125,15 +119,6 @@
         else:
             self.card_options = self.attributes["options"]
 
-<<<<<<< HEAD
-        # We set the total count of decorators so that we can use it for
-        # when calling the finalize function of CardComponentCollector
-        # We set the total @card per step via calling `_set_card_counts_per_step`.
-        other_card_decorators = [
-            deco for deco in decorators if isinstance(deco, self.__class__)
-        ]
-        self._set_card_counts_per_step(step_name, len(other_card_decorators))
-=======
         evt_name = "step-init"
         if not self._is_event_registered(evt_name):
             # We set the total count of decorators so that we can use it for
@@ -144,7 +129,6 @@
             ]
             self._set_card_counts_per_step(step_name, len(other_card_decorators))
             self._register_event(evt_name)
->>>>>>> 3727949b
 
     def task_pre_step(
         self,
@@ -162,11 +146,7 @@
     ):
         card_type = self.attributes["type"]
         card_class = get_card_class(card_type)
-<<<<<<< HEAD
-        if card_class is not None:  # Card type was not ofund
-=======
         if card_class is not None:  # Card type was not found
->>>>>>> 3727949b
             if card_class.ALLOW_USER_COMPONENTS:
                 self._is_editable = True
         # We have a step counter to ensure that on calling the final card decorator's `task_pre_step`
