from .card_modules import MetaflowCardComponent
<<<<<<< HEAD
from .card_modules.basic import ErrorComponent, SectionComponent
from .card_modules.components import UserComponent
import random
import string
=======
from .card_modules.basic import ErrorComponent
import uuid
>>>>>>> 3727949b
import json

_TYPE = type


def get_card_class(card_type):
    from metaflow.plugins import CARDS

    filtered_cards = [card for card in CARDS if card.type == card_type]
    if len(filtered_cards) == 0:
        return None
    return filtered_cards[0]


class WarningComponent(ErrorComponent):
    def __init__(self, warning_message):
        super().__init__("@card WARNING", warning_message)


class CardComponentCollector:
    """
    This class helps collect `MetaflowCardComponent`s during runtime execution

    ### Usage with `current`
    `current.card` is of type `CardComponentCollector`

    ### Main Usage TLDR
    - [x] `current.card.append` customizes the default editable card.
    - [x] Only one card can be default editable in a step.
    - [x] The card class must have `ALLOW_USER_COMPONENTS=True` to be considered default editable.
        - [x] Classes with `ALLOW_USER_COMPONENTS=False` are never default editable.
    - [x] The user can specify an `id` argument to a card, in which case the card is editable through `current.card[id].append`.
        - [x] A card with an id can be also default editable, if there are no other cards that are eligible to be default editable.
    - [x] If multiple default-editable cards exist but only one card doesn’t have an id, the card without an id is considered to be default editable.
    - [x] If we can’t resolve a single default editable card through the above rules, `current.card`.append calls show a warning but the call doesn’t fail.
    - [x] A card that is not default editable can be still edited through:
        - [x] its `current.card['myid']`
        - [x] by looking it up by its type, e.g. `current.card.get(type=’pytorch’)`.

    """

    def __init__(self, logger=None):
        self._cards_components = (
            {}
        )  # a dict with key as uuid and value as a list of MetaflowCardComponent.
        self._cards_meta = (
            {}
        )  # a `dict` of (card_uuid, `dict)` holding all metadata about all @card decorators on the `current` @step.
        self._card_id_map = {}  # card_id to uuid map for all cards with ids
        self._logger = logger
        # `self._default_editable_card` holds the uuid of the card that is default editable. This card has access to `append`/`extend` methods of `self`
        self._default_editable_card = None
        self._warned_once = {"__getitem__": {}, "append": False, "extend": False}

    @staticmethod
    def create_uuid():
        return str(uuid.uuid4())

    def _log(self, *args, **kwargs):
        if self._logger:
            self._logger(*args, **kwargs)

    def _add_card(
        self,
        card_type,
        card_id,
        editable=False,
        customize=False,
        suppress_warnings=True,
    ):
        """
        This function helps collect cards from all the card decorators.
        As `current.card` is a singleton this function is called by all @card decorators over a @step to add editable cards.

        ## Parameters

            - `card_type` (str) : value of the associated `MetaflowCard.type`
            - `card_id` (str) : `id` argument provided at top of decorator
            - `editable` (bool) : this corresponds to the value of `MetaflowCard.ALLOW_USER_COMPONENTS` for that `card_type`
            - `customize` (bool) : This arguement is reserved for a single @card decorator per @step.
                - An `editable` card with `customize=True` gets precidence to be set as default editable card.
                - A default editable card is the card which can be access via the `append` and `extend` methods.
        """
        card_uuid = self.create_uuid()
        card_metadata = dict(
            type=card_type,
            uuid=card_uuid,
            card_id=card_id,
            editable=editable,
            customize=customize,
            suppress_warnings=suppress_warnings,
        )
        self._cards_meta[card_uuid] = card_metadata
        self._cards_components[card_uuid] = []
        return card_metadata

    def _warning(self, message):
        msg = "[@card WARNING] %s" % message
        self._log(msg, timestamp=False, bad=True)

    def _add_warning_to_cards(self, warn_msg):
        for card_id in self._cards_components:
            if not self._cards_meta[card_id]["suppress_warnings"]:
                self._cards_components[card_id].append(WarningComponent(warn_msg))

    def get(self, type=None):
        """`get`
        gets all the components arrays for a card `type`.
        Since one `@step` can have many `@card` decorators, many decorators can have the same type. That is why this function returns a list of lists.

        Args:
            type ([str], optional): `type` of MetaflowCard. Defaults to None.

        Returns: will return empty `list` if `type` is None or not found
            List[List[MetaflowCardComponent]]
        """
        card_type = type
        card_uuids = [
            card_meta["uuid"]
            for card_meta in self._cards_meta.values()
            if card_meta["type"] == card_type
        ]
        return [self._cards_components[uuid] for uuid in card_uuids]

    def _finalize(self):
        """
        The `_finalize` function is called once the last @card decorator calls `step_init`. Calling this function makes `current.card` ready for usage inside `@step` code.
        This function's works two parts :
        1. Resolving `self._default_editable_card`.
                - The `self._default_editable_card` holds the uuid of the card that will have access to the `append`/`extend` methods.
        2. Resolving edge cases where @card `id` argument may be `None` or have a duplicate `id` when there are more than one editable cards.
        3. Resolving the `self._default_editable_card` to the card with the`customize=True` argument.
        """
        all_card_meta = list(self._cards_meta.values())
        for c in all_card_meta:
            ct = get_card_class(c["type"])
            c["exists"] = False
            if ct is not None:
                c["exists"] = True

        # If a card has customize=True and is not editable then it will not be considered default editable.
        editable_cards_meta = [c for c in all_card_meta if c["editable"]]

        if len(editable_cards_meta) == 0:
            return

        # Create the `self._card_id_map` lookup table which maps card `id` to `uuid`.
        # This table has access to all cards with `id`s set to them.
        card_ids = []
        for card_meta in all_card_meta:
            if card_meta["card_id"] is not None:
                self._card_id_map[card_meta["card_id"]] = card_meta["uuid"]
                card_ids.append(card_meta["card_id"])

        # If there is only one editable card then this card becomes `self._default_editable_card`
        if len(editable_cards_meta) == 1:
            self._default_editable_card = editable_cards_meta[0]["uuid"]
            return

        # Segregate cards which have id as none and those which dont.
        not_none_id_cards = [c for c in editable_cards_meta if c["card_id"] is not None]
        none_id_cards = [c for c in editable_cards_meta if c["card_id"] is None]

        # If there is only 1 card with id set to None then we can use that as the default card.
        if len(none_id_cards) == 1:
            self._default_editable_card = none_id_cards[0]["uuid"]

        # If the size of the set of ids is not equal to total number of cards with ids then warn the user that we cannot disambiguate
        # so `current.card['my_card_id']` wont work.
        id_set = set(card_ids)
        if len(card_ids) != len(id_set):
            non_unique_ids = [
                idx
                for idx in id_set
                if len(list(filter(lambda x: x["card_id"] == idx, not_none_id_cards)))
                > 1
            ]
            nui = ", ".join(non_unique_ids)
            # throw a warning that decorators have non unique Ids
            self._warning(
                (
                    "Multiple `@card` decorator have been annotated with duplicate ids : %s. "
                    "`current.card['%s']` will not work"
                )
                % (nui, non_unique_ids[0])
            )

            # remove the non unique ids from the `self._card_id_map`
            for idx in non_unique_ids:
                del self._card_id_map[idx]

        # if a @card has `customize=True` in the arguments then there should only be one @card with `customize=True`. This @card will be the _default_editable_card
        customize_cards = [c for c in editable_cards_meta if c["customize"]]
        if len(customize_cards) > 1:
            self._warning(
                (
                    "Multiple @card decorators have `customize=True`. "
                    "Only one @card per @step can have `customize=True`. "
                    "`current.card.append` will ignore all decorators marked `customize=True`."
                )
            )
        elif len(customize_cards) == 1:
            # since `editable_cards_meta` hold only `editable=True` by default we can just set this card here.
            self._default_editable_card = customize_cards[0]["uuid"]

    def __getitem__(self, key):
        if key in self._card_id_map:
            card_uuid = self._card_id_map[key]
            return self._cards_components[card_uuid]
        if key not in self._warned_once["__getitem__"]:
            _warn_msg = (
                "`current.card['%s']` is not present. Please set the `id` argument in @card to '%s' to access `current.card['%s']`. "
                "`current.card['%s']` will return an empty `list` which is not referenced to `current.card` object."
            ) % (key, key, key, key)
            self._warning(_warn_msg)
            self._add_warning_to_cards(_warn_msg)
            self._warned_once["__getitem__"][key] = True
        return []

    def __setitem__(self, key, value):
        if key in self._card_id_map:
            card_uuid = self._card_id_map[key]
            if not isinstance(value, list):
                _warning_msg = (
                    "`current.card['%s']` not set. `current.card['%s']` should be a `list` of `MetaflowCardComponent`."
                    % (key, key)
                )
                self._warning(_warning_msg)
                return
            self._cards_components[card_uuid] = value
            return

        self._warning(
            "`current.card['%s']` is not present. Please set the `id` argument in @card to '%s' to access `current.card['%s']`. "
            % (key, key, key)
        )

    def append(self, component):
        if self._default_editable_card is None:
            if (
                len(self._cards_components) == 1
            ):  # if there is one card which is not the _default_editable_card then the card is not editable
                card_type = list(self._cards_meta.values())[0]["type"]
                if list(self._cards_meta.values())[0]["exists"]:
                    _crdwr = "Card of type `%s` is not an editable card. " % card_type
                    _endwr = (
                        "Please use an editable card. "  # todo : link to documentation
                    )
                else:
                    _crdwr = "Card of type `%s` doesn't exist. " % card_type
                    _endwr = "Please use a card `type` which exits. "  # todo : link to documentation

                _warning_msg = (
                    "%s"
                    "Component will not be appended and `current.card.append` will not work for any call during this runtime execution. "
                    "%s"
                ) % (_crdwr, _endwr)
            else:
                _warning_msg = (
                    "`current.card.append` cannot disambiguate between multiple editable cards. "
                    "Component will not be appended and `current.card.append` will not work for any call during this runtime execution. "
                    "To fix this set the `id` argument in all @card's when using multiple @card decorators over a single @step. "  # todo : Add Link to documentation
                )

            if not self._warned_once["append"]:
                self._warning(_warning_msg)
                self._add_warning_to_cards(_warning_msg)
                self._warned_once["append"] = True

            return
        self._cards_components[self._default_editable_card].append(component)

    def extend(self, components):
        if self._default_editable_card is None:
            # if there is one card which is not the _default_editable_card then the card is not editable
            if len(self._cards_components) == 1:
                card_type = list(self._cards_meta.values())[0]["type"]
                _warning_msg = (
                    "Card of type `%s` is not an editable card."
                    "Components list will not be extended and `current.card.extend` will not work for any call during this runtime execution. "
                    "Please use an editable card"  # todo : link to documentation
                ) % card_type
            else:
                _warning_msg = (
                    "`current.card.extend` cannot disambiguate between multiple @card decorators. "
                    "Components list will not be extended and `current.card.extend` will not work for any call during this runtime execution. "
                    "To fix this set the `id` argument in all @card when using multiple @card decorators over a single @step. "  # todo : Add Link to documentation
                )
            if not self._warned_once["extend"]:
                self._warning(_warning_msg)
                self._add_warning_to_cards(_warning_msg)
                self._warned_once["extend"] = True

            return

        self._cards_components[self._default_editable_card].extend(components)

    def _serialize_components(self, card_uuid):
        """
        This method renders components present in a card to strings/json.
        Components exposed by metaflow ensure that they render safely. If components
        don't render safely then we don't add them to the final list of serialized functions
        """
        serialized_components = []
        if card_uuid not in self._cards_components:
            return []
<<<<<<< HEAD
        has_user_components = any(
            [
                issubclass(type(component), UserComponent)
                for component in self._cards[card_uuid]
            ]
        )
        for component in self._cards[card_uuid]:
=======
        for component in self._cards_components[card_uuid]:
>>>>>>> 3727949b
            if not issubclass(type(component), MetaflowCardComponent):
                continue
            try:
                rendered_obj = component.render()
            except:
                continue
            else:
                if not (type(rendered_obj) == str or type(rendered_obj) == dict):
                    continue
                else:
                    # Since `UserComponent`s are safely_rendered using render_tools.py
                    # we don't need to check JSON serialization as @render_tools.render_safely
                    # decorator ensures this check so there is no need to re-serialize
                    if not issubclass(type(component), UserComponent):
                        try:  # check if rendered object is json serializable.
                            json.dumps(rendered_obj)
                        except (TypeError, OverflowError) as e:
                            continue
                serialized_components.append(rendered_obj)
        if has_user_components and len(serialized_components) > 0:
            serialized_components = [
                SectionComponent(contents=serialized_components).render()
            ]
        return serialized_components<|MERGE_RESOLUTION|>--- conflicted
+++ resolved
@@ -1,13 +1,7 @@
 from .card_modules import MetaflowCardComponent
-<<<<<<< HEAD
 from .card_modules.basic import ErrorComponent, SectionComponent
 from .card_modules.components import UserComponent
-import random
-import string
-=======
-from .card_modules.basic import ErrorComponent
 import uuid
->>>>>>> 3727949b
 import json
 
 _TYPE = type
@@ -314,17 +308,13 @@
         serialized_components = []
         if card_uuid not in self._cards_components:
             return []
-<<<<<<< HEAD
         has_user_components = any(
             [
                 issubclass(type(component), UserComponent)
-                for component in self._cards[card_uuid]
+                for component in self._cards_components[card_uuid]
             ]
         )
-        for component in self._cards[card_uuid]:
-=======
         for component in self._cards_components[card_uuid]:
->>>>>>> 3727949b
             if not issubclass(type(component), MetaflowCardComponent):
                 continue
             try:
