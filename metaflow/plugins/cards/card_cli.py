from metaflow.client import Task
from metaflow import JSONType, namespace
from metaflow.exception import CommandException
import webbrowser
import re
import click
import os
import json
import signal
import random
from contextlib import contextmanager
from functools import wraps
from metaflow.exception import MetaflowNamespaceMismatch
from .card_datastore import CardDatastore, NUM_SHORT_HASH_CHARS
from .exception import (
    CardClassFoundException,
    IncorrectCardArgsException,
    UnrenderableCardException,
    CardNotPresentException,
    TaskNotFoundException,
)

from .card_resolver import resolve_paths_from_task, resumed_info

id_func = id
<<<<<<< HEAD

# FIXME :  Import the changes from Netflix/metaflow#833 for Graph
def serialize_flowgraph(flowgraph):
    graph_dict = {}
    for node in flowgraph:
        graph_dict[node.name] = {
            "type": node.type,
            "box_next": node.type not in ("linear", "join"),
            "box_ends": node.matching_join,
            "next": node.out_funcs,
            "doc": node.doc,
        }
    return graph_dict
=======
>>>>>>> 31787b40


def open_in_browser(card_path):
    url = "file://" + os.path.abspath(card_path)
    webbrowser.open(url)


def resolve_task_from_pathspec(flow_name, pathspec):
    """
    resolves a task object for the pathspec query on the CLI.
    Args:
        flow_name : (str) : name of flow
        pathspec (str) : can be `stepname` / `runid/stepname` / `runid/stepname/taskid`

    Returns:
        metaflow.Task | None
    """
    from metaflow import Flow, Step, Task
    from metaflow.exception import MetaflowNotFound

    # since pathspec can have many variations.
    pthsplits = pathspec.split("/")
    namespace(None)
    task = None
    run_id = None
    resolving_from = "task_pathspec"
    if len(pthsplits) == 1:
        # This means stepname
        resolving_from = "stepname"
        latest_run = Flow(flow_name).latest_run
        if latest_run is not None:
            run_id = latest_run.pathspec
            try:
                task = latest_run[pathspec].task
            except KeyError:
                pass
    elif len(pthsplits) == 2:
        # This means runid/stepname
        resolving_from = "step_pathspec"
        try:
            task = Step("/".join([flow_name, pathspec])).task
            run_id = task.parent.parent.pathspec
        except MetaflowNotFound as e:
            pass
    elif len(pthsplits) == 3:
        # this means runid/stepname/taskid
        resolving_from = "task_pathspec"
        try:
            task = Task("/".join([flow_name, pathspec]))
            run_id = task.parent.parent.pathspec
        except MetaflowNotFound as e:
            pass
    else:
        # raise exception for invalid pathspec format
        raise CommandException(
            msg="The PATHSPEC argument should be of the form 'stepname' Or '<runid>/<stepname>' Or '<runid>/<stepname>/<taskid>'"
        )

    return task, run_id, resolving_from


def resolve_card(
    ctx,
    pathspec,
    follow_resumed=True,
    hash=None,
    type=None,
    card_id=None,
    no_echo=False,
):
    """Resolves the card path based on the arguments provided. We allow identifier to be a pathspec or a id of card.

    Args:
        ctx: click context object
        pathspec: pathspec
        hash (optional): This is to specifically resolve the card via the hash. This is useful when there may be many card with same id or type for a pathspec.
        type : type of card
        card_id : `id` given to card
        no_echo : if set to `True` then supress logs about pathspec resolution.
    Raises:
        CardNotPresentException: No card could be found for the pathspec

    Returns:
        (card_paths, card_datastore, taskpathspec) : Tuple[List[str], CardDatastore, str]
    """
    flow_name = ctx.obj.flow.name
    (
        task,
        run_id,
        resolved_from,
    ) = resolve_task_from_pathspec(flow_name, pathspec)
    if task is None:
        # raise Exception that task could not be resolved for the query.
        raise TaskNotFoundException(pathspec, resolved_from, run_id=run_id)
    card_pathspec = task.pathspec
    print_str = "Resolving card: %s" % card_pathspec
    if follow_resumed:
        origin_taskpathspec = resumed_info(task)
        if origin_taskpathspec:
            card_pathspec = origin_taskpathspec
            print_str = "Resolving card resumed from: %s" % origin_taskpathspec

    if not no_echo:
        ctx.obj.echo(print_str, fg="green")
    # to resolve card_id we first check if the identifier is a pathspec and if it is then we check if the `id` is set or not to resolve card_id
    # todo : Fix this with `coalesce function`
    card_paths_found, card_datastore = resolve_paths_from_task(
        ctx.obj.flow_datastore,
        pathspec=card_pathspec,
        type=type,
        hash=hash,
        card_id=card_id,
    )

    if len(card_paths_found) == 0:
        # If there are no files found on the Path then raise an error of
        raise CardNotPresentException(
            card_pathspec, card_hash=hash, card_type=type, card_id=card_id
        )

    return card_paths_found, card_datastore, card_pathspec


@contextmanager
def timeout(time):
    # Register a function to raise a TimeoutError on the signal.
    signal.signal(signal.SIGALRM, raise_timeout)
    # Schedule the signal to be sent after ``time``.
    signal.alarm(time)

    try:
        yield
    except TimeoutError:
        pass
    finally:
        # Unregister the signal so it won't be triggered
        # if the timeout is not reached.
        signal.signal(signal.SIGALRM, signal.SIG_IGN)


def raise_timeout(signum, frame):
    raise TimeoutError


def list_available_cards(
    ctx,
    pathspec,
    card_paths,
    card_datastore,
    command="view",
    show_list_as_json=False,
    list_many=False,
):
    # pathspec is full pathspec.
    # todo : create nice response messages on the CLI for cards which were found.
    scriptname = ctx.obj.flow.script_name
    path_tuples = card_datastore.get_card_names(card_paths)
    if show_list_as_json:
        json_arr = [
            dict(id=tup.id, hash=tup.hash, type=tup.type, filename=tup.filename)
            for tup in path_tuples
        ]
        if not list_many:
            print(json.dumps(dict(pathspec=pathspec, cards=json_arr), indent=4))
        return dict(pathspec=pathspec, cards=json_arr)

    if list_many:
        ctx.obj.echo("\tTask: %s" % pathspec.split("/")[-1], fg="green")
    else:
        ctx.obj.echo(
            "Found %d card matching for your query..." % len(path_tuples), fg="green"
        )
    task_pathspec = "/".join(pathspec.split("/")[1:])
    card_list = []
    for path_tuple, file_path in zip(path_tuples, card_paths):
        full_pth = card_datastore.create_full_path(file_path)
        cpr = """
        Card Id : %s
        Card Type : %s
        Card Hash : %s 
        Card Path : %s
        """ % (
            path_tuple.id,
            path_tuple.type,
            path_tuple.hash,
            full_pth,
        )
        card_list.append(cpr)

    random_idx = 0 if len(path_tuples) == 1 else random.randint(0, len(path_tuples) - 1)
    _, randhash, _, file_name = path_tuples[random_idx]
    join_char = "\n\t"
    ctx.obj.echo(join_char.join([""] + card_list) + "\n", fg="blue")

    if command is not None:
        ctx.obj.echo(
            "\n\tExample access from CLI via: \n\t %s\n"
            % make_command(
                scriptname,
                task_pathspec,
                command=command,
                hash=randhash[:NUM_SHORT_HASH_CHARS],
            ),
            fg="yellow",
        )


def make_command(
    script_name,
    taskspec,
    command="get",
    hash=None,
):
    calling_args = ["--hash", hash]
    return " ".join(
        [
            ">>>",
            "python",
            script_name,
            "card",
            command,
            taskspec,
        ]
        + calling_args
    )


def list_many_cards(
    ctx,
    type=None,
    hash=None,
    card_id=None,
    follow_resumed=None,
    as_json=None,
):
    from metaflow import Flow

    flow = Flow(ctx.obj.flow.name)
    run = flow.latest_run
    cards_found = 0
    if not as_json:
        pass
        ctx.obj.echo("Listing cards for run %s" % run.pathspec, fg="green")
    js_list = []
    for step in run:
        step_str_printed = False  # variable to control printing stepname once.
        for task in step:
            try:
                available_card_paths, card_datastore, pathspec = resolve_card(
                    ctx,
                    "/".join(task.pathspec.split("/")[1:]),
                    type=type,
                    hash=hash,
                    card_id=card_id,
                    follow_resumed=follow_resumed,
                    no_echo=True,
                )
                if not step_str_printed and not as_json:
                    ctx.obj.echo("Step : %s" % step.id, fg="green")
                    step_str_printed = True

                js_resp = list_available_cards(
                    ctx,
                    pathspec,
                    available_card_paths,
                    card_datastore,
                    command=None,
                    show_list_as_json=as_json,
                    list_many=True,
                )
                if as_json:
                    js_list.append(js_resp)
                cards_found += 1
            except CardNotPresentException:
                pass
    if cards_found == 0:
        raise CardNotPresentException(
            run.pathspec, card_hash=hash, card_type=type, card_id=card_id
        )
    if as_json:
        print(json.dumps(js_list, indent=4))


@click.group()
def cli():
    pass


@cli.group(help="Commands related to @card decorator.")
@click.pass_context
def card(ctx):
    # We set the metadata values here so that top level arguments to --datastore and --metadata
    # Can work with the Metaflow client.
    # If we don't set the metadata here than the metaflow client picks the defaults when calling the `Task`/`Run` objects. These defaults can come from the `config.json` file or based on the `METAFLOW_PROFILE`
    from metaflow import metadata

    setting_metadata = "@".join(
        [ctx.obj.metadata.TYPE, ctx.obj.metadata.default_info()]
    )
    metadata(setting_metadata)
    # set the card root to the datastore according to the configuration.
    root_pth = CardDatastore.get_storage_root(ctx.obj.flow_datastore._storage_impl.TYPE)
    if root_pth is not None:
        ctx.obj.flow_datastore._storage_impl.datastore_root = root_pth


def card_read_options_and_arguments(func):
    @click.option(
        "--hash",
        default=None,
        show_default=True,
        type=str,
        help="Hash of the stored HTML",
    )
    @click.option(
        "--type",
        default=None,
        show_default=True,
        type=str,
        help="Type of card",
    )
    @click.option(
        "--id",
        default=None,
        show_default=True,
        type=str,
        help="Id of the card",
    )
    @click.option(
        "--follow-resumed/--no-follow-resumed",
        default=True,
        show_default=True,
        help="Follow the origin-task-id of resumed tasks to seek cards stored for resumed tasks.",
    )
    @wraps(func)
    def wrapper(*args, **kwargs):
        return func(*args, **kwargs)

    return wrapper


def render_card(mf_card, task, timeout_value=None):
    rendered_info = None
    if timeout_value is None or timeout_value < 0:
        rendered_info = mf_card.render(task)
    else:
        with timeout(timeout_value):
            rendered_info = mf_card.render(task)
    return rendered_info


@card.command(help="create a HTML card")
@click.argument("pathspec", type=str)
@click.option(
    "--type",
    default="default",
    show_default=True,
    type=str,
    help="Type of card being created",
)
@click.option(
    "--options",
    default={},
    show_default=True,
    type=JSONType,
    help="arguments of the card being created.",
)
@click.option(
    "--timeout",
    default=None,
    show_default=True,
    type=int,
    help="Maximum amount of time allowed to create card.",
)
@click.option(
    "--render-error-card",
    default=False,
    is_flag=True,
    help="Upon failing to render a card, render a card holding the stack trace",
)
@click.option(
    "--component-file",
    default=None,
    show_default=True,
    type=str,
    help="JSON File with Pre-rendered components.(internal)",
)
@click.option(
    "--id",
    default=None,
    show_default=True,
    type=str,
    help="id of the card",
)
@click.pass_context
def create(
    ctx,
    pathspec,
    type=None,
    options=None,
    timeout=None,
    component_file=None,
    render_error_card=False,
    id=None,
):
    card_id = id
    rendered_info = None  # Variable holding all the information which will be rendered
    error_stack_trace = None  # Variable which will keep a track of error

    if len(pathspec.split("/")) != 3:
        raise CommandException(
            msg="Expecting pathspec of form <runid>/<stepname>/<taskid>"
        )
    flowname = ctx.obj.flow.name
    full_pathspec = "/".join([flowname, pathspec])

    graph_dict, _ = ctx.obj.graph.output_steps()

    # Components are rendered in a Step and added via `current.card.append` are added here.
    component_arr = []
    if component_file is not None:
        with open(component_file, "r") as f:
            component_arr = json.load(f)

    # Components are rendered in a Step and added via `current.card.append` are added here.
    component_arr = []
    if component_file is not None:
        with open(component_file, "r") as f:
            component_arr = json.load(f)

    task = Task(full_pathspec)
    from metaflow.plugins import CARDS
    from metaflow.plugins.cards.exception import CARD_ID_PATTERN, TYPE_CHECK_REGEX
    from metaflow.cards import ErrorCard

    error_card = ErrorCard
    filtered_cards = [CardClass for CardClass in CARDS if CardClass.type == type]
    card_datastore = CardDatastore(ctx.obj.flow_datastore, pathspec=full_pathspec)

    if len(filtered_cards) == 0 or type is None:
        if render_error_card:
            error_stack_trace = str(CardClassFoundException(type))
        else:
            raise CardClassFoundException(type)

    if len(filtered_cards) > 0:
        filtered_card = filtered_cards[0]
        ctx.obj.echo(
            "Creating new card of type %s with timeout %s"
            % (filtered_card.type, timeout),
            fg="green",
        )
        # If the card is Instatiatable then
        # first instantiate; If instantiation has a TypeError
        # then check for render_error_card and accordingly
        # store the exception as a string or raise the exception
        try:
            mf_card = filtered_card(
                options=options, components=component_arr, graph=graph_dict
            )
        except TypeError as e:
            if render_error_card:
                mf_card = None
                error_stack_trace = str(IncorrectCardArgsException(type, options))
            else:
                raise IncorrectCardArgsException(type, options)

        if mf_card:
            try:
                rendered_info = render_card(mf_card, task, timeout_value=timeout)
            except:
                if render_error_card:
                    error_stack_trace = str(UnrenderableCardException(type, options))
                else:
                    raise UnrenderableCardException(type, options)
        #

    if error_stack_trace is not None:
        rendered_info = error_card().render(task, stack_trace=error_stack_trace)

    if rendered_info is None and render_error_card:
        rendered_info = error_card().render(
            task, stack_trace="No information rendered From card of type %s" % type
        )

    # todo : should we save native type for error card or error type ?
    if type is not None and re.match(CARD_ID_PATTERN, type) is not None:
        save_type = type
    else:
        save_type = "error"

    # If card_id is doesn't match regex pattern then we will set it as None
    if card_id is not None and re.match(CARD_ID_PATTERN, card_id) is None:
        ctx.obj.echo(
            "`--id=%s` doesn't match REGEX pattern. `--id` will be set to `None`. Please create `--id` of pattern %s."
            % (card_id, TYPE_CHECK_REGEX),
            fg="red",
        )
        card_id = None

    if rendered_info is not None:
        card_info = card_datastore.save_card(save_type, rendered_info, card_id=card_id)
        ctx.obj.echo(
            "Card created with type: %s and hash: %s"
            % (card_info.type, card_info.hash[:NUM_SHORT_HASH_CHARS]),
            fg="green",
        )


@card.command()
@click.argument("pathspec")
@card_read_options_and_arguments
@click.pass_context
def view(
    ctx,
    pathspec,
    hash=None,
    type=None,
    id=None,
    follow_resumed=False,
):
    """
    View the HTML card in browser based on the pathspec.\n
    The pathspec can be of the form:\n
        - <stepname>\n
        - <runid>/<stepname>\n
        - <runid>/<stepname>/<taskid>\n
    """
    card_id = id
    available_card_paths, card_datastore, pathspec = resolve_card(
        ctx,
        pathspec,
        type=type,
        hash=hash,
        card_id=card_id,
        follow_resumed=follow_resumed,
    )
    if len(available_card_paths) == 1:
        open_in_browser(card_datastore.cache_locally(available_card_paths[0]))
    else:
        list_available_cards(
            ctx,
            pathspec,
            available_card_paths,
            card_datastore,
            command="view",
        )


@card.command()
@click.argument("pathspec")
@card_read_options_and_arguments
@click.pass_context
def get(
    ctx,
    pathspec,
    hash=None,
    type=None,
    id=None,
    follow_resumed=False,
):
    """
    Get the HTML string of the card based on pathspec.\n
    The pathspec can be of the form:\n
        - <stepname>\n
        - <runid>/<stepname>\n
        - <runid>/<stepname>/<taskid>\n
    """
    card_id = id
    available_card_paths, card_datastore, pathspec = resolve_card(
        ctx,
        pathspec,
        type=type,
        hash=hash,
        card_id=card_id,
        follow_resumed=follow_resumed,
    )
    if len(available_card_paths) == 1:
        print(card_datastore.get_card_html(available_card_paths[0]))
    else:
        list_available_cards(
            ctx,
            pathspec,
            available_card_paths,
            card_datastore,
            command="get",
        )


@card.command()
@click.argument("pathspec", required=False)
@card_read_options_and_arguments
@click.option(
    "--as-json",
    default=False,
    is_flag=True,
    help="Print all available cards as a JSON object",
)
@click.pass_context
def list(
    ctx,
    pathspec=None,
    hash=None,
    type=None,
    id=None,
    follow_resumed=False,
    as_json=False,
):
    card_id = id
    if pathspec is None:
        list_many_cards(
            ctx,
            type=type,
            hash=hash,
            card_id=card_id,
            follow_resumed=follow_resumed,
            as_json=as_json,
        )
        return

    available_card_paths, card_datastore, pathspec = resolve_card(
        ctx,
        pathspec,
        type=type,
        hash=hash,
        card_id=card_id,
        follow_resumed=follow_resumed,
        no_echo=as_json,
    )
    list_available_cards(
        ctx,
        pathspec,
        available_card_paths,
        card_datastore,
        command=None,
        show_list_as_json=as_json,
    )<|MERGE_RESOLUTION|>--- conflicted
+++ resolved
@@ -23,22 +23,6 @@
 from .card_resolver import resolve_paths_from_task, resumed_info
 
 id_func = id
-<<<<<<< HEAD
-
-# FIXME :  Import the changes from Netflix/metaflow#833 for Graph
-def serialize_flowgraph(flowgraph):
-    graph_dict = {}
-    for node in flowgraph:
-        graph_dict[node.name] = {
-            "type": node.type,
-            "box_next": node.type not in ("linear", "join"),
-            "box_ends": node.matching_join,
-            "next": node.out_funcs,
-            "doc": node.doc,
-        }
-    return graph_dict
-=======
->>>>>>> 31787b40
 
 
 def open_in_browser(card_path):
@@ -463,12 +447,6 @@
         with open(component_file, "r") as f:
             component_arr = json.load(f)
 
-    # Components are rendered in a Step and added via `current.card.append` are added here.
-    component_arr = []
-    if component_file is not None:
-        with open(component_file, "r") as f:
-            component_arr = json.load(f)
-
     task = Task(full_pathspec)
     from metaflow.plugins import CARDS
     from metaflow.plugins.cards.exception import CARD_ID_PATTERN, TYPE_CHECK_REGEX
