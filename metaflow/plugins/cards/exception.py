--- conflicted
+++ resolved
@@ -103,22 +103,7 @@
             "Cannot resolve the metadata `ds-type` from task with pathspec : %s "
             % task.pathspec
         )
-<<<<<<< HEAD
         super(UnresolvableDatastoreException, self).__init__(msg)
-
-
-class IncorrectCardModuleAttributeTypeException(MetaflowException):
-    headline = "card related modules need to have `CARD` attribute as `list`"
-
-    def __init__(
-        self,
-        module_name,
-    ):
-        msg = (
-            "Ignoring import of module %s since the CARDS attribute "
-            "is not a `list`." % (module_name)
-        )
-        super().__init__(msg=msg, lineno=None)
 
 
 class IncorrectArguementException(MetaflowException):
@@ -142,7 +127,4 @@
             "Pathspec %s is invalid. Pathspec is required of form `flowname/runid/stepname/taskid`"
             % pthspec
         )
-        super().__init__(msg=msg, lineno=None)
-=======
-        super(UnresolvableDatastoreException, self).__init__(msg)
->>>>>>> 119df466
+        super().__init__(msg=msg, lineno=None)