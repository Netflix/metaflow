--- conflicted
+++ resolved
@@ -51,6 +51,77 @@
     return decorator
 
 
+def nfs_volumes(client, kwargs):
+
+    volumes = (
+        dict(literal_eval(kwargs["volumes"]))
+        if kwargs["volumes"] is not None
+        else {"nfs": []}
+    )
+
+    container_volumes = []
+    pod_volumes = []
+
+    for volume in volumes["nfs"]:
+        name = f"metaflow-nfs-{volume['source']['path'].replace('/','-')}"
+
+        container_volumes.append(
+            client.V1VolumeMount(
+                name=name,
+                mount_path=volume["mount"]["path"],
+                read_only=volume["mount"]["read_only"]
+                if volume["mount"]["read_only"]
+                else False,
+            )
+        )
+
+        pod_volumes.append(
+            client.V1Volume(
+                name=name,
+                nfs=client.V1NFSVolumeSource(
+                    path=volume["source"]["path"],
+                    read_only=volume["source"]["read_only"]
+                    if volume["source"]["read_only"]
+                    else False,
+                    server=volume["source"]["server"],
+                ),
+            )
+        )
+
+    return container_volumes, pod_volumes
+
+
+def tmpfs_volumes(client, kwargs):
+    # tmpfs variables
+    use_tmpfs = kwargs["use_tmpfs"]
+    tmpfs_size = kwargs["tmpfs_size"]
+    tmpfs_enabled = use_tmpfs or (tmpfs_size and not use_tmpfs)
+
+    container_volumes = []
+    pod_volumes = []
+
+    if tmpfs_enabled:
+        container_volumes.append(
+            client.V1VolumeMount(
+                mount_path=kwargs.get("tmpfs_path"),
+                name="tmpfs-ephemeral-volume",
+            )
+        )
+
+        pod_volumes.append(
+            client.V1Volume(
+                name="tmpfs-ephemeral-volume",
+                empty_dir=client.V1EmptyDirVolumeSource(
+                    medium="Memory",
+                    # Add default unit as ours differs from Kubernetes default.
+                    size_limit="{}Mi".format(kwargs["tmpfs_size"]),
+                ),
+            )
+        )
+
+    return container_volumes, pod_volumes
+
+
 class KubernetesJob(object):
     def __init__(self, client, **kwargs):
         self._client = client
@@ -71,19 +142,9 @@
         # (unique UID) per Metaflow task attempt.
         client = self._client.get()
 
-<<<<<<< HEAD
-        # get all volumes as dict else make empty nfs volume
-        volumes = (
-            dict(literal_eval(self._kwargs["volumes"]))
-            if self._kwargs["volumes"] is not None
-            else {"nfs": []}
-        )
-=======
-        # tmpfs variables
-        use_tmpfs = self._kwargs["use_tmpfs"]
-        tmpfs_size = self._kwargs["tmpfs_size"]
-        tmpfs_enabled = use_tmpfs or (tmpfs_size and not use_tmpfs)
->>>>>>> 5765d171
+        # get all volumes tmpfs and NFS at the moment
+        tmp_container_volumes, tmp_pod_volumes = tmpfs_volumes(client, self._kwargs)
+        nfs_container_volumes, nfs_pod_volumes = nfs_volumes(client, self._kwargs)
 
         self._job = client.V1Job(
             api_version="batch/v1",
@@ -176,28 +237,10 @@
                                         if self._kwargs["gpu"] is not None
                                     },
                                 ),
-<<<<<<< HEAD
                                 # only NFS volumes at the moment
-                                volume_mounts=[
-                                    client.V1VolumeMount(
-                                        name=f"metaflow-nfs-{volume['source']['path'].replace('/','-')}",
-                                        mount_path=volume["mount"]["path"],
-                                        read_only=volume["mount"]["read_only"]
-                                        if volume["mount"]["read_only"]
-                                        else False,
-                                    )
-                                    for volume in volumes["nfs"]
-                                ],
-=======
-                                volume_mounts=[
-                                    client.V1VolumeMount(
-                                        mount_path=self._kwargs.get("tmpfs_path"),
-                                        name="tmpfs-ephemeral-volume",
-                                    )
-                                ]
-                                if tmpfs_enabled
-                                else [],
->>>>>>> 5765d171
+                                volume_mounts=nfs_container_volumes.expand(
+                                    tmp_container_volumes
+                                ),
                             )
                         ],
                         node_selector=self._kwargs.get("node_selector"),
@@ -219,36 +262,9 @@
                             client.V1Toleration(**toleration)
                             for toleration in self._kwargs.get("tolerations") or []
                         ],
-<<<<<<< HEAD
-=======
-                        volumes=[
-                            client.V1Volume(
-                                name="tmpfs-ephemeral-volume",
-                                empty_dir=client.V1EmptyDirVolumeSource(
-                                    medium="Memory",
-                                    # Add default unit as ours differs from Kubernetes default.
-                                    size_limit="{}Mi".format(tmpfs_size),
-                                ),
-                            )
-                        ]
-                        if tmpfs_enabled
-                        else [],
->>>>>>> 5765d171
                         # TODO (savin): Set termination_message_policy
-                        # only NFS volumes at the moment
-                        volumes=[
-                            client.V1Volume(
-                                name=f"metaflow-nfs-{volume['source']['path'].replace('/','-')}",
-                                nfs=client.V1NFSVolumeSource(
-                                    path=volume["source"]["path"],
-                                    read_only=volume["source"]["read_only"]
-                                    if volume["source"]["read_only"]
-                                    else False,
-                                    server=volume["source"]["server"],
-                                ),
-                            )
-                            for volume in volumes["nfs"]
-                        ],
+                        # tmpfs and NFS volumes at the moment
+                        volumes=tmp_pod_volumes.expand(nfs_pod_volumes),
                     ),
                 ),
             ),
