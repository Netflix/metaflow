import json
import math
import random
import time

from metaflow.tracing import inject_tracing_vars


from metaflow.exception import MetaflowException
from metaflow.metaflow_config import KUBERNETES_SECRETS
from metaflow.plugins.kubernetes.kuberenetes_utils import (
    make_kubernetes_container,
    compute_tempfs_enabled,
)

CLIENT_REFRESH_INTERVAL_SECONDS = 300


class KubernetesJobException(MetaflowException):
    headline = "Kubernetes job error"


# Implements truncated exponential backoff from
# https://cloud.google.com/storage/docs/retry-strategy#exponential-backoff
def k8s_retry(deadline_seconds=60, max_backoff=32):
    def decorator(function):
        from functools import wraps

        @wraps(function)
        def wrapper(*args, **kwargs):
            from kubernetes import client

            deadline = time.time() + deadline_seconds
            retry_number = 0

            while True:
                try:
                    result = function(*args, **kwargs)
                    return result
                except client.rest.ApiException as e:
                    if e.status == 500:
                        current_t = time.time()
                        backoff_delay = min(
                            math.pow(2, retry_number) + random.random(), max_backoff
                        )
                        if current_t + backoff_delay < deadline:
                            time.sleep(backoff_delay)
                            retry_number += 1
                            continue  # retry again
                        else:
                            raise
                    else:
                        raise

        return wrapper

    return decorator


class KubernetesJob(object):
    def __init__(self, client, **kwargs):
        self._client = client
        self._kwargs = kwargs

    def create(self):
        # A discerning eye would notice and question the choice of using the
        # V1Job construct over the V1Pod construct given that we don't rely much
        # on any of the V1Job semantics. The major reasons at the moment are -
        #     1. It makes the Kubernetes UIs (Octant, Lens) a bit easier on
        #        the eyes, although even that can be questioned.
        #     2. AWS Step Functions, at the moment (Apr' 22) only supports
        #        executing Jobs and not Pods as part of it's publicly declared
        #        API. When we ship the AWS Step Functions integration with EKS,
        #        it will hopefully lessen our workload.
        #
        # Note: This implementation ensures that there is only one unique Pod
        # (unique UID) per Metaflow task attempt.
        client = self._client.get()

        self._job = client.V1Job(
            api_version="batch/v1",
            kind="Job",
            metadata=client.V1ObjectMeta(
                # Annotations are for humans
                annotations=self._kwargs.get("annotations", {}),
                # While labels are for Kubernetes
                labels=self._kwargs.get("labels", {}),
                generate_name=self._kwargs["generate_name"],
                namespace=self._kwargs["namespace"],  # Defaults to `default`
            ),
            spec=client.V1JobSpec(
                # Retries are handled by Metaflow when it is responsible for
                # executing the flow. The responsibility is moved to Kubernetes
                # when Argo Workflows is responsible for the execution.
                backoff_limit=self._kwargs.get("retries", 0),
                completions=1,  # A single non-indexed pod job
                ttl_seconds_after_finished=7
                * 60
                * 60  # Remove job after a week. TODO: Make this configurable
                * 24,
                template=client.V1PodTemplateSpec(
                    metadata=client.V1ObjectMeta(
                        annotations=self._kwargs.get("annotations", {}),
                        labels=self._kwargs.get("labels", {}),
                        namespace=self._kwargs["namespace"],
                    ),
                    spec=client.V1PodSpec(
                        # Timeout is set on the pod and not the job (important!)
                        active_deadline_seconds=self._kwargs["timeout_in_seconds"],
                        # TODO (savin): Enable affinities for GPU scheduling.
                        # affinity=?,
                        containers=[
<<<<<<< HEAD
                            make_kubernetes_container(
                                client,
                                self._kwargs["step_name"].replace("_", "-"),
                                self._kwargs["command"],
                                self._kwargs,
                                self._kwargs.get("environment_variables", {}),
                                additional_secrets=KUBERNETES_SECRETS.split(","),
=======
                            client.V1Container(
                                command=self._kwargs["command"],
                                env=[
                                    client.V1EnvVar(name=k, value=str(v))
                                    for k, v in self._kwargs.get(
                                        "environment_variables", {}
                                    ).items()
                                ]
                                # And some downward API magic. Add (key, value)
                                # pairs below to make pod metadata available
                                # within Kubernetes container.
                                + [
                                    client.V1EnvVar(
                                        name=k,
                                        value_from=client.V1EnvVarSource(
                                            field_ref=client.V1ObjectFieldSelector(
                                                field_path=str(v)
                                            )
                                        ),
                                    )
                                    for k, v in {
                                        "METAFLOW_KUBERNETES_POD_NAMESPACE": "metadata.namespace",
                                        "METAFLOW_KUBERNETES_POD_NAME": "metadata.name",
                                        "METAFLOW_KUBERNETES_POD_ID": "metadata.uid",
                                        "METAFLOW_KUBERNETES_SERVICE_ACCOUNT_NAME": "spec.serviceAccountName",
                                        "METAFLOW_KUBERNETES_NODE_IP": "status.hostIP",
                                    }.items()
                                ]
                                + [
                                    client.V1EnvVar(name=k, value=str(v))
                                    for k, v in inject_tracing_vars({}).items()
                                ],
                                env_from=[
                                    client.V1EnvFromSource(
                                        secret_ref=client.V1SecretEnvSource(
                                            name=str(k),
                                            # optional=True
                                        )
                                    )
                                    for k in list(self._kwargs.get("secrets", []))
                                    + KUBERNETES_SECRETS.split(",")
                                    if k
                                ],
                                image=self._kwargs["image"],
                                image_pull_policy=self._kwargs["image_pull_policy"],
                                name=self._kwargs["step_name"].replace("_", "-"),
                                resources=client.V1ResourceRequirements(
                                    requests={
                                        "cpu": str(self._kwargs["cpu"]),
                                        "memory": "%sM" % str(self._kwargs["memory"]),
                                        "ephemeral-storage": "%sM"
                                        % str(self._kwargs["disk"]),
                                    },
                                    limits={
                                        "%s.com/gpu".lower()
                                        % self._kwargs["gpu_vendor"]: str(
                                            self._kwargs["gpu"]
                                        )
                                        for k in [0]
                                        # Don't set GPU limits if gpu isn't specified.
                                        if self._kwargs["gpu"] is not None
                                    },
                                ),
                                volume_mounts=(
                                    [
                                        client.V1VolumeMount(
                                            mount_path=self._kwargs.get("tmpfs_path"),
                                            name="tmpfs-ephemeral-volume",
                                        )
                                    ]
                                    if tmpfs_enabled
                                    else []
                                )
                                + (
                                    [
                                        client.V1VolumeMount(
                                            mount_path=path, name=claim
                                        )
                                        for claim, path in self._kwargs[
                                            "persistent_volume_claims"
                                        ].items()
                                    ]
                                    if self._kwargs["persistent_volume_claims"]
                                    is not None
                                    else []
                                ),
>>>>>>> 02d769d6
                            )
                        ],
                        node_selector=self._kwargs.get("node_selector"),
                        # TODO (savin): Support image_pull_secrets
                        # image_pull_secrets=?,
                        # TODO (savin): Support preemption policies
                        # preemption_policy=?,
                        #
                        # A Container in a Pod may fail for a number of
                        # reasons, such as because the process in it exited
                        # with a non-zero exit code, or the Container was
                        # killed due to OOM etc. If this happens, fail the pod
                        # and let Metaflow handle the retries.
                        restart_policy="Never",
                        service_account_name=self._kwargs["service_account"],
                        # Terminate the container immediately on SIGTERM
                        termination_grace_period_seconds=0,
                        tolerations=[
                            client.V1Toleration(**toleration)
                            for toleration in self._kwargs.get("tolerations") or []
                        ],
                        volumes=(
                            [
                                client.V1Volume(
                                    name="tmpfs-ephemeral-volume",
                                    empty_dir=client.V1EmptyDirVolumeSource(
                                        medium="Memory",
                                        # Add default unit as ours differs from Kubernetes default.
                                        size_limit="{}Mi".format(
                                            self._kwargs["tmpfs_size"]
                                        ),
                                    ),
                                )
                            ]
                            if compute_tempfs_enabled(self._kwargs)
                            else []
                        )
                        + (
                            [
                                client.V1Volume(
                                    name=claim,
                                    persistent_volume_claim=client.V1PersistentVolumeClaimVolumeSource(
                                        claim_name=claim
                                    ),
                                )
                                for claim in self._kwargs[
                                    "persistent_volume_claims"
                                ].keys()
                            ]
                            if self._kwargs["persistent_volume_claims"] is not None
                            else []
                        ),
                        # TODO (savin): Set termination_message_policy
                    ),
                ),
            ),
        )
        return self

    def execute(self):
        client = self._client.get()
        try:
            # TODO: Make job submission back-pressure aware. Currently
            #       there doesn't seem to be a kubernetes-native way to
            #       achieve the guarantees that we are seeking.
            #       https://github.com/kubernetes/enhancements/issues/1040
            #       Hopefully, we will be able to get creative with kube-batch
            response = (
                client.BatchV1Api()
                .create_namespaced_job(
                    body=self._job, namespace=self._kwargs["namespace"]
                )
                .to_dict()
            )
            return RunningJob(
                client=self._client,
                name=response["metadata"]["name"],
                uid=response["metadata"]["uid"],
                namespace=response["metadata"]["namespace"],
            )
        except client.rest.ApiException as e:
            raise KubernetesJobException(
                "Unable to launch Kubernetes job.\n %s"
                % (json.loads(e.body)["message"] if e.body is not None else e.reason)
            )

    def step_name(self, step_name):
        self._kwargs["step_name"] = step_name
        return self

    def namespace(self, namespace):
        self._kwargs["namespace"] = namespace
        return self

    def name(self, name):
        self._kwargs["name"] = name
        return self

    def command(self, command):
        self._kwargs["command"] = command
        return self

    def image(self, image):
        self._kwargs["image"] = image
        return self

    def cpu(self, cpu):
        self._kwargs["cpu"] = cpu
        return self

    def memory(self, mem):
        self._kwargs["memory"] = mem
        return self

    def environment_variable(self, name, value):
        # Never set to None
        if value is None:
            return self
        self._kwargs["environment_variables"] = dict(
            self._kwargs.get("environment_variables", {}), **{name: value}
        )
        return self

    def label(self, name, value):
        self._kwargs["labels"] = dict(self._kwargs.get("labels", {}), **{name: value})
        return self

    def annotation(self, name, value):
        self._kwargs["annotations"] = dict(
            self._kwargs.get("annotations", {}), **{name: value}
        )
        return self


class RunningJob(object):
    # State Machine implementation for the lifecycle behavior documented in
    # https://kubernetes.io/docs/concepts/workloads/pods/pod-lifecycle/
    #
    # This object encapsulates *both* V1Job and V1Pod. It simplifies the status
    # to "running" and "done" (failed/succeeded) state. Note that V1Job and V1Pod
    # status fields are not guaranteed to be always in sync due to the way job
    # controller works.

    # To ascertain the status of V1Job, we peer into the lifecycle status of
    # the pod it is responsible for executing. Unfortunately, the `phase`
    # attributes (pending, running, succeeded, failed etc.) only provide
    # partial answers and the official API conventions guide suggests that
    # it may soon be deprecated (however, not anytime soon - see
    # https://github.com/kubernetes/kubernetes/issues/7856). `conditions` otoh
    # provide a deeper understanding about the state of the pod; however
    # conditions are not state machines and can be oscillating - from the
    # official API conventions guide:
    #     In general, condition values may change back and forth, but some
    #     condition transitions may be monotonic, depending on the resource and
    #     condition type. However, conditions are observations and not,
    #     themselves, state machines, nor do we define comprehensive state
    #     machines for objects, nor behaviors associated with state
    #     transitions. The system is level-based rather than edge-triggered,
    #     and should assume an Open World.
    # As a follow-up, we can synthesize our notion of "phase" state
    # machine from `conditions`, since Kubernetes won't do it for us (for
    # many good reasons).
    #
    # `conditions` can be of the following types -
    #    1. (kubelet) Initialized (always True since we don't rely on init
    #       containers)
    #    2. (kubelet) ContainersReady
    #    3. (kubelet) Ready (same as ContainersReady since we don't use
    #       ReadinessGates -
    #       https://github.com/kubernetes/kubernetes/blob/master/pkg/kubelet/status/generate.go)
    #    4. (kube-scheduler) PodScheduled
    #       (https://github.com/kubernetes/kubernetes/blob/master/pkg/scheduler/scheduler.go)

    def __init__(self, client, name, uid, namespace):
        self._client = client
        self._name = name
        self._pod_name = None
        self._id = uid
        self._namespace = namespace

        self._job = self._fetch_job()
        self._pod = self._fetch_pod()

        import atexit

        def best_effort_kill():
            try:
                self.kill()
            except:
                pass

        atexit.register(best_effort_kill)

    def __repr__(self):
        return "{}('{}/{}')".format(
            self.__class__.__name__, self._namespace, self._name
        )

    @k8s_retry()
    def _fetch_job(self):
        client = self._client.get()
        try:
            return (
                client.BatchV1Api()
                .read_namespaced_job(name=self._name, namespace=self._namespace)
                .to_dict()
            )
        except client.rest.ApiException as e:
            if e.status == 404:
                raise KubernetesJobException(
                    "Unable to locate Kubernetes batch/v1 job %s" % self._name
                )
            raise

    @k8s_retry()
    def _fetch_pod(self):
        # Fetch pod metadata.
        client = self._client.get()
        pods = (
            client.CoreV1Api()
            .list_namespaced_pod(
                namespace=self._namespace,
                label_selector="job-name={}".format(self._name),
            )
            .to_dict()["items"]
        )
        if pods:
            return pods[0]
        return {}

    def kill(self):
        # Terminating a Kubernetes job is a bit tricky. Issuing a
        # `BatchV1Api.delete_namespaced_job` will also remove all traces of the
        # job object from the Kubernetes API server which may not be desirable.
        # This forces us to be a bit creative in terms of how we handle kill:
        #
        # 1. If the container is alive and kicking inside the pod, we simply
        #    attach ourselves to the container and issue a kill signal. The
        #    way we have initialized the Job ensures that the job will cleanly
        #    terminate.
        # 2. In scenarios where either the pod (unschedulable etc.) or the
        #    container (ImagePullError etc.) hasn't come up yet, we become a
        #    bit creative by patching the job parallelism to 0. This ensures
        #    that the underlying node's resources are made available to
        #    kube-scheduler again. The downside is that the Job wouldn't mark
        #    itself as done and the pod metadata disappears from the API
        #    server. There is an open issue in the Kubernetes GH to provide
        #    better support for job terminations -
        #    https://github.com/kubernetes/enhancements/issues/2232
        # 3. If the pod object hasn't shown up yet, we set the parallelism to 0
        #    to preempt it.
        client = self._client.get()
        if not self.is_done:
            if self.is_running:
                # Case 1.
                from kubernetes.stream import stream

                api_instance = client.CoreV1Api
                try:
                    # TODO: stream opens a web-socket connection. It may
                    #       not be desirable to open multiple web-socket
                    #       connections frivolously (think killing a
                    #       workflow during a for-each step).
                    stream(
                        api_instance().connect_get_namespaced_pod_exec,
                        name=self._pod["metadata"]["name"],
                        namespace=self._namespace,
                        command=[
                            "/bin/sh",
                            "-c",
                            "/sbin/killall5",
                        ],
                        stderr=True,
                        stdin=False,
                        stdout=True,
                        tty=False,
                    )
                except:
                    # Best effort. It's likely that this API call could be
                    # blocked for the user.
                    # --------------------------------------------------------
                    # We try patching Job parallelism anyway. Stopping any runaway
                    # jobs (and their pods) is secondary to correctly showing
                    # "Killed" status on the Kubernetes pod.
                    #
                    # This has the effect of pausing the job.
                    try:
                        client.BatchV1Api().patch_namespaced_job(
                            name=self._name,
                            namespace=self._namespace,
                            field_manager="metaflow",
                            body={"spec": {"parallelism": 0}},
                        )
                    except:
                        # Best effort.
                        pass
                        # raise
            else:
                # Case 2.
                # This has the effect of pausing the job.
                try:
                    client.BatchV1Api().patch_namespaced_job(
                        name=self._name,
                        namespace=self._namespace,
                        field_manager="metaflow",
                        body={"spec": {"parallelism": 0}},
                    )
                except:
                    # Best effort.
                    pass
                    # raise
        return self

    @property
    def id(self):
        if self._pod_name:
            return "pod %s" % self._pod_name
        if self._pod:
            self._pod_name = self._pod["metadata"]["name"]
            return self.id
        return "job %s" % self._name

    @property
    def is_done(self):
        # Check if the container is done. As a side effect, also refreshes self._job and
        # self._pod with the latest state
        def done():
            # Either the container succeeds or fails naturally or else we may have
            # forced the pod termination causing the job to still be in an
            # active state but for all intents and purposes dead to us.
            return (
                bool(self._job["status"].get("succeeded"))
                or bool(self._job["status"].get("failed"))
                or self._are_pod_containers_done
                or (self._job["spec"]["parallelism"] == 0)
            )

        if not done():
            # If not done, fetch newer status
            self._job = self._fetch_job()
            self._pod = self._fetch_pod()
        return done()

    @property
    def status(self):
        if not self.is_done:
            if bool(self._job["status"].get("active")):
                if self._pod:
                    msg = (
                        "Pod is %s"
                        % self._pod.get("status", {})
                        .get("phase", "uninitialized")
                        .lower()
                    )
                    # TODO (savin): parse Pod conditions
                    container_status = (
                        self._pod["status"].get("container_statuses") or [None]
                    )[0]
                    if container_status:
                        # We have a single container inside the pod
                        status = {"status": "waiting"}
                        for k, v in container_status["state"].items():
                            if v is not None:
                                status["status"] = k
                                status.update(v)
                        msg += ", Container is %s" % status["status"].lower()
                        reason = ""
                        if status.get("reason"):
                            pass
                            reason = status["reason"]
                        if status.get("message"):
                            reason += " - %s" % status["message"]
                        if reason:
                            msg += " - %s" % reason
                    return msg
                return "Job is active"
            return "Job status is unknown"
        return "Job is done"

    @property
    def has_succeeded(self):
        # The tasks container is in a terminal state and the status is marked as succeeded
        return self.is_done and self._have_containers_succeeded

    @property
    def has_failed(self):
        # Either the container is marked as failed or the Job is not allowed to
        # any more pods
        retval = self.is_done and (
            bool(self._job["status"].get("failed"))
            or self._has_any_container_failed
            or (self._job["spec"]["parallelism"] == 0)
        )
        return retval

    @property
    def _have_containers_succeeded(self):
        container_statuses = self._pod.get("status", {}).get("container_statuses", [])
        if not container_statuses:
            return False

        for cstatus in container_statuses:
            # If the terminated field is not set, the pod is still running.
            terminated = cstatus.get("state", {}).get("terminated", {})
            if not terminated:
                return False

            # If the terminated field is set but the `finished_at` field is not set,
            # the pod is still considered as running.
            if not terminated.get("finished_at"):
                return False

            # If finished_at is set AND reason is Completed
            if terminated.get("reason", "").lower() != "completed":
                return False

        return True

    @property
    def _has_any_container_failed(self):
        container_statuses = self._pod.get("status", {}).get("container_statuses", [])
        if not container_statuses:
            return False

        for cstatus in container_statuses:
            # If the terminated field is not set, the pod is still running. Too early
            # to determine if any container failed.
            terminated = cstatus.get("state", {}).get("terminated", {})
            if not terminated:
                return False

            # If the terminated field is set but the `finished_at` field is not set,
            # the pod is still considered as running. Too early to determine if any
            # container failed.
            if not terminated.get("finished_at"):
                return False

            # If finished_at is set AND reason is Error, it means that the
            # container failed.
            if terminated.get("reason", "").lower() == "error":
                return True

        # If none of the containers are marked as failed, the pod is not
        # considered failed.
        return False

    @property
    def _are_pod_containers_done(self):
        # All containers in the pod have a containerStatus that has a
        # finishedAt set.
        container_statuses = self._pod.get("status", {}).get("container_statuses", [])
        if not container_statuses:
            return False

        for cstatus in container_statuses:
            # If the terminated field is not set, the pod is still running. Too early
            # to determine if any container failed.
            terminated = cstatus.get("state", {}).get("terminated", {})
            if not terminated:
                return False

            # If the terminated field is set but the `finished_at` field is not set,
            # the pod is still considered as running.
            if not terminated.get("finished_at"):
                return False

        # If we got until here, the containers were marked terminated and their
        # finishedAt was set.
        return True

    @property
    def is_running(self):
        # Returns true if the container is running.
        if self.is_done:
            return False

        return not self._are_pod_containers_done

    @property
    def is_waiting(self):
        return not self.is_done and not self.is_running

    @property
    def reason(self):
        if self.is_done:
            if self.has_succeeded:
                return 0, None
            # Best effort since Pod object can disappear on us at anytime
            else:
                if self._pod.get("status", {}).get("phase") not in (
                    "Succeeded",
                    "Failed",
                ):
                    # If pod status is dirty, check for newer status
                    self._pod = self._fetch_pod()
                if self._pod:
                    if self._pod.get("status", {}).get("container_statuses") is None:
                        # We're done, but no container_statuses is set
                        # This can happen when the pod is evicted
                        return None, ": ".join(
                            filter(
                                None,
                                [
                                    self._pod.get("status", {}).get("reason"),
                                    self._pod.get("status", {}).get("message"),
                                ],
                            )
                        )

                    for k, v in (
                        self._pod.get("status", {})
                        .get("container_statuses", [{}])[0]
                        .get("state", {})
                        .items()
                    ):
                        if v is not None:
                            return v.get("exit_code"), ": ".join(
                                filter(
                                    None,
                                    [v.get("reason"), v.get("message")],
                                )
                            )
        return None, None<|MERGE_RESOLUTION|>--- conflicted
+++ resolved
@@ -2,8 +2,6 @@
 import math
 import random
 import time
-
-from metaflow.tracing import inject_tracing_vars
 
 
 from metaflow.exception import MetaflowException
@@ -110,7 +108,6 @@
                         # TODO (savin): Enable affinities for GPU scheduling.
                         # affinity=?,
                         containers=[
-<<<<<<< HEAD
                             make_kubernetes_container(
                                 client,
                                 self._kwargs["step_name"].replace("_", "-"),
@@ -118,94 +115,6 @@
                                 self._kwargs,
                                 self._kwargs.get("environment_variables", {}),
                                 additional_secrets=KUBERNETES_SECRETS.split(","),
-=======
-                            client.V1Container(
-                                command=self._kwargs["command"],
-                                env=[
-                                    client.V1EnvVar(name=k, value=str(v))
-                                    for k, v in self._kwargs.get(
-                                        "environment_variables", {}
-                                    ).items()
-                                ]
-                                # And some downward API magic. Add (key, value)
-                                # pairs below to make pod metadata available
-                                # within Kubernetes container.
-                                + [
-                                    client.V1EnvVar(
-                                        name=k,
-                                        value_from=client.V1EnvVarSource(
-                                            field_ref=client.V1ObjectFieldSelector(
-                                                field_path=str(v)
-                                            )
-                                        ),
-                                    )
-                                    for k, v in {
-                                        "METAFLOW_KUBERNETES_POD_NAMESPACE": "metadata.namespace",
-                                        "METAFLOW_KUBERNETES_POD_NAME": "metadata.name",
-                                        "METAFLOW_KUBERNETES_POD_ID": "metadata.uid",
-                                        "METAFLOW_KUBERNETES_SERVICE_ACCOUNT_NAME": "spec.serviceAccountName",
-                                        "METAFLOW_KUBERNETES_NODE_IP": "status.hostIP",
-                                    }.items()
-                                ]
-                                + [
-                                    client.V1EnvVar(name=k, value=str(v))
-                                    for k, v in inject_tracing_vars({}).items()
-                                ],
-                                env_from=[
-                                    client.V1EnvFromSource(
-                                        secret_ref=client.V1SecretEnvSource(
-                                            name=str(k),
-                                            # optional=True
-                                        )
-                                    )
-                                    for k in list(self._kwargs.get("secrets", []))
-                                    + KUBERNETES_SECRETS.split(",")
-                                    if k
-                                ],
-                                image=self._kwargs["image"],
-                                image_pull_policy=self._kwargs["image_pull_policy"],
-                                name=self._kwargs["step_name"].replace("_", "-"),
-                                resources=client.V1ResourceRequirements(
-                                    requests={
-                                        "cpu": str(self._kwargs["cpu"]),
-                                        "memory": "%sM" % str(self._kwargs["memory"]),
-                                        "ephemeral-storage": "%sM"
-                                        % str(self._kwargs["disk"]),
-                                    },
-                                    limits={
-                                        "%s.com/gpu".lower()
-                                        % self._kwargs["gpu_vendor"]: str(
-                                            self._kwargs["gpu"]
-                                        )
-                                        for k in [0]
-                                        # Don't set GPU limits if gpu isn't specified.
-                                        if self._kwargs["gpu"] is not None
-                                    },
-                                ),
-                                volume_mounts=(
-                                    [
-                                        client.V1VolumeMount(
-                                            mount_path=self._kwargs.get("tmpfs_path"),
-                                            name="tmpfs-ephemeral-volume",
-                                        )
-                                    ]
-                                    if tmpfs_enabled
-                                    else []
-                                )
-                                + (
-                                    [
-                                        client.V1VolumeMount(
-                                            mount_path=path, name=claim
-                                        )
-                                        for claim, path in self._kwargs[
-                                            "persistent_volume_claims"
-                                        ].items()
-                                    ]
-                                    if self._kwargs["persistent_volume_claims"]
-                                    is not None
-                                    else []
-                                ),
->>>>>>> 02d769d6
                             )
                         ],
                         node_selector=self._kwargs.get("node_selector"),
