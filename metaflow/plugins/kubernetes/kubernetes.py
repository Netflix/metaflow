--- conflicted
+++ resolved
@@ -27,10 +27,7 @@
     DEFAULT_METADATA,
     DEFAULT_SECRETS_BACKEND_TYPE,
     KUBERNETES_FETCH_EC2_METADATA,
-<<<<<<< HEAD
     KUBERNETES_LABELS,
-=======
->>>>>>> aaa4e5d6
     KUBERNETES_SANDBOX_INIT_SCRIPT,
     S3_ENDPOINT_URL,
     SERVICE_HEADERS,
