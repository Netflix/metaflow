--- conflicted
+++ resolved
@@ -192,14 +192,11 @@
                 retries=0,
                 step_name=step_name,
                 tolerations=tolerations,
-<<<<<<< HEAD
                 labels=labels,
-=======
                 use_tmpfs=use_tmpfs,
                 tmpfs_tempdir=tmpfs_tempdir,
                 tmpfs_size=tmpfs_size,
                 tmpfs_path=tmpfs_path,
->>>>>>> 5765d171
             )
             .environment_variable("METAFLOW_CODE_SHA", code_package_sha)
             .environment_variable("METAFLOW_CODE_URL", code_package_url)
