--- conflicted
+++ resolved
@@ -30,11 +30,8 @@
     DEFAULT_GCP_CLIENT_PROVIDER,
     DEFAULT_METADATA,
     DEFAULT_SECRETS_BACKEND_TYPE,
-<<<<<<< HEAD
     GCP_SECRET_MANAGER_PREFIX,
-=======
     AZURE_KEY_VAULT_PREFIX,
->>>>>>> fdd9df9b
     KUBERNETES_FETCH_EC2_METADATA,
     KUBERNETES_LABELS,
     KUBERNETES_SANDBOX_INIT_SCRIPT,
@@ -320,11 +317,10 @@
                 AWS_SECRETS_MANAGER_DEFAULT_REGION,
             )
             .environment_variable(
-<<<<<<< HEAD
                 "METAFLOW_GCP_SECRET_MANAGER_PREFIX", GCP_SECRET_MANAGER_PREFIX
-=======
+            )
+            .environment_variable(
                 "METAFLOW_AZURE_KEY_VAULT_PREFIX", AZURE_KEY_VAULT_PREFIX
->>>>>>> fdd9df9b
             )
             .environment_variable("METAFLOW_S3_ENDPOINT_URL", S3_ENDPOINT_URL)
             .environment_variable(
