import sys
import types

_expected_extensions = {
    'FLOW_DECORATORS': [],
    'STEP_DECORATORS': [],
    'ENVIRONMENTS': [],
    'METADATA_PROVIDERS': [],
    'SIDECARS': {},
    'LOGGING_SIDECARS': {},
    'MONITOR_SIDECARS': {},
    'AWS_CLIENT_PROVIDERS': [],
    'get_plugin_cli': lambda : []
}

try:
    import metaflow_extensions.plugins as _ext_plugins
except ImportError as e:
    ver = sys.version_info[0] * 10 + sys.version_info[1]
    if ver >= 36:
        # e.name is set to the name of the package that fails to load
        # so don't error ONLY IF the error is importing this module (but do
        # error if there is a transitive import error)
        if not (isinstance(e, ModuleNotFoundError) and \
                e.name in ['metaflow_extensions', 'metaflow_extensions.plugins']):
            print(
                "Cannot load metaflow_extensions plugins -- "
                "if you want to ignore, uninstall metaflow_extensions package")
            raise
    class _fake(object):
        def __getattr__(self, name):
            if name in _expected_extensions:
                return _expected_extensions[name]
            raise AttributeError

    _ext_plugins = _fake()
else:
    # We load into globals whatever we have in extension_module
    # We specifically exclude any modules that may be included (like sys, os, etc)
    # *except* for ones that are part of metaflow_extensions (basically providing
    # an aliasing mechanism)
    lazy_load_custom_modules = {}
    addl_modules = _ext_plugins.__dict__.get('__mf_promote_submodules__')
    if addl_modules:
        # We make an alias for these modules which the metaflow_extensions author
        # wants to expose but that may not be loaded yet
        lazy_load_custom_modules = {
            'metaflow.plugins.%s' % k: 'metaflow_extensions.plugins.%s' % k
            for k in addl_modules}
    for n, o in _ext_plugins.__dict__.items():
        if not n.startswith('__') and not isinstance(o, types.ModuleType):
            globals()[n] = o
        elif isinstance(o, types.ModuleType) and o.__package__ and \
                o.__package__.startswith('metaflow_extensions'):
            lazy_load_custom_modules['metaflow.plugins.%s' % n] = o
    if lazy_load_custom_modules:
        # NOTE: We load things first to have metaflow_extensions override things here.
        # This does mean that for modules that have the same name (for example,
        # if metaflow_extensions.plugins also provides a conda module), it needs
        # to provide whatever is expected below (so for example a `conda_step_decorator`
        # file with a `CondaStepDecorator` class).
        # We do this because we want metaflow_extensions to fully override things
        # and if we did not change sys.meta_path here, the lines below would
        # load the non metaflow_extensions modules providing for possible confusion.
        # This keeps it cleaner.
        from metaflow import _LazyLoader
        sys.meta_path = [_LazyLoader(lazy_load_custom_modules)] + sys.meta_path
    
    class _wrap(object):
        def __init__(self, obj):
            self.__dict__ = obj.__dict__

        def __getattr__(self, name):
            if name in _expected_extensions:
                return _expected_extensions[name]
            raise AttributeError

    _ext_plugins = _wrap(_ext_plugins)



def get_plugin_cli():
    # it is important that CLIs are not imported when
    # __init__ is imported. CLIs may use e.g.
    # parameters.add_custom_parameters which requires
    # that the flow is imported first

    # Add new CLI commands in this list
    from . import package_cli
    from .aws.batch import batch_cli
    from .aws.eks import kubernetes_cli
    from .aws.step_functions import step_functions_cli
    from .argo import argo_cli

    return _ext_plugins.get_plugin_cli() + [
        package_cli.cli,
        batch_cli.cli,
<<<<<<< HEAD
        step_functions_cli.cli,
        argo_cli.cli]
=======
        kubernetes_cli.cli,
        step_functions_cli.cli]
>>>>>>> 1f306072


def _merge_lists(base, overrides, attr):
    # Merge two lists of classes by comparing them for equality using 'attr'.
    # This function prefers anything in 'overrides'. In other words, if a class
    # is present in overrides and matches (according to the equality criterion) a class in
    # base, it will be used instead of the one in base.
    l = list(overrides)
    existing = set([getattr(o, attr) for o in overrides])
    l.extend([d for d in base if getattr(d, attr) not in existing])
    return l

# Add new decorators in this list
from .catch_decorator import CatchDecorator
from .timeout_decorator import TimeoutDecorator
from .environment_decorator import EnvironmentDecorator
from .retry_decorator import RetryDecorator
from .resources_decorator import ResourcesDecorator
from .aws.batch.batch_decorator import BatchDecorator
from .aws.eks.kubernetes_decorator import KubernetesDecorator
from .aws.step_functions.step_functions_decorator \
                import StepFunctionsInternalDecorator
from .test_unbounded_foreach_decorator\
    import InternalTestUnboundedForeachDecorator, InternalTestUnboundedForeachInput
from .conda.conda_step_decorator import CondaStepDecorator
from .argo.argo_decorator import ArgoStepDecorator, ArgoInternalStepDecorator

STEP_DECORATORS = _merge_lists([CatchDecorator,
                                TimeoutDecorator,
                                EnvironmentDecorator,
                                ResourcesDecorator,
                                RetryDecorator,
                                BatchDecorator,
                                KubernetesDecorator,
                                StepFunctionsInternalDecorator,
                                CondaStepDecorator,
                                ArgoStepDecorator,
                                ArgoInternalStepDecorator,
                                InternalTestUnboundedForeachDecorator],
                                    _ext_plugins.STEP_DECORATORS, 'name')

# Add Conda environment
from .conda.conda_environment import CondaEnvironment
ENVIRONMENTS = _merge_lists([CondaEnvironment], _ext_plugins.ENVIRONMENTS, 'TYPE')

# Metadata providers
from .metadata import LocalMetadataProvider, ServiceMetadataProvider

METADATA_PROVIDERS = _merge_lists(
    [LocalMetadataProvider, ServiceMetadataProvider], _ext_plugins.METADATA_PROVIDERS, 'TYPE')

# Every entry in this list becomes a class-level flow decorator.
# Add an entry here if you need a new flow-level annotation. Be
# careful with the choice of name though - they become top-level
# imports from the metaflow package.
from .conda.conda_flow_decorator import CondaFlowDecorator
from .aws.step_functions.schedule_decorator import ScheduleDecorator
from .project_decorator import ProjectDecorator
from .argo.argo_decorator import ArgoFlowDecorator
FLOW_DECORATORS = _merge_lists([CondaFlowDecorator,
                                ScheduleDecorator,
                                ArgoFlowDecorator,
                                ProjectDecorator],
                            _ext_plugins.FLOW_DECORATORS, 'name')

# Sidecars
from ..mflog.save_logs_periodically import SaveLogsPeriodicallySidecar
from metaflow.metadata.heartbeat import MetadataHeartBeat

SIDECARS = {'save_logs_periodically': SaveLogsPeriodicallySidecar,
            'heartbeat': MetadataHeartBeat}
SIDECARS.update(_ext_plugins.SIDECARS)

# Add logger
from .debug_logger import DebugEventLogger
LOGGING_SIDECARS = {'debugLogger': DebugEventLogger,
                    'nullSidecarLogger': None}
LOGGING_SIDECARS.update(_ext_plugins.LOGGING_SIDECARS)

# Add monitor
from .debug_monitor import DebugMonitor
MONITOR_SIDECARS = {'debugMonitor': DebugMonitor,
                    'nullSidecarMonitor': None}
MONITOR_SIDECARS.update(_ext_plugins.MONITOR_SIDECARS)

SIDECARS.update(LOGGING_SIDECARS)
SIDECARS.update(MONITOR_SIDECARS)

from .aws.aws_client import Boto3ClientProvider
AWS_CLIENT_PROVIDERS = _merge_lists(
    [Boto3ClientProvider], _ext_plugins.AWS_CLIENT_PROVIDERS, 'name')

# Erase all temporary names to avoid leaking things
# We leave '_ext_plugins' and '_expected_extensions' because they are used in
# a function (so they need to stick around)
for _n in ['ver', 'n', 'o', 'e', 'lazy_load_custom_modules', '_LazyLoader',
           '_merge_lists', '_fake', '_wrap', 'addl_modules']:
    try:
        del globals()[_n]
    except KeyError:
        pass
del globals()['_n']<|MERGE_RESOLUTION|>--- conflicted
+++ resolved
@@ -95,13 +95,9 @@
     return _ext_plugins.get_plugin_cli() + [
         package_cli.cli,
         batch_cli.cli,
-<<<<<<< HEAD
-        step_functions_cli.cli,
-        argo_cli.cli]
-=======
         kubernetes_cli.cli,
+        argo_cli.cli,
         step_functions_cli.cli]
->>>>>>> 1f306072
 
 
 def _merge_lists(base, overrides, attr):
