--- conflicted
+++ resolved
@@ -95,11 +95,8 @@
     return _ext_plugins.get_plugin_cli() + [
         package_cli.cli,
         batch_cli.cli,
-<<<<<<< HEAD
         card_cli.cli,
-=======
         kubernetes_cli.cli,
->>>>>>> 1f306072
         step_functions_cli.cli]
 
 
@@ -135,11 +132,8 @@
                                 ResourcesDecorator,
                                 RetryDecorator,
                                 BatchDecorator,
-<<<<<<< HEAD
                                 CardDecorator,
-=======
                                 KubernetesDecorator,
->>>>>>> 1f306072
                                 StepFunctionsInternalDecorator,
                                 CondaStepDecorator,
                                 InternalTestUnboundedForeachDecorator],
