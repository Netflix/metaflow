import base64
import inspect
import json
import marshal
import numbers
import os
import sys
from dataclasses import dataclass
from pathlib import Path
from typing import Any, Callable, Dict, List, Optional, Text, Tuple, Union
import yaml

import kfp
from kfp import dsl
from kfp.dsl import ContainerOp, PipelineConf, PipelineVolume, ResourceOp
from kfp.dsl._container_op import _get_cpu_number, _get_resource_number
from kfp.dsl._pipeline_param import sanitize_k8s_name
from kubernetes.client import (
    V1Affinity,
    V1EnvVar,
    V1EnvVarSource,
    V1EmptyDirVolumeSource,
    V1NodeAffinity,
    V1NodeSelector,
    V1NodeSelectorRequirement,
    V1NodeSelectorTerm,
    V1ObjectFieldSelector,
    V1ObjectMeta,
    V1OwnerReference,
    V1PersistentVolumeClaim,
    V1PersistentVolumeClaimSpec,
    V1ResourceRequirements,
    V1Toleration,
    V1Volume,
)

from metaflow.decorators import FlowDecorator
from metaflow.metaflow_config import (
    DATASTORE_SYSROOT_S3,
    KFP_TTL_SECONDS_AFTER_FINISHED,
    KUBERNETES_SERVICE_ACCOUNT,
    METAFLOW_USER,
    ZILLOW_INDIVIDUAL_NAMESPACE,
    ZILLOW_ZODIAC_SERVICE,
    ZILLOW_ZODIAC_TEAM,
    from_conf,
)
from metaflow.plugins import EnvironmentDecorator, KfpInternalDecorator
from metaflow.plugins.kfp.kfp_constants import (
    S3_SENSOR_RETRY_COUNT,
    PVC_CREATE_RETRY_COUNT,
    EXIT_HANDLER_RETRY_COUNT,
    BACKOFF_DURATION,
)
from metaflow.plugins.kfp.kfp_decorator import KfpException
from .accelerator_decorator import AcceleratorDecorator
from .argo_client import ArgoClient
from .interruptible_decorator import interruptibleDecorator
from .kfp_foreach_splits import graph_to_task_ids
from ..aws.batch.batch_decorator import BatchDecorator
from ..aws.step_functions.schedule_decorator import ScheduleDecorator
from ...graph import DAGNode
from ...metaflow_environment import MetaflowEnvironment
from ...plugins.resources_decorator import ResourcesDecorator

# TODO: @schedule
UNSUPPORTED_DECORATORS = (
    BatchDecorator,
    ScheduleDecorator,
)


@dataclass
class FlowVariables:
    flow_name: str
    environment: str
    event_logger: str
    monitor: str
    namespace: str
    tags: List[str]
    sys_tags: List[str]
    package_commands: str


@dataclass
class StepVariables:
    step_name: str
    volume_dir: str
    is_split_index: bool
    task_id: str
    user_code_retries: int


METAFLOW_RUN_ID = "argo-{{workflow.name}}"
FLOW_PARAMETERS_JSON = "{{workflow.parameters}}"


class KfpComponent(object):
    def __init__(
        self,
        step_name: str,
        resource_requirements: Dict[str, str],
        kfp_decorator: KfpInternalDecorator,
        accelerator_decorator: AcceleratorDecorator,
        interruptible_decorator: interruptibleDecorator,
        environment_decorator: EnvironmentDecorator,
        total_retries: int,
        minutes_between_retries: str,
    ):
        self.step_name = step_name
        self.resource_requirements = resource_requirements
        self.kfp_decorator = kfp_decorator
        self.accelerator_decorator = accelerator_decorator
        self.interruptible_decorator = interruptible_decorator
        self.environment_decorator = environment_decorator
        self.total_retries = total_retries
        self.minutes_between_retries = minutes_between_retries

        self.preceding_kfp_func: Callable = (
            kfp_decorator.attributes.get("preceding_component", None)
            if kfp_decorator
            else None
        )

        def bindings(binding_name: str) -> List[str]:
            if kfp_decorator:
                binding_fields = kfp_decorator.attributes[binding_name]
                if isinstance(binding_fields, str):
                    return binding_fields.split(" ")
                else:
                    return binding_fields
            else:
                return []

        self.preceding_component_inputs: List[str] = bindings(
            "preceding_component_inputs"
        )
        self.preceding_component_outputs: List[str] = bindings(
            "preceding_component_outputs"
        )


class KubeflowPipelines(object):
    def __init__(
        self,
        name,
        graph,
        flow,
        code_package,
        code_package_url,
        metadata,
        flow_datastore,
        environment,
        event_logger,
        monitor,
        base_image=None,
        s3_code_package=True,
        tags=None,
        sys_tags=None,
        experiment=None,
        namespace=None,
        username=None,
        max_parallelism=None,
        workflow_timeout=None,
        notify=False,
        notify_on_error=None,
        notify_on_success=None,
        sqs_url_on_error=None,
        sqs_role_arn_on_error=None,
        **kwargs,
    ):
        """
        Analogous to step_functions_cli.py
        """
        self.name = name
        self.graph = graph
        self.flow = flow
        self.code_package = code_package
        self.code_package_url = code_package_url
        self.metadata = metadata
        self.flow_datastore = flow_datastore
        self.environment = environment
        self.event_logger = event_logger
        self.monitor = monitor
        self.tags = tags
        self.sys_tags = sys_tags
        self.experiment = experiment
        self.namespace = namespace
        self.username = username
        self.base_image = base_image
        self.s3_code_package = s3_code_package
        self.max_parallelism = max_parallelism
        self.workflow_timeout = (
            workflow_timeout if workflow_timeout else 0  # 0 is unlimited
        )
        self.notify = notify
        self.notify_on_error = notify_on_error
        self.notify_on_success = notify_on_success
        self.sqs_url_on_error = sqs_url_on_error
        self.sqs_role_arn_on_error = sqs_role_arn_on_error
        self._client = None

    def deploy(
        self,
        kubernetes_namespace: str,
        name: Optional[str],
        flow_parameters: Dict,
        recurring_run_enable: Optional[bool] = None,
        recurring_run_cron: Optional[str] = None,
        recurring_run_policy: Optional[str] = None,
        max_run_concurrency: Optional[int] = 10,
    ) -> Dict[str, Any]:
        try:
            # Step 1: Create the resources definitions
            workflow_template: Dict[str, Any] = self._create_workflow_yaml(
                flow_parameters=flow_parameters,
                kind="WorkflowTemplate",
                name=name,
            )

            config_map: Dict[str, Any] = KubeflowPipelines._config_map(
                sanitize_k8s_name(self.name), max_run_concurrency
            )

            cron_workflow: Dict[str, Any] = KubeflowPipelines._cron_workflow(
                sanitize_k8s_name(self.name),
                flow_parameters=flow_parameters,
                schedule=recurring_run_cron,
                concurrency=recurring_run_policy,
                recurring_run_enable=recurring_run_enable,
            )

            # Step 2: Deploy the resources definitions
            argo_workflow_name = workflow_template["metadata"]["name"]

            ArgoClient(namespace=kubernetes_namespace).create_workflow_config_map(
                argo_workflow_name, config_map
            )

            k8s_workflow = ArgoClient(
                namespace=kubernetes_namespace
            ).register_workflow_template(argo_workflow_name, workflow_template)

            ArgoClient(namespace=kubernetes_namespace).create_cron_workflow(
                argo_workflow_name, cron_workflow
            )

            return k8s_workflow
        except Exception as e:
            raise KfpException(str(e))

    @classmethod
    def trigger(cls, kubernetes_namespace: str, name: str, parameters=None):
        if parameters is None:
            parameters = {}
        try:
            workflow_template = ArgoClient(
                namespace=kubernetes_namespace
            ).get_workflow_template(name)
        except Exception as e:
            raise KfpException(str(e))
        if workflow_template is None:
            raise KfpException(
                f"The workflow *{name}* doesn't exist on Argo Workflows in namespace *{kubernetes_namespace}*. "
                "Please deploy your flow first."
            )
        try:
            return ArgoClient(namespace=kubernetes_namespace).trigger_workflow_template(
                name, parameters
            )
        except Exception as e:
            raise KfpException(str(e))

    def _create_workflow_yaml(
        self,
        flow_parameters: Dict,
        kind: str,
        max_run_concurrency: Optional[int] = 10,
        name: Optional[str] = None,
    ) -> Dict[str, Any]:
        """
        Creates a new Argo Workflow pipeline YAML using `kfp.compiler.Compiler()`.
        Note: Intermediate pipeline YAML is saved at `pipeline_file_path`
        """
        pipeline_func, pipeline_conf = self.create_kfp_pipeline_from_flow_graph(
            flow_parameters
        )
        workflow: Dict[Text, Any] = kfp.compiler.Compiler()._create_workflow(
            pipeline_func=pipeline_func,
            pipeline_conf=pipeline_conf,
        )

        workflow["spec"]["arguments"]["parameters"] = [
            dict(name=k, value=json.dumps(v) if isinstance(v, dict) else v)
            for k, v in flow_parameters.items()
        ]

        if kind == "Workflow":
            # Output of KFP compiler already has workflow["kind"] = "Workflow".

            # Keep generateName - Argo Workflow is usually used in single run.

            # Service account is added through webhooks.
            workflow["spec"].pop("serviceAccountName", None)
        elif kind == "WorkflowTemplate":
            workflow["kind"] = "WorkflowTemplate"
            workflow["spec"]["serviceAccountName"] = (
                KUBERNETES_SERVICE_ACCOUNT or "default-editor"
            )

            # Use static name to make referencing easier.
            # Note the name has to follow k8s format.
            # self.name is typically CamelCase as it's python class name.
            # generateName contains a sanitized version of self.name from kfp.compiler
            workflow["metadata"]["name"] = (
                name if name else workflow["metadata"].pop("generateName").rstrip("-")
            )

            # Service account is added through webhooks.
            workflow["spec"].pop("serviceAccountName", None)
        else:
            raise NotImplementedError(f"Unsupported output format {kind}.")

        if max_run_concurrency and max_run_concurrency > 0:
            workflow["spec"]["synchronization"] = {
                "semaphore": {
                    "configMapKeyRef": {
                        "name": sanitize_k8s_name(name if name else self.name),
                        "key": "max_run_concurrency",
                    }
                }
            }

        return workflow

    @staticmethod
    def _config_map(workflow_name: str, max_run_concurrency: int):
        if not max_run_concurrency or max_run_concurrency <= 0:
            raise KfpException(f"{max_run_concurrency=} must be > 0.")

        config_map = {
            "apiVersion": "v1",
            "kind": "ConfigMap",
            "metadata": {"name": workflow_name},
            "data": {"max_run_concurrency": str(max_run_concurrency)},
        }
        return config_map

    @staticmethod
    def _cron_workflow(
        name: str,
        flow_parameters: Optional[dict] = None,
        schedule: Optional[str] = None,
        concurrency: Optional[str] = None,
        recurring_run_enable: Optional[bool] = False,
    ) -> Dict[str, Any]:
        body = {
            "apiVersion": "argoproj.io/v1alpha1",
            "kind": "CronWorkflow",
            "metadata": {"name": name},
            "spec": {
                "suspend": not recurring_run_enable,
                "schedule": (
                    schedule if schedule else "* * 0 * *"
                ),  # Day of month: 0 (invalid day) will never run
                "concurrencyPolicy": concurrency,
                "workflowSpec": {"workflowTemplateRef": {"name": name}},
            },
        }

        if flow_parameters:
            body["spec"]["workflowSpec"]["arguments"] = {
                "parameters": [
                    dict(name=k, value=json.dumps(v) if isinstance(v, dict) else v)
                    for k, v in flow_parameters.items()
                ]
            }

        return body

    def run_workflow_on_argo(
        self,
        kubernetes_namespace: str,
        flow_parameters: dict,
        max_run_concurrency: Optional[int] = 10,
    ) -> Tuple[Dict[str, Any], Dict[str, Any]]:
        """
        Creates a new run on Argo using the `KubernetesClient()`.
        """
        workflow: Dict[str, Any] = self._create_workflow_yaml(
            flow_parameters, kind="Workflow", max_run_concurrency=max_run_concurrency
        )
        argo_workflow_name: str = sanitize_k8s_name(self.name)

        config_map: Dict[str, Any] = KubeflowPipelines._config_map(
            argo_workflow_name, max_run_concurrency
        )

        try:
            # Create the Argo synchronization ConfigMap
            config = ArgoClient(
                namespace=kubernetes_namespace
            ).create_workflow_config_map(argo_workflow_name, config_map)

            # Create/Run the Argo Workflow
            running_workflow = ArgoClient(namespace=kubernetes_namespace).run_workflow(
                workflow
            )
            return running_workflow, config
        except Exception as e:
            raise KfpException(str(e))

    def write_workflow_kind(
        self,
        output_path: str,
        kind: str,
        flow_parameters: Optional[dict] = None,
        name: Optional[str] = None,
        recurring_run_enable: Optional[bool] = None,
        recurring_run_cron: Optional[str] = None,
        recurring_run_policy: Optional[str] = None,
        max_run_concurrency: Optional[int] = 10,
    ) -> str:
        if kind in ["Workflow", "WorkflowTemplate"]:
            workflow: Dict[str, Any] = self._create_workflow_yaml(
                flow_parameters,
                kind,
                max_run_concurrency,
                name,
            )
            kfp.compiler.Compiler()._write_workflow(workflow, output_path)
        elif kind == "CronWorkflow":
            cron_workflow: Dict[str, Any] = KubeflowPipelines._cron_workflow(
                sanitize_k8s_name(name if name else self.name),
                flow_parameters=flow_parameters,
                schedule=recurring_run_cron,
                concurrency=recurring_run_policy,
                recurring_run_enable=recurring_run_enable,
            )
            with open(output_path, "w") as yaml_file:
                yaml.safe_dump(cron_workflow, yaml_file, default_flow_style=False)
        elif kind == "ConfigMap":
            config_map = KubeflowPipelines._config_map(
                sanitize_k8s_name(name if name else self.name), max_run_concurrency
            )
            with open(output_path, "w") as yaml_file:
                yaml.safe_dump(config_map, yaml_file, default_flow_style=False)
        else:
            raise NotImplementedError(f"Unsupported output format {kind}.")

        return os.path.abspath(output_path)

    @staticmethod
    def _get_retries(node: DAGNode) -> Tuple[int, int]:
        """
        Analogous to step_functions_cli.py
        """
        max_user_code_retries = 0
        max_error_retries = 0
        # Different decorators may have different retrying strategies, so take
        # the max of them.
        for deco in node.decorators:
            user_code_retries, error_retries = deco.step_task_retry_count()
            max_user_code_retries = max(max_user_code_retries, user_code_retries)
            max_error_retries = max(max_error_retries, error_retries)

        return max_user_code_retries, max_user_code_retries + max_error_retries

    @staticmethod
    def _get_minutes_between_retries(node: DAGNode) -> Optional[str]:
        retry_deco = [deco for deco in node.decorators if deco.name == "retry"]
        if retry_deco:
            val = retry_deco[0].attributes.get("minutes_between_retries")
            return f"{val}m" if isinstance(val, numbers.Number) else val
        return None

    @staticmethod
    def _get_resource_requirements(node: DAGNode) -> Dict[str, str]:
        """
        Get resources for a Metaflow step (node) set by @resources decorator.

        Supported parameters: 'cpu', 'gpu', 'gpu_vendor', 'memory'

        Eventually resource request and limits link back to kubernetes, see
        https://kubernetes.io/docs/concepts/configuration/manage-resources-containers/

        For 'cpu' and 'memory', the provided value becomes both the
        resource request and resource limit.

        Default unit for memory is megabyte, aligning with existing resource decorator usage.

        Example using resource decorator:
            @resource(cpu=0.5, gpu=1, memory=300)
            @step
            def my_kfp_step(): ...
        """

        def to_k8s_resource_format(resource: str, value: Union[int, float, str]) -> str:
            value = str(value)

            # Defaults memory unit to megabyte
            if (
                resource
                in [
                    "memory",
                    "volume",
                ]
                and value.isnumeric()
            ):
                value = f"{value}M"
            return value

        resource_requirements = {}
        for deco in node.decorators:
            if isinstance(deco, ResourcesDecorator):
                if deco.attributes.get("local_storage") is not None:
                    raise ValueError(  # Not using DeprecationWarning to hard block the run before triggering.
                        "`local_storage` option is deprecated over cluster stability concerns. "
                        "Please use `volume` for storage request."
                    )

                for attr_key, attr_value in deco.attributes.items():
                    if attr_value is not None:
                        resource_requirements[attr_key] = to_k8s_resource_format(
                            attr_key, attr_value
                        )

        return resource_requirements

    def _create_flow_variables(self) -> FlowVariables:
        flow_variables = FlowVariables(
            flow_name=self.flow.name,
            environment=self.environment.TYPE,
            event_logger=self.event_logger.logger_type,
            monitor=self.monitor.monitor_type,
            namespace=self.namespace,
            tags=list(self.tags),
            sys_tags=list(self.sys_tags),
            package_commands=self._get_package_commands(
                code_package_url=self.code_package_url,
                environment=self.environment,
            ),
        )
        return flow_variables

    def _get_package_commands(
        self,
        code_package_url: str,
        environment: MetaflowEnvironment,
    ) -> str:
        if self.s3_code_package:
            cmd: List[str] = [
                "mkdir -p /opt/metaflow_volume/metaflow_logs",
                "export MFLOG_STDOUT=/opt/metaflow_volume/metaflow_logs/mflog_stdout",
            ]
            cmd.extend(
                environment.get_package_commands(code_package_url, is_kfp_plugin=True)
            )
            return " && ".join(cmd)
        else:
            return " cd " + str(Path(inspect.getabsfile(self.flow.__class__)).parent)

    def _create_step_variables(self, node: DAGNode) -> StepVariables:
        """
        Returns the Metaflow Node StepVariables, which is
        used to run Metaflow on KFP "kfp_metaflow_step()"
        """

        task_id: str = graph_to_task_ids(self.graph)[node.name]
        user_code_retries, total_retries = KubeflowPipelines._get_retries(node)
        resource_requirements: Dict[str, str] = self._get_resource_requirements(node)

        is_split_index: bool = (
            True
            if any(self.graph[n].type == "foreach" for n in node.in_funcs)
            else False
        )
        volume_dir: str = (
            ""  # simulating passing None type object to command line
            if "volume_dir" not in resource_requirements
            else resource_requirements["volume_dir"]
        )

        return StepVariables(
            step_name=node.name,
            volume_dir=volume_dir,
            is_split_index=is_split_index,
            task_id=task_id,
            user_code_retries=user_code_retries,
        )

    def _create_kfp_components_from_graph(self) -> Dict[str, KfpComponent]:
        """
        Returns a map of steps to their corresponding KfpComponent.
        The KfpComponent defines the component attributes
        and step command to be used to run that particular step.
        """

        def build_kfp_component(node: DAGNode, task_id: str) -> KfpComponent:
            """
            Returns the KfpComponent for each step.
            """

            for deco in node.decorators:
                if isinstance(deco, UNSUPPORTED_DECORATORS):
                    raise KfpException(
                        f"{type(deco)} in {node.name} step is not yet supported by kfp"
                    )

            user_code_retries, total_retries = KubeflowPipelines._get_retries(node)
            resource_requirements = self._get_resource_requirements(node)
            minutes_between_retries = self._get_minutes_between_retries(node)

            return KfpComponent(
                step_name=node.name,
                resource_requirements=resource_requirements,
                kfp_decorator=next(
                    (
                        deco
                        for deco in node.decorators
                        if isinstance(deco, KfpInternalDecorator)
                    ),
                    None,  # default
                ),
                accelerator_decorator=next(
                    (
                        deco
                        for deco in node.decorators
                        if isinstance(deco, AcceleratorDecorator)
                    ),
                    None,  # default
                ),
                interruptible_decorator=next(
                    (
                        deco
                        for deco in node.decorators
                        if isinstance(deco, interruptibleDecorator)
                    ),
                    None,  # default
                ),
                environment_decorator=next(
                    (
                        deco
                        for deco in node.decorators
                        if isinstance(deco, EnvironmentDecorator)
                    ),
                    None,  # default
                ),
                total_retries=total_retries,
                minutes_between_retries=minutes_between_retries,
            )

        # Mapping of steps to their KfpComponent
        task_ids: Dict[str, str] = graph_to_task_ids(self.graph)
        step_name_to_kfp_component: Dict[str, KfpComponent] = {}
        for step_name, task_id in task_ids.items():
            node = self.graph[step_name]
            step_name_to_kfp_component[step_name] = build_kfp_component(node, task_id)

        return step_name_to_kfp_component

    @staticmethod
    def _create_resource_based_node_type_toleration(
        cpu: float, memory: float
    ) -> Optional[V1Toleration]:
        """Allow large enough pod to use higher cost nodes by adding toleration.

        Together with taint added at cluster side,
        this is a temporary solution to fix "r5.12xlarge host not scaling down" issue,
        caused by smaller pods keep being scheduled onto large nodes.
        TODO: Replace using AIP-5264 MutatingWebHook (or Validating) for AIP pod scheduling policies

        The following node types are considered for setting the threshold:
        c5.4xlarge: 16 vCPU, 32 GB
        r5.12xlarge: 48 vCPU, 384 GB
        Resource threshold are lower than machine resource boundary to take overheads into
        account.

        Toleration allows pods to utilize larger nodes without enforcement.
        Setting a low threshold for using larger host allow more freedom for scheduler
        and potentially higher utilization rate.

        cpu: number of vCPU requested. Fractions are allowed.
        memory: memory requested in GB (not GiB)
        """
        # Analysis on Oct. 21, 2021:
        # c5.4xlarge is the default CPU pods
        # Base on observed resource data available resource per c5.4xlarge node:
        #   Memory: 20.24GB = 18.85 GiB = 27.72 GiB (allocatable) - 8.87 GiB (DaemonSet)
        #   CPU: 10.34 vCPU = 15.89 (allocatable) - 5.55 (DaemonSet)
        # Argo additionally adds a "wait" container to pods per step, taking default resources

        # Threshold should leave significant margin below estimated available resource
        # Pods will be unschedulable if its resource requirement falls in range
        #   [available resource, thresholdfor large node)

        # Using 50% of node total resource on c5.4xlarge (16vCPU, 32GB memory)
        memory_threshold = 16  # GB
        cpu_threshold = 8  # vCPU

        if memory >= memory_threshold or cpu >= cpu_threshold:
            return V1Toleration(
                effect="NoSchedule",
                key="node.k8s.zgtools.net/purpose",
                operator="Equal",
                value="high-memory",
            )
        else:
            return None

    def _set_container_volume(
        self,
        container_op: ContainerOp,
        kfp_component: KfpComponent,
        workflow_uid: str,
        shared_volumes: Dict[str, Dict[str, Tuple[ResourceOp, PipelineVolume]]],
    ) -> ResourceOp:
        resource_requirements: Dict[str, Any] = kfp_component.resource_requirements
        resource_op: Optional[ResourceOp] = None

        if "volume" in resource_requirements:
            mode = resource_requirements["volume_mode"]
            volume_dir = resource_requirements["volume_dir"]

            if mode == "ReadWriteMany":
                # ReadWriteMany shared volumes are created way before
                (resource_op, volume) = shared_volumes[kfp_component.step_name]
                container_op.add_pvolumes(volume)
            else:
                (resource_op, volume) = self._create_volume(
                    step_name=kfp_component.step_name,
                    size=resource_requirements["volume"],
                    workflow_uid=workflow_uid,
                    mode=mode,
                    volume_type=resource_requirements.get("volume_type"),
                )
                container_op.add_pvolumes({volume_dir: volume})

        return resource_op

    @staticmethod
    def _set_container_resources(
        container_op: ContainerOp, kfp_component: KfpComponent
    ):
        resource_requirements: Dict[str, Any] = kfp_component.resource_requirements
        if "memory" in resource_requirements:
            container_op.container.set_memory_request(resource_requirements["memory"])
            container_op.container.set_memory_limit(resource_requirements["memory"])
        if "cpu" in resource_requirements:
            container_op.container.set_cpu_request(resource_requirements["cpu"])
            container_op.container.set_cpu_limit(resource_requirements["cpu"])
        if "gpu" in resource_requirements:
            # TODO(yunw)(AIP-2048): Support mixture of GPU from different vendors.
            gpu_vendor = resource_requirements.get("gpu_vendor", None)
            container_op.container.set_gpu_limit(
                resource_requirements["gpu"],
                vendor=gpu_vendor if gpu_vendor else "nvidia",
            )

        if "shared_memory" in resource_requirements:
            memory_volume = PipelineVolume(
                volume=V1Volume(
                    # k8s volume name must consist of lower case alphanumeric characters or '-',
                    # and must start and end with an alphanumeric character,
                    # but step name is python function name that tends to be alphanumeric chars with '_'
                    name=f"{kfp_component.step_name.lower().replace('_', '-')}-shm",
                    empty_dir=V1EmptyDirVolumeSource(
                        medium="Memory",
                        size_limit=resource_requirements["shared_memory"],
                    ),
                )
            )
            container_op.add_pvolumes({"dev/shm": memory_volume})

        affinity_match_expressions: List[V1NodeSelectorRequirement] = []

        if kfp_component.accelerator_decorator:
            accelerator_type: Optional[
                str
            ] = kfp_component.accelerator_decorator.attributes["type"]

            if accelerator_type:
                # ensures we only select a node with the correct accelerator type (based on selector)
                affinity_match_expressions.append(
                    V1NodeSelectorRequirement(
                        key="k8s.amazonaws.com/accelerator",
                        operator="In",
                        values=[accelerator_type],
                    )
                )
                # ensures the pod created has the correct toleration corresponding to the taint
                # on the accelerator node for it to be scheduled on that node
                toleration = V1Toleration(
                    # the `effect` parameter must be specified at the top!
                    # otherwise, there is undefined behavior
                    effect="NoSchedule",
                    key="k8s.amazonaws.com/accelerator",
                    operator="Equal",
                    value=accelerator_type,
                )
                container_op.add_toleration(toleration)

        elif "gpu" not in resource_requirements:
            # Memory and cpu value already validated by set_memory_request and set_cpu_request
            toleration = KubeflowPipelines._create_resource_based_node_type_toleration(
                cpu=_get_cpu_number(resource_requirements.get("cpu", "0")),
                memory=_get_resource_number(resource_requirements.get("memory", "0")),
            )
            if toleration:
                container_op.add_toleration(toleration)

        if kfp_component.interruptible_decorator:
            affinity_match_expressions.append(
                V1NodeSelectorRequirement(
                    key="node.k8s.zgtools.net/capacity-type",
                    operator="In",
                    values=["spot"],
                )
            )

            # ensures the pod created has the correct toleration corresponding to the taint
            # on the spot node for it to be scheduled on that node
            toleration = V1Toleration(
                # the `effect` parameter must be specified at the top!
                # otherwise, there is undefined behavior
                effect="NoSchedule",
                key="node.k8s.zgtools.net/capacity-type",
                operator="Equal",
                value="spot",
            )
            # container_op.add_affinity(affinity)
            container_op.add_toleration(toleration)

        if len(affinity_match_expressions) > 0:
            node_selector = V1NodeSelector(
                node_selector_terms=[
                    V1NodeSelectorTerm(match_expressions=affinity_match_expressions)
                ]
            )
            node_affinity = V1NodeAffinity(
                required_during_scheduling_ignored_during_execution=node_selector
            )
            affinity = V1Affinity(node_affinity=node_affinity)
            container_op.add_affinity(affinity)

    # used by the workflow_uid_op and the s3_sensor_op to tighten resources
    # to ensure customers don't bear unnecesarily large costs
    @staticmethod
    def _set_minimal_container_resources(
        container_op: ContainerOp, memory: str = "200M"
    ):
        container_op.container.set_cpu_request("0.5")
        container_op.container.set_cpu_limit("0.5")
        container_op.container.set_memory_request(memory)
        container_op.container.set_memory_limit(memory)

    def _create_volume(
        self,
        step_name: str,
        size: str,
        workflow_uid: str,
        mode: str,
        volume_type: Optional[str],
    ) -> Tuple[ResourceOp, PipelineVolume]:
        volume_name = (
            sanitize_k8s_name(step_name) if mode == "ReadWriteMany" else "{{pod.name}}"
        )
        attribute_outputs = {"size": "{.status.capacity.storage}"}
        requested_resources = V1ResourceRequirements(requests={"storage": size})

        # AIP-6788(talebz): Add volume_type to PVC
        #  to support faster storage classes (ex: EBS volume types)
        pvc_spec = V1PersistentVolumeClaimSpec(
            access_modes=dsl.VOLUME_MODE_RWO,
            resources=requested_resources,
            storage_class_name=volume_type,
        )
        owner_reference = V1OwnerReference(
            api_version="argoproj.io/v1alpha1",
            controller=True,
            kind="Workflow",
            name="{{workflow.name}}",
            uid=workflow_uid,
        )
        owner_references = [owner_reference]
        pvc_metadata = V1ObjectMeta(
            name=f"{{{{workflow.name}}}}-{volume_name}-pvc",
            owner_references=owner_references,
        )
        k8s_resource = V1PersistentVolumeClaim(
            api_version="v1",
            kind="PersistentVolumeClaim",
            metadata=pvc_metadata,
            spec=pvc_spec,
        )
        resource = ResourceOp(
            name=f"create-{step_name}-volume",
            k8s_resource=k8s_resource,
            attribute_outputs=attribute_outputs,
        )
<<<<<<< HEAD

        self._set_container_labels(resource)

=======
        resource.set_retry(
            PVC_CREATE_RETRY_COUNT, policy="Always", backoff_duration=BACKOFF_DURATION
        )
>>>>>>> 1508ca83
        volume = PipelineVolume(
            name=f"{volume_name}-volume", pvc=resource.outputs["name"]
        )
        return (resource, volume)

    def _set_container_labels(self, container_op: ContainerOp):
        # TODO(talebz): A Metaflow plugin framework to customize tags, labels, etc.
        container_op.add_pod_label("aip.zillowgroup.net/kfp-pod-default", "true")

        # https://github.com/argoproj/argo-workflows/issues/4525
        # all argo workflows need istio-injection disabled, else the workflow hangs.
        container_op.add_pod_label("sidecar.istio.io/inject", "false")

        prefix = "metaflow.org"
        container_op.add_pod_annotation(f"{prefix}/flow_name", self.name)
        container_op.add_pod_annotation(f"{prefix}/step", container_op.name)
        container_op.add_pod_annotation(f"{prefix}/run_id", METAFLOW_RUN_ID)
        if self.experiment:
            container_op.add_pod_annotation(f"{prefix}/experiment", self.experiment)
        all_tags = list()
        all_tags += self.tags if self.tags else []
        all_tags += self.sys_tags if self.sys_tags else []
        for tag in all_tags:
            if ":" in tag:  # Metaflow commonly uses <name>:<value> as tag format
                tag_info = tag.split(":", 1)
                annotation_name = f"{prefix}/tag_{tag_info[0]}"
                annotation_value = tag_info[1]
            else:
                annotation_name = f"{prefix}/tag_{tag}"
                annotation_value = "true"

            if len(annotation_name) > 63:
                raise ValueError(
                    f"Tag name {annotation_name} must be no more than 63 characters"
                )
            container_op.add_pod_annotation(annotation_name, annotation_value)

        # tags.ledger.zgtools.net/* pod labels required for the ZGCP Costs Ledger
        container_op.add_pod_label("tags.ledger.zgtools.net/ai-flow-name", self.name)
        container_op.add_pod_label(
            "tags.ledger.zgtools.net/ai-step-name", container_op.name
        )
        if self.experiment:
            container_op.add_pod_label(
                "tags.ledger.zgtools.net/ai-experiment-name", self.experiment
            )

        # - In context of Zillow CICD self.username == "cicd_compile"
        # - In the context of a Zillow NB self.username == METAFLOW_USER (user_alias)
        # - In the context of Metaflow integration tests self.username == USER=$GITLAB_USER_EMAIL
        owner = self.username
        if "@" in owner:
            owner = owner.split("@")[0]
        container_op.add_pod_label("zodiac.zillowgroup.net/owner", owner)

        # Add in Zodiac service and team labels to the kfp pods if the environment variable is
        # present in the notebook (individual profile notebooks only) and set them. These labels
        # are not being added by poddefaults as they were removed. Workflows launched in project
        # profiles still get these labels added via poddefaults. Also adds in logging topic
        # annotation as this value is specific to zodiac service as well.
        if ZILLOW_ZODIAC_SERVICE and ZILLOW_ZODIAC_TEAM:
            container_op.add_pod_label(
                "zodiac.zillowgroup.net/service", ZILLOW_ZODIAC_SERVICE
            )
            container_op.add_pod_label(
                "zodiac.zillowgroup.net/team", ZILLOW_ZODIAC_TEAM
            )
            container_op.add_pod_annotation(
                "logging.zgtools.net/topic",
                f"log.fluentd-z1.{ZILLOW_ZODIAC_SERVICE}.dev",
            )

    def create_kfp_pipeline_from_flow_graph(
        self,
        flow_parameters: Dict,
    ) -> Tuple[Callable, PipelineConf]:
        """
        Returns a KFP DSL Pipeline function by walking the Metaflow Graph
        and constructing the KFP Pipeline using the KFP DSL.
        """
        step_name_to_kfp_component: Dict[
            str, KfpComponent
        ] = self._create_kfp_components_from_graph()
        flow_variables: FlowVariables = self._create_flow_variables()

        def pipeline_transform(op: ContainerOp):
            if isinstance(op, ContainerOp):
                self._set_container_labels(op)

                # Disable caching because Metaflow doesn't have memoization
                op.execution_options.caching_strategy.max_cache_staleness = "P0D"
                env_vars = {
                    "MF_POD_NAME": "metadata.name",
                    "MF_POD_NAMESPACE": "metadata.namespace",
                    "MF_ARGO_NODE_NAME": "metadata.annotations['workflows.argoproj.io/node-name']",
                    "MF_ARGO_WORKFLOW_NAME": "metadata.labels['workflows.argoproj.io/workflow']",
                    "ZODIAC_SERVICE": "metadata.labels['zodiac.zillowgroup.net/service']",
                    "ZODIAC_TEAM": "metadata.labels['zodiac.zillowgroup.net/team']",
                    "ZODIAC_OWNER": "metadata.labels['zodiac.zillowgroup.net/owner']",
                }
                for name, resource in env_vars.items():
                    op.container.add_env_variable(
                        V1EnvVar(
                            name=name,
                            value_from=V1EnvVarSource(
                                field_ref=V1ObjectFieldSelector(field_path=resource)
                            ),
                        )
                    )
                # adding in additional env variable for spark to identify if workflow was
                # launched from a notebook in an individual namespace.
                env_vars = {
                    "INDIVIDUAL_NAMESPACE": ZILLOW_INDIVIDUAL_NAMESPACE,
                }
                # add in env variable for ServiceAccount for Zillow Spark solution
                if KUBERNETES_SERVICE_ACCOUNT:
                    env_vars[
                        "METAFLOW_KUBERNETES_SERVICE_ACCOUNT"
                    ] = KUBERNETES_SERVICE_ACCOUNT
                # need to be added separately from above as there is no valueFrom/fieldRef from the env
                # var. leaving as a list format in the event future env variables need to be added without
                # a fieldRef value_from similar to this env variable.
                for name, resource in env_vars.items():
                    op.container.add_env_variable(
                        V1EnvVar(
                            name=name,
                            value=resource,
                        )
                    )

        pipeline_conf = None  # return variable

        @dsl.pipeline(name=self.name, description=self.graph.doc)
        def kfp_pipeline_from_flow(**kwargs):
            """
            **kwargs is defined to allow keyword signature modification
            """
            visited: Dict[str, ContainerOp] = {}
            visited_resource_ops: Dict[str, ResourceOp] = {}

            def build_kfp_dag(
                node: DAGNode,
                passed_in_split_indexes: str = "",
                preceding_kfp_component_op: ContainerOp = None,
                preceding_component_outputs_dict: Dict[str, dsl.PipelineParam] = None,
                workflow_uid: str = None,
                shared_volumes: Dict[
                    str, Dict[str, Tuple[ResourceOp, PipelineVolume]]
                ] = None,
            ):
                if node.name in visited:
                    return

                if preceding_component_outputs_dict is None:
                    preceding_component_outputs_dict = {}

                if shared_volumes is None:
                    shared_volumes = {}

                # If any of this node's children has a preceding_kfp_func then
                # create (kfp_decorator_component, preceding_component_inputs)
                next_kfp_decorator_component: Optional[KfpComponent] = None
                preceding_component_inputs: List[str] = []
                if any(
                    step_name_to_kfp_component[child].preceding_kfp_func
                    for child in node.out_funcs
                ):
                    next_kfp_decorator_component: KfpComponent = (
                        step_name_to_kfp_component[node.out_funcs[0]]
                    )
                    # fields to return from Flow state to KFP
                    preceding_component_inputs: List[
                        str
                    ] = next_kfp_decorator_component.preceding_component_inputs

                kfp_component: KfpComponent = step_name_to_kfp_component[node.name]
                step_variables: StepVariables = self._create_step_variables(node)
                # capture metaflow configs from client to be used at runtime
                # client configs have the highest precedence
                metaflow_configs = dict(
                    METAFLOW_DATASTORE_SYSROOT_S3=DATASTORE_SYSROOT_S3,
                    METAFLOW_USER=METAFLOW_USER,
                )

                metaflow_step_op: ContainerOp = self._create_metaflow_step_op(
                    node,
                    kfp_component,
                    step_variables,
                    flow_variables,
                    metaflow_configs,
                    flow_parameters,
                    passed_in_split_indexes,
                    preceding_component_inputs,
                    preceding_component_outputs_dict,
                )
                visited[node.name] = metaflow_step_op

                if kfp_component.environment_decorator:
                    envs = kfp_component.environment_decorator.attributes[
                        "kubernetes_vars"
                    ]
                    for env in envs if envs else []:
                        metaflow_step_op.container.add_env_variable(env)

                if kfp_component.total_retries and kfp_component.total_retries > 0:
                    metaflow_step_op.set_retry(
                        kfp_component.total_retries,
                        policy="Always",
                        backoff_duration=kfp_component.minutes_between_retries,
                    )

                if preceding_kfp_component_op:
                    metaflow_step_op.after(preceding_kfp_component_op)

                # If any of this node's children has a preceding_kfp_func then
                # create (next_preceding_component_outputs_dict, next_kfp_component_op)
                # to pass along to next step
                next_kfp_component_op: Optional[ContainerOp] = None
                next_preceding_component_outputs_dict: Dict[str, dsl.PipelineParam] = {}
                if next_kfp_decorator_component:
                    next_kfp_component_op: ContainerOp = next_kfp_decorator_component.preceding_kfp_func(
                        *[
                            metaflow_step_op.outputs[mf_field]
                            for mf_field in next_kfp_decorator_component.preceding_component_inputs
                        ]
                    )

                    next_kfp_component_op.after(metaflow_step_op)

                    num_outputs = len(
                        next_kfp_decorator_component.preceding_component_outputs
                    )
                    next_preceding_component_outputs_dict = {
                        name: (
                            next_kfp_component_op.outputs[name]
                            if num_outputs > 1
                            else next_kfp_component_op.output
                        )
                        for name in next_kfp_decorator_component.preceding_component_outputs
                    }

                KubeflowPipelines._set_container_resources(
                    metaflow_step_op, kfp_component
                )
                resource_op: ResourceOp = self._set_container_volume(
                    metaflow_step_op, kfp_component, workflow_uid, shared_volumes
                )
                if resource_op:
                    visited_resource_ops[node.name] = resource_op

                if node.type == "foreach":
                    # Please see nested_parallelfor.ipynb for how this works
                    next_step_name = node.out_funcs[0]
                    with kfp.dsl.ParallelFor(
                        metaflow_step_op.outputs["foreach_splits"]
                    ) as split_index:
                        # build_kfp_dag() will halt when a foreach join is
                        # reached.
                        # NOTE: A Metaflow foreach node can only have one child
                        #  or one out_func
                        build_kfp_dag(
                            self.graph[next_step_name],
                            split_index,
                            preceding_kfp_component_op=next_kfp_component_op,
                            preceding_component_outputs_dict=next_preceding_component_outputs_dict,
                            workflow_uid=workflow_uid,
                            shared_volumes=shared_volumes,
                        )

                    # Handle the ParallelFor join step, and pass in
                    # passed_in_split_indexes of parent context
                    build_kfp_dag(
                        self.graph[node.matching_join],
                        passed_in_split_indexes,
                        preceding_kfp_component_op=next_kfp_component_op,
                        preceding_component_outputs_dict=next_preceding_component_outputs_dict,
                        workflow_uid=workflow_uid,
                        shared_volumes=shared_volumes,
                    )
                else:
                    for step in node.out_funcs:
                        step_node = self.graph[step]
                        if (
                            step_node.type == "join"
                            and self.graph[step_node.split_parents[-1]].type
                            == "foreach"
                        ):
                            # halt with a foreach join is reached
                            # see the ParallelFor and adjacent call to build_kfp_dag()
                            # which handles the ParallelFor join.
                            return
                        else:
                            build_kfp_dag(
                                step_node,
                                passed_in_split_indexes,
                                preceding_kfp_component_op=next_kfp_component_op,
                                preceding_component_outputs_dict=next_preceding_component_outputs_dict,
                                workflow_uid=workflow_uid,
                                shared_volumes=shared_volumes,
                            )

            def call_build_kfp_dag(workflow_uid_op: ContainerOp):
                build_kfp_dag(
                    self.graph["start"],
                    workflow_uid=workflow_uid_op.output if workflow_uid_op else None,
                    shared_volumes=self.create_shared_volumes(
                        step_name_to_kfp_component, workflow_uid_op
                    ),
                )

            if self.notify or self.sqs_url_on_error:
                with dsl.ExitHandler(
                    self._create_exit_handler_op(
                        flow_variables.package_commands, flow_parameters
                    )
                ):
                    s3_sensor_op: Optional[ContainerOp] = self.create_s3_sensor_op(
                        flow_variables,
                    )
                    workflow_uid_op: Optional[
                        ContainerOp
                    ] = self._create_workflow_uid_op(
                        s3_sensor_op.output if s3_sensor_op else "",
                        step_name_to_kfp_component,
                        flow_variables.package_commands,
                    )
                    call_build_kfp_dag(workflow_uid_op)
            else:
                # TODO: can this and above duplicated code be in a function?
                s3_sensor_op: Optional[ContainerOp] = self.create_s3_sensor_op(
                    flow_variables,
                )
                workflow_uid_op: Optional[ContainerOp] = self._create_workflow_uid_op(
                    s3_sensor_op.output if s3_sensor_op else "",
                    step_name_to_kfp_component,
                    flow_variables.package_commands,
                )
                call_build_kfp_dag(workflow_uid_op)

            # Instruct KFP of the DAG order by iterating over the Metaflow
            # graph nodes.  Each Metaflow graph node has in_funcs (nodes that
            # point to this node), and we use that to instruct to KFP of the
            # order.
            # NOTE: It is the Metaflow compiler's job to check for cycles and a
            #   correctly constructed DAG (ex: splits and foreaches are joined).
            for step in self.graph.nodes:
                node = self.graph[step]
                for parent_step in node.in_funcs:
                    visited[node.name].after(visited[parent_step])
                    if node.name in visited_resource_ops:
                        visited_resource_ops[node.name].after(visited[parent_step])

            if s3_sensor_op:
                visited["start"].after(s3_sensor_op)

            dsl.get_pipeline_conf().add_op_transformer(pipeline_transform)
            dsl.get_pipeline_conf().set_parallelism(self.max_parallelism)
            dsl.get_pipeline_conf().set_timeout(self.workflow_timeout)
            if (
                KFP_TTL_SECONDS_AFTER_FINISHED is not None
            ):  # if None, KFP falls back to the Argo defaults
                dsl.get_pipeline_conf().set_ttl_seconds_after_finished(
                    KFP_TTL_SECONDS_AFTER_FINISHED
                )
            pipeline_conf = dsl.get_pipeline_conf()

        # replace the pipeline signature parameters with flow_parameters
        # and the pipeline name
        kfp_pipeline_from_flow.__name__ = self.name
        kfp_pipeline_from_flow.__signature__ = inspect.signature(
            kfp_pipeline_from_flow
        ).replace(
            parameters=[
                inspect.Parameter(
                    key, kind=inspect.Parameter.KEYWORD_ONLY, default=value
                )
                for key, value in flow_parameters.items()
            ]
        )
        return kfp_pipeline_from_flow, pipeline_conf

    def create_shared_volumes(
        self,
        step_name_to_kfp_component: Dict[str, KfpComponent],
        workflow_uid_op: ContainerOp,
    ) -> Dict[str, Dict[str, Tuple[ResourceOp, PipelineVolume]]]:
        """
        A volume to be shared across foreach split nodes, but not downstream steps.
        An example use case is PyTorch distributed training where gradients are communicated
        via the shared volume.
        Returns: Dict[step_name, Dict[volume_dir, PipelineVolume]]
        """
        shared_volumes: Dict[str, Dict[str, Tuple[ResourceOp, PipelineVolume]]] = {}

        for kfp_component in step_name_to_kfp_component.values():
            resources = kfp_component.resource_requirements
            if (
                "volume_mode" in resources
                and resources["volume_mode"] == "ReadWriteMany"
            ):
                volume_dir = resources["volume_dir"]
                (resource_op, volume) = self._create_volume(
                    step_name=f"{kfp_component.step_name}-shared",
                    size=resources["volume"],
                    workflow_uid=workflow_uid_op.output,
                    mode=resources["volume_mode"],
                    volume_type=resources.get("volume_type"),
                )
                shared_volumes[kfp_component.step_name] = (
                    resource_op,
                    {volume_dir: volume},
                )

        return shared_volumes

    def _create_metaflow_step_op(
        self,
        node: DAGNode,
        kfp_component: KfpComponent,
        step_variables: StepVariables,
        flow_variables: FlowVariables,
        metaflow_configs: Dict[str, str],
        flow_parameters: Dict,
        passed_in_split_indexes: str,
        preceding_component_inputs: List[str],
        preceding_component_outputs_dict: Dict[str, dsl.PipelineParam],
    ) -> ContainerOp:
        # TODO (hariharans): https://zbrt.atl.zillow.net/browse/AIP-5406
        #   (Title: Clean up output formatting of workflow and pod specs in container op)
        # double json.dumps() to ensure we have the correct quotation marks
        # on the outside of the string to be passed as a command line environment
        # and still be a valid JSON string when loaded by the Python module.
        metaflow_execution_cmd: str = (
            " && python -m metaflow.plugins.kfp.kfp_metaflow_step"
            f' --volume_dir "{step_variables.volume_dir}"'
            f" --environment {flow_variables.environment}"
            f" --event_logger {flow_variables.event_logger}"
            f" --flow_name {flow_variables.flow_name}"
            f" --metaflow_configs_json {json.dumps(json.dumps(metaflow_configs))}"
            f" --metaflow_run_id {METAFLOW_RUN_ID}"
            f" --monitor {flow_variables.monitor}"
            f' --passed_in_split_indexes "{passed_in_split_indexes}"'
            f" --preceding_component_inputs_json {json.dumps(json.dumps(preceding_component_inputs))}"
            f" --preceding_component_outputs_json {json.dumps(json.dumps(kfp_component.preceding_component_outputs))}"
            f" --script_name {os.path.basename(sys.argv[0])}"
            f" --step_name {step_variables.step_name}"
            f" --tags_json {json.dumps(json.dumps(flow_variables.tags))}"
            f" --sys_tags_json {json.dumps(json.dumps(flow_variables.sys_tags))}"
            f" --task_id {step_variables.task_id}"
            f" --user_code_retries {step_variables.user_code_retries}"
            + (
                " --is-interruptible "
                if kfp_component.interruptible_decorator
                else " --not-interruptible "
            )
            + " --workflow_name {{workflow.name}}"
        )

        if node.name == "start":
            metaflow_execution_cmd += f" --flow_parameters_json '{FLOW_PARAMETERS_JSON if flow_parameters else []}'"
        if node.type == "foreach":
            metaflow_execution_cmd += f" --is_foreach_step"
        if flow_variables.namespace:
            metaflow_execution_cmd += f" --namespace {flow_variables.namespace}"
        if step_variables.is_split_index:
            metaflow_execution_cmd += " --is_split_index"

        metaflow_execution_cmd += ' --preceding_component_outputs_dict "'
        for key in preceding_component_outputs_dict:
            # TODO: understand how KFP maps the parameter
            metaflow_execution_cmd += f"{key}={preceding_component_outputs_dict[key]},"
        metaflow_execution_cmd += '"'

        # bash -ec used because Docker starts a single process and thus to run
        # multiple bash commands, we use bash -ec to chain them.
        command = [
            "bash",
            "-ec",
            (f"{flow_variables.package_commands}" f"{metaflow_execution_cmd}"),
        ]

        if (
            kfp_component.kfp_decorator
            and kfp_component.kfp_decorator.attributes["image"]
        ):
            step_image = kfp_component.kfp_decorator.attributes["image"]
        else:
            step_image = self.base_image

        artifact_argument_paths: Optional[Dict[str, str]] = (
            None if node.name == "start" else {"flow_parameters_json": "None"}
        )

        file_outputs: Dict[str, str] = {}
        if node.type == "foreach":
            file_outputs["foreach_splits"] = "/tmp/outputs/foreach_splits/data"
        for preceding_component_input in preceding_component_inputs:
            file_outputs[
                preceding_component_input
            ] = f"/tmp/outputs/{preceding_component_input}/data"

        container_op = dsl.ContainerOp(
            name=node.name,
            image=step_image,
            command=command,
            artifact_argument_paths=artifact_argument_paths,
            file_outputs=file_outputs,
        ).set_display_name(node.name)
        return container_op

    def _create_workflow_uid_op(
        self,
        s3_sensor_path: str,
        step_name_to_kfp_component: Dict[str, KfpComponent],
        package_commands: str,
    ) -> Optional[ContainerOp]:
        if any(
            "volume" in s.resource_requirements
            for s in step_name_to_kfp_component.values()
        ):
            get_workflow_uid_command = [
                "bash",
                "-ec",
                (
                    f"{package_commands}"
                    " && python -m metaflow.plugins.kfp.kfp_get_workflow_uid"
                    f" --s3_sensor_path '{s3_sensor_path}'"
                    " --workflow_name {{workflow.name}}"
                ),
            ]
            workflow_uid_op: ContainerOp = dsl.ContainerOp(
                name="get_workflow_uid",
                image=self.base_image,
                command=get_workflow_uid_command,
                file_outputs={"Output": "/tmp/outputs/Output/data"},
            ).set_display_name("get_workflow_uid")
            KubeflowPipelines._set_minimal_container_resources(workflow_uid_op)
            return workflow_uid_op
        else:
            return None

    def create_s3_sensor_op(
        self,
        flow_variables: FlowVariables,
    ):
        s3_sensor_deco: Optional[FlowDecorator] = self.flow._flow_decorators.get(
            "s3_sensor"
        )
        if s3_sensor_deco:
            return self._create_s3_sensor_op(
                s3_sensor_deco=s3_sensor_deco,
                package_commands=flow_variables.package_commands,
            )
        else:
            return None

    def _create_s3_sensor_op(
        self,
        s3_sensor_deco: FlowDecorator,
        package_commands: str,
    ) -> ContainerOp:
        path = s3_sensor_deco.path
        timeout_seconds = s3_sensor_deco.timeout_seconds
        polling_interval_seconds = s3_sensor_deco.polling_interval_seconds
        path_formatter = s3_sensor_deco.path_formatter
        os_expandvars = s3_sensor_deco.os_expandvars

        # see https://github.com/kubeflow/pipelines/pull/1946/files
        # KFP does not support the serialization of Python functions directly. The KFP team took
        # the approach of using base64 encoding + pickle. Pickle didn't quite work out
        # in this case because pickling a function directly stores references to the function's path,
        # which couldn't be resolved when the path_formatter function was unpickled within the running
        # container. Instead, we took the approach of marshalling just the code of the path_formatter
        # function, and reconstructing the function within the kfp_s3_sensor.py code.
        if path_formatter:
            path_formatter_code_encoded = base64.b64encode(
                marshal.dumps(path_formatter.__code__)
            ).decode("ascii")
        else:
            path_formatter_code_encoded = ""

        s3_sensor_command = [
            "bash",
            "-ec",
            (
                f"{package_commands}"
                " && python -m metaflow.plugins.kfp.kfp_s3_sensor"
                " --run_id argo-{{workflow.name}}"
                f" --flow_name {self.name}"
                f" --flow_parameters_json '{FLOW_PARAMETERS_JSON}'"
                f" --path {path}"
                f" --path_formatter_code_encoded '{path_formatter_code_encoded}'"
                f" --polling_interval_seconds {polling_interval_seconds}"
                f" --timeout_seconds {timeout_seconds}"
            ),
        ]
        if os_expandvars:
            s3_sensor_command[-1] += " --os_expandvars"

        s3_sensor_op = dsl.ContainerOp(
            name="s3_sensor",
            image=self.base_image,
            command=s3_sensor_command,
            file_outputs={"Output": "/tmp/outputs/Output/data"},
        ).set_display_name("s3_sensor")

        KubeflowPipelines._set_minimal_container_resources(s3_sensor_op)
        s3_sensor_op.set_retry(
            S3_SENSOR_RETRY_COUNT, policy="Always", backoff_duration=BACKOFF_DURATION
        )
        return s3_sensor_op

    def _create_exit_handler_op(
        self,
        package_commands: str,
        flow_parameters: Dict,
    ) -> ContainerOp:
        notify_variables: dict = {
            key: from_conf(key)
            for key in [
                "METAFLOW_NOTIFY_EMAIL_FROM",
                "METAFLOW_NOTIFY_EMAIL_SMTP_HOST",
                "METAFLOW_NOTIFY_EMAIL_SMTP_PORT",
                "METAFLOW_NOTIFY_EMAIL_BODY",
                "ARGO_RUN_URL_PREFIX",
            ]
            if from_conf(key)
        }

        if self.notify_on_error:
            notify_variables["METAFLOW_NOTIFY_ON_ERROR"] = self.notify_on_error

        if self.notify_on_success:
            notify_variables["METAFLOW_NOTIFY_ON_SUCCESS"] = self.notify_on_success

        if self.sqs_url_on_error:
            notify_variables["METAFLOW_SQS_URL_ON_ERROR"] = self.sqs_url_on_error

        if self.sqs_role_arn_on_error:
            notify_variables[
                "METAFLOW_SQS_ROLE_ARN_ON_ERROR"
            ] = self.sqs_role_arn_on_error

        # when there are no flow parameters argo complains
        # that {{workflow.parameters}} failed to resolve
        # see https://github.com/argoproj/argo-workflows/issues/6036
        flow_parameters_json = f"'{FLOW_PARAMETERS_JSON}'"
        exit_handler_command = [
            "bash",
            "-ec",
            (
                f"{package_commands}"
                " && python -m metaflow.plugins.kfp.kfp_exit_handler"
                f" --flow_name {self.name}"
                " --run_id {{workflow.name}}"
                f" --notify_variables_json {json.dumps(json.dumps(notify_variables))}"
                f" --flow_parameters_json {flow_parameters_json if flow_parameters else '{}'}"
                "  --status {{workflow.status}}"
            ),
        ]

        return (
            dsl.ContainerOp(
                name="exit_handler",
                image=self.base_image,
                command=exit_handler_command,
            )
            .set_display_name("exit_handler")
            .set_retry(
                EXIT_HANDLER_RETRY_COUNT,
                policy="Always",
                backoff_duration=BACKOFF_DURATION,
            )
        )<|MERGE_RESOLUTION|>--- conflicted
+++ resolved
@@ -898,15 +898,11 @@
             k8s_resource=k8s_resource,
             attribute_outputs=attribute_outputs,
         )
-<<<<<<< HEAD
-
-        self._set_container_labels(resource)
-
-=======
         resource.set_retry(
             PVC_CREATE_RETRY_COUNT, policy="Always", backoff_duration=BACKOFF_DURATION
         )
->>>>>>> 1508ca83
+        self._set_container_labels(resource)
+
         volume = PipelineVolume(
             name=f"{volume_name}-volume", pvc=resource.outputs["name"]
         )
