--- conflicted
+++ resolved
@@ -340,13 +340,8 @@
 
             visited = {}
 
-<<<<<<< HEAD
-            def build_kfp_dag(node: DAGNode, context, index=None):
+            def build_kfp_dag(node: DAGNode, context: str, index=None):
                 kfp_component, step_name, task_id = step_to_kfp_component_map[node.name]
-=======
-            def build_kfp_dag(node: DAGNode, context: str, index=None):
-                kfp_component = step_to_kfp_component_map[node.name]
->>>>>>> 1b861af0
                 visited[node.name] = step_op(
                     datastore_root,
                     kfp_component.step_command,
@@ -354,7 +349,7 @@
                     context,
                     self.flow.name,
                     step_name,
-                    task_id,
+                    str(task_id),
                     index=index,
                 ).set_display_name(node.name)
 
@@ -381,16 +376,19 @@
                         visited[step].after(visited[node.name])
 
             build_kfp_dag(self.graph["start"], context="")
-
+        
         return kfp_pipeline_from_flow
 
 
 def step_op_func(
-<<<<<<< HEAD
-    cmd_template, kfp_run_id, contexts, flow_name, step_name, task_id, index=None
-=======
-    datastore_root: str, cmd_template: str, kfp_run_id: str, context, index=None
->>>>>>> 1b861af0
+    datastore_root: str, 
+    cmd_template: str, 
+    kfp_run_id: str, 
+    context,
+    flow_name: str,
+    step_name: str,
+    task_id: str, 
+    index=None
 ) -> NamedTuple("context", [("task_out_dict", dict), ("split_indexes", list)]):
     """
     Function used to create a KFP container op that corresponds to a single step in the flow.
@@ -462,7 +460,7 @@
 
     # TODO: obtain the string `s3://kfp-example-aip-dev/metaflow/` dynamically
     save_logs_cmd_template = (
-        f"python -m awscli s3 cp {{log_file}} s3://kfp-example-aip-dev/metaflow/"
+        f"python -m awscli s3 cp {{log_file}} {datastore_root}/"
         f"{flow_name}/{kfp_run_id}/{step_name}/"
         f"{task_id}/{{log_file}}"
     )
