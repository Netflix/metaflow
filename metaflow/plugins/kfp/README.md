### Commands used and References

###### Last Updated: Aug 12th:

#### Steps to run Metaflow on Kubeflow: 

##### Option 1:
1. Configure a metaflow profile. To do this, create a file named as `config_<your-metaflow-profile-name>.json` under 
`~/.metaflowconfig/`) and set the required values. Required fields to run on KFP are shared below*.
2. Create your runs on KFP using the following command template: 
```
<<<<<<< HEAD
python 00-helloworld/hello.py run-on-kfp --experiment-name "MF-on-KFP-P2" --run-name "hello_run" --code-url https://raw.githubusercontent.com/zillow/metaflow/mf-on-kfp-2/metaflow/tutorials/00-helloworld/hello.py --namespace [your_namespace] --userid [your_userid]
=======
export METAFLOW_PROFILE=<your-metaflow-profile-name> && 
python <program-name.py> [run-on-kfp|generate-kfp-yaml] (--code-url <link-to-code>)
``` 

##### Option 2:
You can export the required variables* individually and run the python command:

*Required keys in `config_<profile-name>.json` to run on KFP are mentioned below:

>>>>>>> 686974f1
```
{
    "METAFLOW_DATASTORE_SYSROOT_S3": "s3://<path-to-s3-bucket-root>",
    "METAFLOW_DEFAULT_DATASTORE": "s3",

    "METAFLOW_AWS_ARN" : "...", # required to be able to read s3 data when running within KFP
    "METAFLOW_AWS_S3_REGION" : "...", # specify s3 region being used

    "KFP_RUN_URL_PREFIX" : "https://kubeflow.corp.zillow-analytics-dev.zg-int.net/pipeline/#/runs/details" # prefix of the URL preceeding the run-id to generate correct links to the generated runs on your cluster
}
```


##### Example using a METAFLOW_PROFILE named `sree` (option 1):

Config file: `config_sree.json` (to be saved under `~/.metaflowconfig`):
Contents of the config file:
```
{
    "METAFLOW_DATASTORE_SYSROOT_S3": "s3://workspace-zillow-analytics-stage/aip/metaflow",
    "METAFLOW_DEFAULT_DATASTORE": "s3",

    "METAFLOW_AWS_ARN" : "arn:aws:iam::170606514770:role/dev-zestimate-role",
    "METAFLOW_AWS_S3_REGION" : "us-west-2",

    "KFP_RUN_URL_PREFIX" : "https://kubeflow.corp.zillow-analytics-dev.zg-int.net/pipeline/#/runs/details"
}
```

To `run-on-kfp` using this profile:
```
export METAFLOW_PROFILE=sree && 
python 00-helloworld/hello.py run-on-kfp 
    --experiment-name "MF-on-KFP-P2" 
    --run-name "hello_run" 
    --code-url https://raw.githubusercontent.com/zillow/metaflow/mf-on-kfp-2/metaflow/tutorials/00-helloworld/hello.py
```

To `generate-kfp-yaml` using this profile:
```
export METAFLOW_PROFILE=sree && 
python 00-helloworld/hello.py generate-kfp-yaml
      --code-url https://raw.githubusercontent.com/zillow/metaflow/mf-on-kfp-2/metaflow/tutorials/00-helloworld/hello.py  
```


#####  Example of `run-on-kfp` without configuring a profile (option 2):
```
export METAFLOW_AWS_ARN="arn:aws:iam::170606514770:role/dev-zestimate-role" && 
export METAFLOW_AWS_S3_REGION="us-west-2" && 
export METAFLOW_DATASTORE_SYSROOT_S3="s3://workspace-zillow-analytics-stage/aip/metaflow" && 
export KFP_RUN_URL_PREFIX="https://kubeflow.corp.zillow-analytics-dev.zg-int.net/pipeline/#/runs/details/" && 
python 00-helloworld/hello.py run-on-kfp 
    --code-url="https://raw.githubusercontent.com/zillow/metaflow/state-integ-s3/metaflow/tutorials/00-helloworld/hello.py"
```

#### What's happening inside the step_container_op:

We execute the above local orchestration commands after performing the necessary setup. The current setup includes the following:

- Download the script to be run (needed as we aren't solving code packaging yet)
- Install the modified metaflow version (from Zillow's fork of Metaflow where we are pushing our changes)
- Set a KFP user
- Run the step command<|MERGE_RESOLUTION|>--- conflicted
+++ resolved
@@ -9,19 +9,8 @@
 `~/.metaflowconfig/`) and set the required values. Required fields to run on KFP are shared below*.
 2. Create your runs on KFP using the following command template: 
 ```
-<<<<<<< HEAD
 python 00-helloworld/hello.py run-on-kfp --experiment-name "MF-on-KFP-P2" --run-name "hello_run" --code-url https://raw.githubusercontent.com/zillow/metaflow/mf-on-kfp-2/metaflow/tutorials/00-helloworld/hello.py --namespace [your_namespace] --userid [your_userid]
-=======
-export METAFLOW_PROFILE=<your-metaflow-profile-name> && 
-python <program-name.py> [run-on-kfp|generate-kfp-yaml] (--code-url <link-to-code>)
-``` 
 
-##### Option 2:
-You can export the required variables* individually and run the python command:
-
-*Required keys in `config_<profile-name>.json` to run on KFP are mentioned below:
-
->>>>>>> 686974f1
 ```
 {
     "METAFLOW_DATASTORE_SYSROOT_S3": "s3://<path-to-s3-bucket-root>",
