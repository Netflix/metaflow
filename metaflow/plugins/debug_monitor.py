import sys

from metaflow.sidecar import MessageTypes, Message
from metaflow.monitor import NullMonitor, Metric


class DebugMonitor(NullMonitor):
    TYPE = "debugMonitor"

    @classmethod
    def get_worker(cls):
        return DebugMonitorSidecar


<<<<<<< HEAD
    def measure(self, timer):
        # type: (Timer) -> None
        self.logger("elapsed time for {}: {}".format(timer.name, str(timer.get_duration())))

    def gauge(self, gauge):
=======
class DebugMonitorSidecar(object):
    def __init__(self):
>>>>>>> c8456aa1
        pass

    def process_message(self, msg):
        # type: (Message) -> None
        if msg.msg_type == MessageTypes.MUST_SEND:
            print("DebugMonitor[must_send]: %s" % str(msg.payload), file=sys.stderr)
        elif msg.msg_type == MessageTypes.SHUTDOWN:
            print("DebugMonitor[shutdown]: got shutdown!", file=sys.stderr)
            self._shutdown()
        elif msg.msg_type == MessageTypes.BEST_EFFORT:
            for v in msg.payload.values():
                metric = Metric.deserialize(v)
                print(
                    "DebugMonitor[metric]: %s for %s: %s"
                    % (metric.metric_type, metric.name, str(metric.value)),
                    file=sys.stderr,
                )

    def _shutdown(self):
        sys.stderr.flush()<|MERGE_RESOLUTION|>--- conflicted
+++ resolved
@@ -12,16 +12,8 @@
         return DebugMonitorSidecar
 
 
-<<<<<<< HEAD
-    def measure(self, timer):
-        # type: (Timer) -> None
-        self.logger("elapsed time for {}: {}".format(timer.name, str(timer.get_duration())))
-
-    def gauge(self, gauge):
-=======
 class DebugMonitorSidecar(object):
     def __init__(self):
->>>>>>> c8456aa1
         pass
 
     def process_message(self, msg):
