import base64
import json
import os
import re
import shlex
import sys
from collections import defaultdict
from hashlib import sha1

from metaflow import current
from metaflow.decorators import flow_decorators
from metaflow.exception import MetaflowException
from metaflow.metaflow_config import (
    ARGO_EVENTS_EVENT,
    ARGO_EVENTS_EVENT_BUS,
    ARGO_EVENTS_EVENT_SOURCE,
    ARGO_EVENTS_SERVICE_ACCOUNT,
    ARGO_EVENTS_INTERNAL_WEBHOOK_URL,
    ARGO_WORKFLOWS_ENV_VARS_TO_SKIP,
    ARGO_WORKFLOWS_KUBERNETES_SECRETS,
    AWS_SECRETS_MANAGER_DEFAULT_REGION,
    AZURE_STORAGE_BLOB_SERVICE_ENDPOINT,
    CARD_AZUREROOT,
    CARD_GSROOT,
    CARD_S3ROOT,
    DATASTORE_SYSROOT_AZURE,
    DATASTORE_SYSROOT_GS,
    DATASTORE_SYSROOT_S3,
    DATATOOLS_S3ROOT,
    DEFAULT_METADATA,
    DEFAULT_SECRETS_BACKEND_TYPE,
    KUBERNETES_FETCH_EC2_METADATA,
    KUBERNETES_LABELS,
    KUBERNETES_NAMESPACE,
    KUBERNETES_NODE_SELECTOR,
    KUBERNETES_SANDBOX_INIT_SCRIPT,
    KUBERNETES_SECRETS,
    S3_ENDPOINT_URL,
    SERVICE_HEADERS,
    SERVICE_INTERNAL_URL,
    S3_SERVER_SIDE_ENCRYPTION,
)
from metaflow.mflog import BASH_SAVE_LOGS, bash_capture_logs, export_mflog_env_vars
from metaflow.parameters import deploy_time_eval
from metaflow.plugins.kubernetes.kubernetes import (
    parse_kube_keyvalue_list,
    validate_kube_labels,
)
from metaflow.util import (
    compress_list,
    dict_to_cli_options,
    to_bytes,
    to_camelcase,
    to_unicode,
)

from .argo_client import ArgoClient


class ArgoWorkflowsException(MetaflowException):
    headline = "Argo Workflows error"


class ArgoWorkflowsSchedulingException(MetaflowException):
    headline = "Argo Workflows scheduling error"


# List of future enhancements -
#     1. Configure Argo metrics.
#     2. Support resuming failed workflows within Argo Workflows.
#     3. Support gang-scheduled clusters for distributed PyTorch/TF - One option is to
#        use volcano - https://github.com/volcano-sh/volcano/tree/master/example/integrations/argo
#     4. Support GitOps workflows.
#     5. Add Metaflow tags to labels/annotations.
#     6. Support Multi-cluster scheduling - https://github.com/argoproj/argo-workflows/issues/3523#issuecomment-792307297
#     7. Support R lang.
#     8. Ping @savin at slack.outerbounds.co for any feature request.


class ArgoWorkflows(object):
    def __init__(
        self,
        name,
        graph,
        flow,
        code_package_sha,
        code_package_url,
        production_token,
        metadata,
        flow_datastore,
        environment,
        event_logger,
        monitor,
        tags=None,
        namespace=None,
        username=None,
        max_workers=None,
        workflow_timeout=None,
        workflow_priority=None,
        auto_emit_argo_events=False,
        notify_on_error=False,
        notify_on_success=False,
        notify_slack_webhook_url=None,
    ):
        # Some high-level notes -
        #
        # Fail-fast behavior for Argo Workflows - Argo stops
        # scheduling new steps as soon as it detects that one of the DAG nodes
        # has failed. After waiting for all the scheduled DAG nodes to run till
        # completion, Argo with fail the DAG. This implies that after a node
        # has failed, it may be awhile before the entire DAG is marked as
        # failed. There is nothing Metaflow can do here for failing even
        # faster (as of Argo 3.2).
        #
        # argo stop` vs `argo terminate` - since we don't currently
        # rely on any exit handlers, it's safe to either stop or terminate any running
        # argo workflow deployed through Metaflow. This may not hold true, once we
        # integrate with Argo Events.
        #
        # Currently, an Argo Workflow can only execute entirely within a single
        # Kubernetes namespace. Multi-cluster / Multi-namespace execution is on the
        # deck for v3.4 release for Argo Workflows; beyond which point, we will be
        # able to support them natively.
        #
        # Since this implementation generates numerous templates on the fly, please
        # ensure that your Argo Workflows controller doesn't restrict
        # templateReferencing.

        self.name = name
        self.graph = graph
        self.flow = flow
        self.code_package_sha = code_package_sha
        self.code_package_url = code_package_url
        self.production_token = production_token
        self.metadata = metadata
        self.flow_datastore = flow_datastore
        self.environment = environment
        self.event_logger = event_logger
        self.monitor = monitor
        self.tags = tags
        self.namespace = namespace
        self.username = username
        self.max_workers = max_workers
        self.workflow_timeout = workflow_timeout
        self.workflow_priority = workflow_priority
        self.auto_emit_argo_events = auto_emit_argo_events
        self.notify_on_error = notify_on_error
        self.notify_on_success = notify_on_success
        self.notify_slack_webhook_url = notify_slack_webhook_url

        self.parameters = self._process_parameters()
        self.triggers, self.trigger_options = self._process_triggers()
        self._schedule, self._timezone = self._get_schedule()

        self.kubernetes_labels = self._get_kubernetes_labels()
        self._workflow_template = self._compile_workflow_template()
        self._sensor = self._compile_sensor()

    def __str__(self):
        return str(self._workflow_template)

    def deploy(self):
        try:
            # Register workflow template.
            ArgoClient(namespace=KUBERNETES_NAMESPACE).register_workflow_template(
                self.name, self._workflow_template.to_json()
            )
        except Exception as e:
            raise ArgoWorkflowsException(str(e))

    @staticmethod
    def _sanitize(name):
        # Metaflow allows underscores in node names, which are disallowed in Argo
        # Workflow template names - so we swap them with hyphens which are not
        # allowed by Metaflow - guaranteeing uniqueness.
        return name.replace("_", "-")

    @staticmethod
<<<<<<< HEAD
    def delete(name):
        client = ArgoClient(namespace=KUBERNETES_NAMESPACE)

        # Always try to delete the schedule. Failure in deleting the schedule should not
        # be treated as an error, due to any of the following reasons
        # - there might not have been a schedule, or it was deleted by some other means
        # - retaining these resources should have no consequences as long as the workflow deletion succeeds.
        # - regarding cost and compute, the significant resources are part of the workflow teardown, not the schedule.
        schedule_deleted = client.delete_cronworkflow(name)

        # The workflow might have sensors attached to it, which consume actual resources.
        # Try to delete these as well.
        sensor_deleted = client.delete_sensor(name)

        # After cleaning up related resources, delete the workflow in question.
        # Failure in deleting is treated as critical and will be made visible to the user
        # for further action.
        workflow_deleted = client.delete_workflow_template(name)
        if workflow_deleted is None:
            raise ArgoWorkflowsException(
                "The workflow *%s* doesn't exist on Argo Workflows." % name
            )

        return schedule_deleted, sensor_deleted, workflow_deleted

    @staticmethod
    def terminate(flow_name, run_id):
        client = ArgoClient(namespace=KUBERNETES_NAMESPACE)

        # Verify that user is trying to terminate an Argo workflow
        if not run_id.startswith("argo-"):
            raise ArgoWorkflowsException(
                "No execution found for {flow_name}/{run_id} in Argo Workflows.".format(
                    flow_name=flow_name, run_id=run_id
                )
            )
        trimmed_run_id = run_id[5:]

        response = client.terminate_workflow(trimmed_run_id)
        if response is None:
            raise ArgoWorkflowsException(
                "No execution found for {flow_name}/{run_id} in Argo Workflows.".format(
                    flow_name=flow_name, run_id=run_id
                )
            )
=======
    def suspend(name):
        client = ArgoClient(namespace=KUBERNETES_NAMESPACE)

        client.suspend_workflow(name)

        return True

    @staticmethod
    def unsuspend(name):
        client = ArgoClient(namespace=KUBERNETES_NAMESPACE)

        client.unsuspend_workflow(name)

>>>>>>> 82075e01
        return True

    @classmethod
    def trigger(cls, name, parameters=None):
        if parameters is None:
            parameters = {}
        try:
            workflow_template = ArgoClient(
                namespace=KUBERNETES_NAMESPACE
            ).get_workflow_template(name)
        except Exception as e:
            raise ArgoWorkflowsException(str(e))
        if workflow_template is None:
            raise ArgoWorkflowsException(
                "The workflow *%s* doesn't exist on Argo Workflows in namespace *%s*. "
                "Please deploy your flow first." % (name, KUBERNETES_NAMESPACE)
            )
        else:
            try:
                # Check that the workflow was deployed through Metaflow
                workflow_template["metadata"]["annotations"]["metaflow/owner"]
            except KeyError as e:
                raise ArgoWorkflowsException(
                    "An existing non-metaflow workflow with the same name as "
                    "*%s* already exists in Argo Workflows. \nPlease modify the "
                    "name of this flow or delete your existing workflow on Argo "
                    "Workflows before proceeding." % name
                )
        try:
            return ArgoClient(namespace=KUBERNETES_NAMESPACE).trigger_workflow_template(
                name, parameters
            )
        except Exception as e:
            raise ArgoWorkflowsException(str(e))

    @staticmethod
    def _get_kubernetes_labels():
        """
        Get Kubernetes labels from environment variable.
        Parses the string into a dict and validates that values adhere to Kubernetes restrictions.
        """
        if not KUBERNETES_LABELS:
            return {}
        env_labels = KUBERNETES_LABELS.split(",")
        env_labels = parse_kube_keyvalue_list(env_labels, False)
        validate_kube_labels(env_labels)
        return env_labels

    def _get_schedule(self):
        schedule = self.flow._flow_decorators.get("schedule")
        if schedule:
            # Remove the field "Year" if it exists
            schedule = schedule[0]
            return " ".join(schedule.schedule.split()[:5]), schedule.timezone
        return None, None

    def schedule(self):
        try:
            argo_client = ArgoClient(namespace=KUBERNETES_NAMESPACE)
            argo_client.schedule_workflow_template(
                self.name, self._schedule, self._timezone
            )
            # Register sensor. Unfortunately, Argo Events Sensor names don't allow for
            # dots (sensors run into an error) which rules out self.name :(
            # Metaflow will overwrite any existing sensor.
            sensor_name = self.name.replace(".", "-")
            if self._sensor:
                argo_client.register_sensor(sensor_name, self._sensor.to_json())
            else:
                # Since sensors occupy real resources, delete existing sensor if needed
                # Deregister sensors that might have existed before this deployment
                argo_client.delete_sensor(sensor_name)
        except Exception as e:
            raise ArgoWorkflowsSchedulingException(str(e))

    def trigger_explanation(self):
        # Trigger explanation for cron workflows
        if self.flow._flow_decorators.get("schedule"):
            return (
                "This workflow triggers automatically via the CronWorkflow *%s*."
                % self.name
            )

        # Trigger explanation for @trigger
        elif self.flow._flow_decorators.get("trigger"):
            return (
                "This workflow triggers automatically when the upstream %s "
                "is/are published."
                % self.list_to_prose(
                    [event["name"] for event in self.triggers], "event"
                )
            )

        # Trigger explanation for @trigger_on_finish
        elif self.flow._flow_decorators.get("trigger_on_finish"):
            return (
                "This workflow triggers automatically when the upstream %s succeed(s)"
                % self.list_to_prose(
                    [
                        # Truncate prefix `metaflow.` and suffix `.end` from event name
                        event["name"][len("metaflow.") : -len(".end")]
                        for event in self.triggers
                    ],
                    "flow",
                )
            )

        else:
            return "No triggers defined. You need to launch this workflow manually."

    @classmethod
    def get_existing_deployment(cls, name):
        workflow_template = ArgoClient(
            namespace=KUBERNETES_NAMESPACE
        ).get_workflow_template(name)
        if workflow_template is not None:
            try:
                return (
                    workflow_template["metadata"]["annotations"]["metaflow/owner"],
                    workflow_template["metadata"]["annotations"][
                        "metaflow/production_token"
                    ],
                )
            except KeyError as e:
                raise ArgoWorkflowsException(
                    "An existing non-metaflow workflow with the same name as "
                    "*%s* already exists in Argo Workflows. \nPlease modify the "
                    "name of this flow or delete your existing workflow on Argo "
                    "Workflows before proceeding." % name
                )
        return None

    @classmethod
    def get_execution(cls, name):
        workflow = ArgoClient(namespace=KUBERNETES_NAMESPACE).get_workflow(name)
        if workflow is not None:
            try:
                return (
                    workflow["metadata"]["annotations"]["metaflow/owner"],
                    workflow["metadata"]["annotations"]["metaflow/production_token"],
                    workflow["metadata"]["annotations"]["metaflow/flow_name"],
                    workflow["metadata"]["annotations"].get(
                        "metaflow/branch_name", None
                    ),
                    workflow["metadata"]["annotations"].get(
                        "metaflow/project_name", None
                    ),
                )
            except KeyError:
                raise ArgoWorkflowsException(
                    "A non-metaflow workflow *%s* already exists in Argo Workflows."
                    % name
                )
        return None

    def _process_parameters(self):
        parameters = {}
        has_schedule = self.flow._flow_decorators.get("schedule") is not None
        seen = set()
        for var, param in self.flow._get_parameters():
            # Throw an exception if the parameter is specified twice.
            norm = param.name.lower()
            if norm in seen:
                raise MetaflowException(
                    "Parameter *%s* is specified twice. "
                    "Note that parameter names are "
                    "case-insensitive." % param.name
                )
            seen.add(norm)

            is_required = param.kwargs.get("required", False)
            # Throw an exception if a schedule is set for a flow with required
            # parameters with no defaults. We currently don't have any notion
            # of data triggers in Argo Workflows.

            if "default" not in param.kwargs and is_required and has_schedule:
                raise MetaflowException(
                    "The parameter *%s* does not have a default and is required. "
                    "Scheduling such parameters via Argo CronWorkflows is not "
                    "currently supported." % param.name
                )
            value = deploy_time_eval(param.kwargs.get("default"))
            # If the value is not required and the value is None, we set the value to
            # the JSON equivalent of None to please argo-workflows. Unfortunately it
            # has the side effect of casting the parameter value to string null during
            # execution - which needs to be fixed imminently.
            if not is_required or value is not None:
                value = json.dumps(value)
            parameters[param.name] = dict(
                name=param.name,
                value=value,
                description=param.kwargs.get("help"),
                is_required=is_required,
            )
        return parameters

    def _process_triggers(self):
        # Impute triggers for Argo Workflow Template specified through @trigger and
        # @trigger_on_finish decorators

        # Disallow usage of @trigger and @trigger_on_finish together for now.
        if self.flow._flow_decorators.get("trigger") and self.flow._flow_decorators.get(
            "trigger_on_finish"
        ):
            raise ArgoWorkflowsException(
                "Argo Workflows doesn't support both *@trigger* and "
                "*@trigger_on_finish* decorators concurrently yet. Use one or the "
                "other for now."
            )
        triggers = []
        options = None

        # @trigger decorator
        if self.flow._flow_decorators.get("trigger"):
            # Parameters are not duplicated, and exist in the flow. Additionally,
            # convert them to lower case since Metaflow parameters are case
            # insensitive.
            seen = set()
            params = set(
                [param.name.lower() for var, param in self.flow._get_parameters()]
            )
            for event in self.flow._flow_decorators.get("trigger")[0].triggers:
                parameters = {}
                # TODO: Add a check to guard against names starting with numerals(?)
                if not re.match(r"^[A-Za-z0-9_.-]+$", event["name"]):
                    raise ArgoWorkflowsException(
                        "Invalid event name *%s* in *@trigger* decorator. Only "
                        "alphanumeric characters, underscores(_), dashes(-) and "
                        "dots(.) are allowed." % event["name"]
                    )
                for key, value in event.get("parameters", {}).items():
                    if not re.match(r"^[A-Za-z0-9_]+$", value):
                        raise ArgoWorkflowsException(
                            "Invalid event payload key *%s* for event *%s* in "
                            "*@trigger* decorator. Only alphanumeric characters and "
                            "underscores(_) are allowed." % (value, event["name"])
                        )
                    if key.lower() not in params:
                        raise ArgoWorkflowsException(
                            "Parameter *%s* defined in the event mappings for "
                            "*@trigger* decorator not found in the flow." % key
                        )
                    if key.lower() in seen:
                        raise ArgoWorkflowsException(
                            "Duplicate entries for parameter *%s* defined in the "
                            "event mappings for *@trigger* decorator." % key.lower()
                        )
                    seen.add(key.lower())
                    parameters[key.lower()] = value
                event["parameters"] = parameters
                event["type"] = "event"
            triggers.extend(self.flow._flow_decorators.get("trigger")[0].triggers)

            # Set automatic parameter mapping iff only a single event dependency is
            # specified with no explicit parameter mapping.
            if len(triggers) == 1 and not triggers[0].get("parameters"):
                triggers[0]["parameters"] = dict(zip(params, params))
            options = self.flow._flow_decorators.get("trigger")[0].options

        # @trigger_on_finish decorator
        if self.flow._flow_decorators.get("trigger_on_finish"):
            for event in self.flow._flow_decorators.get("trigger_on_finish")[
                0
            ].triggers:
                # Actual filters are deduced here since we don't have access to
                # the current object in the @trigger_on_finish decorator.
                triggers.append(
                    {
                        # Make sure this remains consistent with the event name format
                        # in ArgoWorkflowsInternalDecorator.
                        "name": "metaflow.%s.end"
                        % ".".join(
                            v
                            for v in [
                                event.get("project") or current.get("project_name"),
                                event.get("branch") or current.get("branch_name"),
                                event["flow"],
                            ]
                            if v
                        ),
                        "filters": {
                            "auto-generated-by-metaflow": True,
                            "project_name": event.get("project")
                            or current.get("project_name"),
                            "branch_name": event.get("branch")
                            or current.get("branch_name"),
                            # TODO: Add a time filters to guard against cached events
                        },
                        "type": "run",
                        "flow": event["flow"],
                    }
                )
            options = self.flow._flow_decorators.get("trigger_on_finish")[0].options

        for event in triggers:
            # Assign a sanitized name since we need this at many places to please
            # Argo Events sensors. There is a slight possibility of name collision
            # but quite unlikely for us to worry about at this point.
            event["sanitized_name"] = "%s_%s" % (
                event["name"]
                .replace(".", "")
                .replace("-", "")
                .replace("@", "")
                .replace("+", ""),
                to_unicode(base64.b32encode(sha1(to_bytes(event["name"])).digest()))[
                    :4
                ].lower(),
            )
        return triggers, options

    def _compile_workflow_template(self):
        # This method compiles a Metaflow FlowSpec into Argo WorkflowTemplate
        #
        # WorkflowTemplate
        #   |
        #    -- WorkflowSpec
        #         |
        #          -- Array<Template>
        #                     |
        #                      -- DAGTemplate, ContainerTemplate
        #                           |                  |
        #                            -- Array<DAGTask> |
        #                                       |      |
        #                                        -- Template
        #
        # Steps in FlowSpec are represented as DAGTasks.
        # A DAGTask can reference to -
        #     a ContainerTemplate (for linear steps..) or
        #     another DAGTemplate (for nested `foreach`s).
        #
        # While we could have very well inlined container templates inside a DAGTask,
        # unfortunately Argo variable substitution ({{pod.name}}) doesn't work as
        # expected within DAGTasks
        # (https://github.com/argoproj/argo-workflows/issues/7432) and we are forced to
        # generate container templates at the top level (in WorkflowSpec) and maintain
        # references to them within the DAGTask.

        annotations = {
            "metaflow/production_token": self.production_token,
            "metaflow/owner": self.username,
            "metaflow/user": "argo-workflows",
            "metaflow/flow_name": self.flow.name,
        }
        if current.get("project_name"):
            annotations.update(
                {
                    "metaflow/project_name": current.project_name,
                    "metaflow/branch_name": current.branch_name,
                    "metaflow/project_flow_name": current.project_flow_name,
                }
            )

        return (
            WorkflowTemplate()
            .metadata(
                # Workflow Template metadata.
                ObjectMeta()
                .name(self.name)
                # Argo currently only supports Workflow-level namespaces. When v3.4.0
                # is released, we should be able to support multi-namespace /
                # multi-cluster scheduling.
                .namespace(KUBERNETES_NAMESPACE)
                .label("app.kubernetes.io/name", "metaflow-flow")
                .label("app.kubernetes.io/part-of", "metaflow")
                .annotations(annotations)
            )
            .spec(
                WorkflowSpec()
                # Set overall workflow timeout.
                .active_deadline_seconds(self.workflow_timeout)
                # TODO: Allow Argo to optionally archive all workflow execution logs
                #       It's disabled for now since it requires all Argo installations
                #       to enable an artifactory repository. If log archival is
                #       enabled in workflow controller, the logs for this workflow will
                #       automatically get archived.
                # .archive_logs()
                # Don't automount service tokens for now - https://github.com/kubernetes/kubernetes/issues/16779#issuecomment-159656641
                # TODO: Service account names are currently set in the templates. We
                #       can specify the default service account name here to reduce
                #       the size of the generated YAML by a tiny bit.
                # .automount_service_account_token()
                # TODO: Support ImagePullSecrets for Argo & Kubernetes
                #       Not strictly needed since a very valid workaround exists
                #       https://kubernetes.io/docs/tasks/configure-pod-container/configure-service-account/#add-imagepullsecrets-to-a-service-account
                # .image_pull_secrets(...)
                # Limit workflow parallelism
                .parallelism(self.max_workers)
                # TODO: Support Prometheus metrics for Argo
                # .metrics(...)
                # TODO: Support PodGC and DisruptionBudgets
                .priority(self.workflow_priority)
                # Set workflow metadata
                .workflow_metadata(
                    Metadata()
                    .label("app.kubernetes.io/name", "metaflow-run")
                    .label("app.kubernetes.io/part-of", "metaflow")
                    .annotations(
                        {**annotations, **{"metaflow/run_id": "argo-{{workflow.name}}"}}
                    )
                    # TODO: Set dynamic labels using labels_from. Ideally, we would
                    #       want to expose run_id as a label. It's easy to add labels,
                    #       but very difficult to remove them - let's err on the
                    #       conservative side and only add labels when we come across
                    #       use-cases for them.
                )
                # Handle parameters
                .arguments(
                    Arguments().parameters(
                        [
                            Parameter(parameter["name"])
                            .value(parameter["value"])
                            .description(parameter.get("description"))
                            # TODO: Better handle IncludeFile in Argo Workflows UI.
                            for parameter in self.parameters.values()
                        ]
                        + [
                            # Introduce non-required parameters for argo events so
                            # that the entire event payload can be accessed within the
                            # run. The parameter name is hashed to ensure that
                            # there won't be any collisions with Metaflow parameters.
                            Parameter(event["sanitized_name"])
                            .value(json.dumps(None))  # None in Argo Workflows world.
                            .description("auto-set by metaflow. safe to ignore.")
                            for event in self.triggers
                        ]
                    )
                )
                # Set common pod metadata.
                .pod_metadata(
                    Metadata()
                    .label("app.kubernetes.io/name", "metaflow-task")
                    .label("app.kubernetes.io/part-of", "metaflow")
                    .annotations(annotations)
                    .labels(self.kubernetes_labels)
                )
                # Set the entrypoint to flow name
                .entrypoint(self.flow.name)
                # Set exit hook handlers if notifications are enabled
                .hooks(
                    {
                        **(
                            {
                                # workflow status maps to Completed
                                "notify-on-success": LifecycleHook()
                                .expression("workflow.status == 'Succeeded'")
                                .template("notify-on-success"),
                            }
                            if self.notify_on_success
                            else {}
                        ),
                        **(
                            {
                                # workflow status maps to Failed or Error
                                "notify-on-failure": LifecycleHook()
                                .expression("workflow.status == 'Failed'")
                                .template("notify-on-error"),
                                "notify-on-error": LifecycleHook()
                                .expression("workflow.status == 'Error'")
                                .template("notify-on-error"),
                            }
                            if self.notify_on_error
                            else {}
                        ),
                        # Warning: terrible hack to workaround a bug in Argo Workflow
                        #          where the hooks listed above do not execute unless
                        #          there is an explicit exit hook. as and when this
                        #          bug is patched, we should remove this effectively
                        #          no-op hook.
                        **(
                            {"exit": LifecycleHook().template("exit-hook-hack")}
                            if self.notify_on_error or self.notify_on_success
                            else {}
                        ),
                    }
                )
                # Top-level DAG template(s)
                .templates(self._dag_templates())
                # Container templates
                .templates(self._container_templates())
                # Exit hook template(s)
                .templates(self._exit_hook_templates())
            )
        )

    # Visit every node and yield the uber DAGTemplate(s).
    def _dag_templates(self):
        def _visit(node, exit_node=None, templates=None, dag_tasks=None):
            # Every for-each node results in a separate subDAG and an equivalent
            # DAGTemplate rooted at the child of the for-each node. Each DAGTemplate
            # has a unique name - the top-level DAGTemplate is named as the name of
            # the flow and the subDAG DAGTemplates are named after the (only) descendant
            # of the for-each node.

            # Emit if we have reached the end of the sub workflow
            if dag_tasks is None:
                dag_tasks = []
            if templates is None:
                templates = []
            if exit_node is not None and exit_node is node.name:
                return templates, dag_tasks

            if node.name == "start":
                # Start node has no dependencies.
                dag_task = DAGTask(self._sanitize(node.name)).template(
                    self._sanitize(node.name)
                )
            elif (
                node.is_inside_foreach
                and self.graph[node.in_funcs[0]].type == "foreach"
            ):
                # Child of a foreach node needs input-paths as well as split-index
                # This child is the first node of the sub workflow and has no dependency
                parameters = [
                    Parameter("input-paths").value("{{inputs.parameters.input-paths}}"),
                    Parameter("split-index").value("{{inputs.parameters.split-index}}"),
                ]
                dag_task = (
                    DAGTask(self._sanitize(node.name))
                    .template(self._sanitize(node.name))
                    .arguments(Arguments().parameters(parameters))
                )
            else:
                # Every other node needs only input-paths
                parameters = [
                    Parameter("input-paths").value(
                        compress_list(
                            [
                                "argo-{{workflow.name}}/%s/{{tasks.%s.outputs.parameters.task-id}}"
                                % (n, self._sanitize(n))
                                for n in node.in_funcs
                            ]
                        )
                    )
                ]
                dag_task = (
                    DAGTask(self._sanitize(node.name))
                    .dependencies(
                        [self._sanitize(in_func) for in_func in node.in_funcs]
                    )
                    .template(self._sanitize(node.name))
                    .arguments(Arguments().parameters(parameters))
                )
            dag_tasks.append(dag_task)

            # End the workflow if we have reached the end of the flow
            if node.type == "end":
                return [
                    Template(self.flow.name).dag(
                        DAGTemplate().fail_fast().tasks(dag_tasks)
                    )
                ] + templates, dag_tasks
            # For split nodes traverse all the children
            if node.type == "split":
                for n in node.out_funcs:
                    _visit(self.graph[n], node.matching_join, templates, dag_tasks)
                return _visit(
                    self.graph[node.matching_join], exit_node, templates, dag_tasks
                )
            # For foreach nodes generate a new sub DAGTemplate
            elif node.type == "foreach":
                foreach_template_name = self._sanitize(
                    "%s-foreach-%s"
                    % (
                        node.name,
                        node.foreach_param,
                    )
                )
                foreach_task = (
                    DAGTask(foreach_template_name)
                    .dependencies([self._sanitize(node.name)])
                    .template(foreach_template_name)
                    .arguments(
                        Arguments().parameters(
                            [
                                Parameter("input-paths").value(
                                    "argo-{{workflow.name}}/%s/{{tasks.%s.outputs.parameters.task-id}}"
                                    % (node.name, self._sanitize(node.name))
                                ),
                                Parameter("split-index").value("{{item}}"),
                            ]
                        )
                    )
                    .with_param(
                        "{{tasks.%s.outputs.parameters.num-splits}}"
                        % self._sanitize(node.name)
                    )
                )
                dag_tasks.append(foreach_task)
                templates, dag_tasks_1 = _visit(
                    self.graph[node.out_funcs[0]], node.matching_join, templates, []
                )
                templates.append(
                    Template(foreach_template_name)
                    .inputs(
                        Inputs().parameters(
                            [Parameter("input-paths"), Parameter("split-index")]
                        )
                    )
                    .outputs(
                        Outputs().parameters(
                            [
                                Parameter("task-id").valueFrom(
                                    {
                                        "parameter": "{{tasks.%s.outputs.parameters.task-id}}"
                                        % self._sanitize(
                                            self.graph[node.matching_join].in_funcs[0]
                                        )
                                    }
                                )
                            ]
                        )
                    )
                    .dag(DAGTemplate().fail_fast().tasks(dag_tasks_1))
                )
                join_foreach_task = (
                    DAGTask(self._sanitize(self.graph[node.matching_join].name))
                    .template(self._sanitize(self.graph[node.matching_join].name))
                    .dependencies([foreach_template_name])
                    .arguments(
                        Arguments().parameters(
                            [
                                Parameter("input-paths").value(
                                    "argo-{{workflow.name}}/%s/{{tasks.%s.outputs.parameters}}"
                                    % (
                                        self.graph[node.matching_join].in_funcs[-1],
                                        foreach_template_name,
                                    )
                                )
                            ]
                        )
                    )
                )
                dag_tasks.append(join_foreach_task)
                return _visit(
                    self.graph[self.graph[node.matching_join].out_funcs[0]],
                    exit_node,
                    templates,
                    dag_tasks,
                )
            # For linear nodes continue traversing to the next node
            if node.type in ("linear", "join", "start"):
                return _visit(
                    self.graph[node.out_funcs[0]], exit_node, templates, dag_tasks
                )
            else:
                raise ArgoWorkflowsException(
                    "Node type *%s* for step *%s* is not currently supported by "
                    "Argo Workflows." % (node.type, node.name)
                )

        templates, _ = _visit(node=self.graph["start"])
        return templates

    # Visit every node and yield ContainerTemplates.
    def _container_templates(self):
        try:
            # Kubernetes is a soft dependency for generating Argo objects.
            # We can very well remove this dependency for Argo with the downside of
            # adding a bunch more json bloat classes (looking at you... V1Container)
            from kubernetes import client as kubernetes_sdk
        except (NameError, ImportError):
            raise MetaflowException(
                "Could not import Python package 'kubernetes'. Install kubernetes "
                "sdk (https://pypi.org/project/kubernetes/) first."
            )
        for node in self.graph:
            # Resolve entry point for pod container.
            script_name = os.path.basename(sys.argv[0])
            executable = self.environment.executable(node.name)
            # TODO: Support R someday. Quite a few people will be happy.
            entrypoint = [executable, script_name]

            # The values with curly braces '{{}}' are made available by Argo
            # Workflows. Unfortunately, there are a few bugs in Argo which prevent
            # us from accessing these values as liberally as we would like to - e.g,
            # within inline templates - so we are forced to generate container templates
            run_id = "argo-{{workflow.name}}"

            # Unfortunately, we don't have any easy access to unique ids that remain
            # stable across task attempts through Argo Workflows. So, we are forced to
            # stitch them together ourselves. The task ids are a function of step name,
            # split index and the parent task id (available from input path name).
            # Ideally, we would like these task ids to be the same as node name
            # (modulo retry suffix) on Argo Workflows but that doesn't seem feasible
            # right now.
            task_str = node.name + "-{{workflow.creationTimestamp}}"
            if node.name != "start":
                task_str += "-{{inputs.parameters.input-paths}}"
            if any(self.graph[n].type == "foreach" for n in node.in_funcs):
                task_str += "-{{inputs.parameters.split-index}}"
            # Generated task_ids need to be non-numeric - see register_task_id in
            # service.py. We do so by prefixing `t-`
            task_id_expr = (
                "export METAFLOW_TASK_ID="
                "(t-$(echo %s | md5sum | cut -d ' ' -f 1 | tail -c 9))" % task_str
            )
            task_id = "$METAFLOW_TASK_ID"

            # Resolve retry strategy.
            max_user_code_retries = 0
            max_error_retries = 0
            minutes_between_retries = "2"
            for decorator in node.decorators:
                if decorator.name == "retry":
                    minutes_between_retries = decorator.attributes.get(
                        "minutes_between_retries", minutes_between_retries
                    )
                user_code_retries, error_retries = decorator.step_task_retry_count()
                max_user_code_retries = max(max_user_code_retries, user_code_retries)
                max_error_retries = max(max_error_retries, error_retries)

            user_code_retries = max_user_code_retries
            total_retries = max_user_code_retries + max_error_retries
            # {{retries}} is only available if retryStrategy is specified
            retry_count = (
                "{{retries}}" if max_user_code_retries + max_error_retries else 0
            )
            minutes_between_retries = int(minutes_between_retries)

            # Configure log capture.
            mflog_expr = export_mflog_env_vars(
                datastore_type=self.flow_datastore.TYPE,
                stdout_path="$PWD/.logs/mflog_stdout",
                stderr_path="$PWD/.logs/mflog_stderr",
                flow_name=self.flow.name,
                run_id=run_id,
                step_name=node.name,
                task_id=task_id,
                retry_count=retry_count,
            )

            init_cmds = " && ".join(
                [
                    # For supporting sandboxes, ensure that a custom script is executed
                    # before anything else is executed. The script is passed in as an
                    # env var.
                    '${METAFLOW_INIT_SCRIPT:+eval \\"${METAFLOW_INIT_SCRIPT}\\"}',
                    "mkdir -p $PWD/.logs",
                    task_id_expr,
                    mflog_expr,
                ]
                + self.environment.get_package_commands(
                    self.code_package_url, self.flow_datastore.TYPE
                )
            )
            step_cmds = self.environment.bootstrap_commands(
                node.name, self.flow_datastore.TYPE
            )

            input_paths = "{{inputs.parameters.input-paths}}"

            top_opts_dict = {
                "with": [
                    decorator.make_decorator_spec()
                    for decorator in node.decorators
                    if not decorator.statically_defined
                ]
            }
            # FlowDecorators can define their own top-level options. They are
            # responsible for adding their own top-level options and values through
            # the get_top_level_options() hook. See similar logic in runtime.py.
            for deco in flow_decorators():
                top_opts_dict.update(deco.get_top_level_options())

            top_level = list(dict_to_cli_options(top_opts_dict)) + [
                "--quiet",
                "--metadata=%s" % self.metadata.TYPE,
                "--environment=%s" % self.environment.TYPE,
                "--datastore=%s" % self.flow_datastore.TYPE,
                "--datastore-root=%s" % self.flow_datastore.datastore_root,
                "--event-logger=%s" % self.event_logger.TYPE,
                "--monitor=%s" % self.monitor.TYPE,
                "--no-pylint",
                "--with=argo_workflows_internal:auto-emit-argo-events=%i"
                % self.auto_emit_argo_events,
            ]

            if node.name == "start":
                # Execute `init` before any step of the workflow executes
                task_id_params = "%s-params" % task_id
                init = (
                    entrypoint
                    + top_level
                    + [
                        "init",
                        "--run-id %s" % run_id,
                        "--task-id %s" % task_id_params,
                    ]
                    + [
                        # Parameter names can be hyphenated, hence we use
                        # {{foo.bar['param_name']}}.
                        "--%s={{workflow.parameters.%s}}"
                        % (parameter["name"], parameter["name"])
                        for parameter in self.parameters.values()
                    ]
                )
                if self.tags:
                    init.extend("--tag %s" % tag for tag in self.tags)
                # if the start step gets retried, we must be careful
                # not to regenerate multiple parameters tasks. Hence,
                # we check first if _parameters exists already.
                exists = entrypoint + [
                    "dump",
                    "--max-value-size=0",
                    "%s/_parameters/%s" % (run_id, task_id_params),
                ]
                step_cmds.extend(
                    [
                        "if ! %s >/dev/null 2>/dev/null; then %s; fi"
                        % (" ".join(exists), " ".join(init))
                    ]
                )
                input_paths = "%s/_parameters/%s" % (run_id, task_id_params)
            elif (
                node.type == "join"
                and self.graph[node.split_parents[-1]].type == "foreach"
            ):
                # Set aggregated input-paths for a foreach-join
                input_paths = (
                    "$(python -m metaflow.plugins.argo.process_input_paths %s)"
                    % input_paths
                )
            step = [
                "step",
                node.name,
                "--run-id %s" % run_id,
                "--task-id %s" % task_id,
                "--retry-count %s" % retry_count,
                "--max-user-code-retries %d" % user_code_retries,
                "--input-paths %s" % input_paths,
            ]
            if any(self.graph[n].type == "foreach" for n in node.in_funcs):
                # Pass split-index to a foreach task
                step.append("--split-index {{inputs.parameters.split-index}}")
            if self.tags:
                step.extend("--tag %s" % tag for tag in self.tags)
            if self.namespace is not None:
                step.append("--namespace=%s" % self.namespace)

            step_cmds.extend([" ".join(entrypoint + top_level + step)])

            cmd_str = "%s; c=$?; %s; exit $c" % (
                " && ".join([init_cmds, bash_capture_logs(" && ".join(step_cmds))]),
                BASH_SAVE_LOGS,
            )
            cmds = shlex.split('bash -c "%s"' % cmd_str)

            # Resolve resource requirements.
            resources = dict(
                [deco for deco in node.decorators if deco.name == "kubernetes"][
                    0
                ].attributes
            )

            if (
                resources["namespace"]
                and resources["namespace"] != KUBERNETES_NAMESPACE
            ):
                raise ArgoWorkflowsException(
                    "Multi-namespace Kubernetes execution of flows in Argo Workflows "
                    "is not currently supported. \nStep *%s* is trying to override "
                    "the default Kubernetes namespace *%s*."
                    % (node.name, KUBERNETES_NAMESPACE)
                )

            run_time_limit = [
                deco for deco in node.decorators if deco.name == "kubernetes"
            ][0].run_time_limit

            # Resolve @environment decorator. We set three classes of environment
            # variables -
            #   (1) User-specified environment variables through @environment
            #   (2) Metaflow runtime specific environment variables
            #   (3) @kubernetes, @argo_workflows_internal bookkeeping environment
            #       variables
            env = dict(
                [deco for deco in node.decorators if deco.name == "environment"][
                    0
                ].attributes["vars"]
            )
            env.update(
                {
                    **{
                        # These values are needed by Metaflow to set it's internal
                        # state appropriately.
                        "METAFLOW_CODE_URL": self.code_package_url,
                        "METAFLOW_CODE_SHA": self.code_package_sha,
                        "METAFLOW_CODE_DS": self.flow_datastore.TYPE,
                        "METAFLOW_SERVICE_URL": SERVICE_INTERNAL_URL,
                        "METAFLOW_SERVICE_HEADERS": json.dumps(SERVICE_HEADERS),
                        "METAFLOW_USER": "argo-workflows",
                        "METAFLOW_DATASTORE_SYSROOT_S3": DATASTORE_SYSROOT_S3,
                        "METAFLOW_DATATOOLS_S3ROOT": DATATOOLS_S3ROOT,
                        "METAFLOW_DEFAULT_DATASTORE": self.flow_datastore.TYPE,
                        "METAFLOW_DEFAULT_METADATA": DEFAULT_METADATA,
                        "METAFLOW_CARD_S3ROOT": CARD_S3ROOT,
                        "METAFLOW_KUBERNETES_WORKLOAD": 1,
                        "METAFLOW_KUBERNETES_FETCH_EC2_METADATA": KUBERNETES_FETCH_EC2_METADATA,
                        "METAFLOW_RUNTIME_ENVIRONMENT": "kubernetes",
                        "METAFLOW_OWNER": self.username,
                    },
                    **{
                        # Configuration for Argo Events. Keep these in sync with the
                        # environment variables for @kubernetes decorator.
                        "METAFLOW_ARGO_EVENTS_EVENT": ARGO_EVENTS_EVENT,
                        "METAFLOW_ARGO_EVENTS_EVENT_BUS": ARGO_EVENTS_EVENT_BUS,
                        "METAFLOW_ARGO_EVENTS_EVENT_SOURCE": ARGO_EVENTS_EVENT_SOURCE,
                        "METAFLOW_ARGO_EVENTS_SERVICE_ACCOUNT": ARGO_EVENTS_SERVICE_ACCOUNT,
                        "METAFLOW_ARGO_EVENTS_WEBHOOK_URL": ARGO_EVENTS_INTERNAL_WEBHOOK_URL,
                    },
                    **{
                        # Some optional values for bookkeeping
                        "METAFLOW_FLOW_NAME": self.flow.name,
                        "METAFLOW_STEP_NAME": node.name,
                        "METAFLOW_RUN_ID": run_id,
                        # "METAFLOW_TASK_ID": task_id,
                        "METAFLOW_RETRY_COUNT": retry_count,
                        "METAFLOW_PRODUCTION_TOKEN": self.production_token,
                        "ARGO_WORKFLOW_TEMPLATE": self.name,
                        "ARGO_WORKFLOW_NAME": "{{workflow.name}}",
                        "ARGO_WORKFLOW_NAMESPACE": KUBERNETES_NAMESPACE,
                    },
                    **self.metadata.get_runtime_environment("argo-workflows"),
                }
            )
            # add METAFLOW_S3_ENDPOINT_URL
            env["METAFLOW_S3_ENDPOINT_URL"] = S3_ENDPOINT_URL

            # support Metaflow sandboxes
            env["METAFLOW_INIT_SCRIPT"] = KUBERNETES_SANDBOX_INIT_SCRIPT

            # support for @secret
            env["METAFLOW_DEFAULT_SECRETS_BACKEND_TYPE"] = DEFAULT_SECRETS_BACKEND_TYPE
            env[
                "METAFLOW_AWS_SECRETS_MANAGER_DEFAULT_REGION"
            ] = AWS_SECRETS_MANAGER_DEFAULT_REGION

            # support for Azure
            env[
                "METAFLOW_AZURE_STORAGE_BLOB_SERVICE_ENDPOINT"
            ] = AZURE_STORAGE_BLOB_SERVICE_ENDPOINT
            env["METAFLOW_DATASTORE_SYSROOT_AZURE"] = DATASTORE_SYSROOT_AZURE
            env["METAFLOW_CARD_AZUREROOT"] = CARD_AZUREROOT

            # support for GCP
            env["METAFLOW_DATASTORE_SYSROOT_GS"] = DATASTORE_SYSROOT_GS
            env["METAFLOW_CARD_GSROOT"] = CARD_GSROOT

            # Map Argo Events payload (if any) to environment variables
            if self.triggers:
                for event in self.triggers:
                    env[
                        "METAFLOW_ARGO_EVENT_PAYLOAD_%s_%s"
                        % (event["type"], event["sanitized_name"])
                    ] = ("{{workflow.parameters.%s}}" % event["sanitized_name"])

            # Map S3 upload headers to environment variables
            if S3_SERVER_SIDE_ENCRYPTION is not None:
                env["METAFLOW_S3_SERVER_SIDE_ENCRYPTION"] = S3_SERVER_SIDE_ENCRYPTION

            metaflow_version = self.environment.get_environment_info()
            metaflow_version["flow_name"] = self.graph.name
            metaflow_version["production_token"] = self.production_token
            env["METAFLOW_VERSION"] = json.dumps(metaflow_version)

            # Set the template inputs and outputs for passing state. Very simply,
            # the container template takes in input-paths as input and outputs
            # the task-id (which feeds in as input-paths to the subsequent task).
            # In addition to that, if the parent of the node under consideration
            # is a for-each node, then we take the split-index as an additional
            # input. Analogously, if the node under consideration is a foreach
            # node, then we emit split cardinality as an extra output. I would like
            # to thank the designers of Argo Workflows for making this so
            # straightforward!
            inputs = []
            if node.name != "start":
                inputs.append(Parameter("input-paths"))
            if any(self.graph[n].type == "foreach" for n in node.in_funcs):
                # Fetch split-index from parent
                inputs.append(Parameter("split-index"))

            outputs = []
            if node.name != "end":
                outputs = [Parameter("task-id").valueFrom({"path": "/mnt/out/task_id"})]
            if node.type == "foreach":
                # Emit split cardinality from foreach task
                outputs.append(
                    Parameter("num-splits").valueFrom({"path": "/mnt/out/splits"})
                )

            # It makes no sense to set env vars to None (shows up as "None" string)
            # Also we skip some env vars (e.g. in case we want to pull them from KUBERNETES_SECRETS)
            env = {
                k: v
                for k, v in env.items()
                if v is not None
                and k not in set(ARGO_WORKFLOWS_ENV_VARS_TO_SKIP.split(","))
            }

            # Tmpfs variables
            use_tmpfs = resources["use_tmpfs"]
            tmpfs_size = resources["tmpfs_size"]
            tmpfs_path = resources["tmpfs_path"]
            tmpfs_tempdir = resources["tmpfs_tempdir"]

            tmpfs_enabled = use_tmpfs or (tmpfs_size and not use_tmpfs)

            if tmpfs_enabled and tmpfs_tempdir:
                env["METAFLOW_TEMPDIR"] = tmpfs_path

            # Create a ContainerTemplate for this node. Ideally, we would have
            # liked to inline this ContainerTemplate and avoid scanning the workflow
            # twice, but due to issues with variable substitution, we will have to
            # live with this routine.
            yield (
                Template(self._sanitize(node.name))
                # Set @timeout values
                .active_deadline_seconds(run_time_limit)
                # Set service account
                .service_account_name(resources["service_account"])
                # Configure template input
                .inputs(Inputs().parameters(inputs))
                # Configure template output
                .outputs(Outputs().parameters(outputs))
                # Fail fast!
                .fail_fast()
                # Set @retry/@catch values
                .retry_strategy(
                    times=total_retries,
                    minutes_between_retries=minutes_between_retries,
                )
                .metadata(
                    ObjectMeta().annotation("metaflow/step_name", node.name)
                    # Unfortunately, we can't set the task_id since it is generated
                    # inside the pod. However, it can be inferred from the annotation
                    # set by argo-workflows - `workflows.argoproj.io/outputs` - refer
                    # the field 'task-id' in 'parameters'
                    # .annotation("metaflow/task_id", ...)
                    .annotation("metaflow/attempt", retry_count)
                )
                # Set emptyDir volume for state management
                .empty_dir_volume("out")
                # Set tmpfs emptyDir volume if enabled
                .empty_dir_volume(
                    "tmpfs-ephemeral-volume",
                    medium="Memory",
                    size_limit=tmpfs_size if tmpfs_enabled else 0,
                )
                .pvc_volumes(resources.get("persistent_volume_claims"))
                # Set node selectors
                .node_selectors(resources.get("node_selector"))
                # Set tolerations
                .tolerations(resources.get("tolerations"))
                # Set container
                .container(
                    # TODO: Unify the logic with kubernetes.py
                    # Important note - Unfortunately, V1Container uses snakecase while
                    # Argo Workflows uses camel. For most of the attributes, both cases
                    # are indistinguishable, but unfortunately, not for all - (
                    # env_from, value_from, etc.) - so we need to handle the conversion
                    # ourselves using to_camelcase. We need to be vigilant about
                    # resources attributes in particular where the keys maybe user
                    # defined.
                    to_camelcase(
                        kubernetes_sdk.V1Container(
                            name=self._sanitize(node.name),
                            command=cmds,
                            env=[
                                kubernetes_sdk.V1EnvVar(name=k, value=str(v))
                                for k, v in env.items()
                            ]
                            # Add environment variables for book-keeping.
                            # https://argoproj.github.io/argo-workflows/fields/#fields_155
                            + [
                                kubernetes_sdk.V1EnvVar(
                                    name=k,
                                    value_from=kubernetes_sdk.V1EnvVarSource(
                                        field_ref=kubernetes_sdk.V1ObjectFieldSelector(
                                            field_path=str(v)
                                        )
                                    ),
                                )
                                for k, v in {
                                    "METAFLOW_KUBERNETES_POD_NAMESPACE": "metadata.namespace",
                                    "METAFLOW_KUBERNETES_POD_NAME": "metadata.name",
                                    "METAFLOW_KUBERNETES_POD_ID": "metadata.uid",
                                    "METAFLOW_KUBERNETES_SERVICE_ACCOUNT_NAME": "spec.serviceAccountName",
                                    "METAFLOW_KUBERNETES_NODE_IP": "status.hostIP",
                                }.items()
                            ],
                            image=resources["image"],
                            image_pull_policy=resources["image_pull_policy"],
                            resources=kubernetes_sdk.V1ResourceRequirements(
                                requests={
                                    "cpu": str(resources["cpu"]),
                                    "memory": "%sM" % str(resources["memory"]),
                                    "ephemeral-storage": "%sM" % str(resources["disk"]),
                                },
                                limits={
                                    "%s.com/gpu".lower()
                                    % resources["gpu_vendor"]: str(resources["gpu"])
                                    for k in [0]
                                    if resources["gpu"] is not None
                                },
                            ),
                            # Configure secrets
                            env_from=[
                                kubernetes_sdk.V1EnvFromSource(
                                    secret_ref=kubernetes_sdk.V1SecretEnvSource(
                                        name=str(k),
                                        # optional=True
                                    )
                                )
                                for k in list(
                                    []
                                    if not resources.get("secrets")
                                    else [resources.get("secrets")]
                                    if isinstance(resources.get("secrets"), str)
                                    else resources.get("secrets")
                                )
                                + KUBERNETES_SECRETS.split(",")
                                + ARGO_WORKFLOWS_KUBERNETES_SECRETS.split(",")
                                if k
                            ],
                            volume_mounts=[
                                # Assign a volume mount to pass state to the next task.
                                kubernetes_sdk.V1VolumeMount(
                                    name="out", mount_path="/mnt/out"
                                )
                            ]
                            # Support tmpfs.
                            + (
                                [
                                    kubernetes_sdk.V1VolumeMount(
                                        name="tmpfs-ephemeral-volume",
                                        mount_path=tmpfs_path,
                                    )
                                ]
                                if tmpfs_enabled
                                else []
                            )
                            # Support persistent volume claims.
                            + (
                                [
                                    kubernetes_sdk.V1VolumeMount(
                                        name=claim, mount_path=path
                                    )
                                    for claim, path in resources.get(
                                        "persistent_volume_claims"
                                    ).items()
                                ]
                                if resources.get("persistent_volume_claims") is not None
                                else []
                            ),
                        ).to_dict()
                    )
                )
            )

    # Return exit hook templates for workflow execution notifications.
    def _exit_hook_templates(self):
        # TODO: Add details to slack message
        templates = []
        if self.notify_on_error:
            templates.append(
                Template("notify-on-error").http(
                    Http("POST")
                    .url(self.notify_slack_webhook_url)
                    .body(
                        json.dumps(
                            {
                                "text": ":rotating_light: _%s/argo-{{workflow.name}}_ failed!"
                                % self.flow.name
                            }
                        )
                    )
                )
            )
        if self.notify_on_success:
            templates.append(
                Template("notify-on-success").http(
                    Http("POST")
                    .url(self.notify_slack_webhook_url)
                    .body(
                        json.dumps(
                            {
                                "text": ":white_check_mark: _%s/argo-{{workflow.name}}_ succeeded!"
                                % self.flow.name
                            }
                        )
                    )
                )
            )
        if self.notify_on_error or self.notify_on_success:
            # Warning: terrible hack to workaround a bug in Argo Workflow where the
            #          templates listed above do not execute unless there is an
            #          explicit exit hook. as and when this bug is patched, we should
            #          remove this effectively no-op template.
            templates.append(
                Template("exit-hook-hack").http(
                    Http("GET")
                    .url(self.notify_slack_webhook_url)
                    .success_condition("true == true")
                )
            )
        return templates

    def _compile_sensor(self):
        # This method compiles a Metaflow @trigger decorator into Argo Events Sensor.
        #
        # Event payload is assumed as -
        # ----------------------------------------------------------------------
        # | name                   | name of the event                         |
        # | payload                |                                           |
        # |     parameter name...  |  parameter value                          |
        # |     parameter name...  |  parameter value                          |
        # |     parameter name...  |  parameter value                          |
        # |     parameter name...  |  parameter value                          |
        # ----------------------------------------------------------------------
        #
        #
        #
        # At the moment, every event-triggered workflow template has a dedicated
        # sensor (which can potentially be a bit wasteful in scenarios with high
        # volume of workflows and low volume of events) - introducing a many-to-one
        # sensor-to-workflow-template solution is completely in the realm of
        # possibilities (modulo consistency and transactional guarantees).
        #
        # This implementation side-steps the more prominent/popular usage of event
        # sensors where the sensor is responsible for submitting the workflow object
        # directly. Instead we construct the equivalent behavior of `argo submit
        # --from` to reference an already submitted workflow template. This ensures
        # that Metaflow generated Kubernetes objects can be easily reasoned about.
        #
        # At the moment, Metaflow configures for webhook and NATS event sources. If you
        # are interested in the HA story for either - please follow this link
        # https://argoproj.github.io/argo-events/eventsources/ha/.
        #
        # There is some potential for confusion between Metaflow concepts and Argo
        # Events concepts, particularly for event names. Argo Events EventSource
        # define an event name which is different than the Metaflow event name - think
        # of Argo Events name as a type of event (conceptually like topics in Kafka)
        # while Metaflow event names are a field within the Argo Event.
        #
        #
        # At the moment, there is parity between the labels and annotations for
        # workflow templates and sensors - that may or may not be the case in the
        # future.
        #
        # Unfortunately, there doesn't seem to be a way to create a sensor filter
        # where one (or more) fields across multiple events have the same value.
        # Imagine a scenario where we want to trigger a flow iff both the dependent
        # events agree on the same date field. Unfortunately, there isn't any way in
        # Argo Events (as of apr'23) to ensure that.

        # Nothing to do here - let's short circuit and exit.
        if not self.triggers:
            return {}

        # Ensure proper configuration is available for Argo Events
        if ARGO_EVENTS_EVENT is None:
            raise ArgoWorkflowsException(
                "An Argo Event name hasn't been configured for your deployment yet. "
                "Please see this article for more details on event names - "
                "https://argoproj.github.io/argo-events/eventsources/naming/. "
                "It is very likely that all events for your deployment share the "
                "same name. You can configure it by executing "
                "`metaflow configure kubernetes` or setting METAFLOW_ARGO_EVENTS_EVENT "
                "in your configuration. If in doubt, reach out for support at "
                "http://chat.metaflow.org"
            )
        # Unfortunately argo events requires knowledge of event source today.
        # Hopefully, some day this requirement can be removed and events can be truly
        # impervious to their source and destination.
        if ARGO_EVENTS_EVENT_SOURCE is None:
            raise ArgoWorkflowsException(
                "An Argo Event Source name hasn't been configured for your deployment "
                "yet. Please see this article for more details on event names - "
                "https://argoproj.github.io/argo-events/eventsources/naming/. "
                "You can configure it by executing `metaflow configure kubernetes` or "
                "setting METAFLOW_ARGO_EVENTS_EVENT_SOURCE in your configuration. If "
                "in doubt, reach out for support at http://chat.metaflow.org"
            )
        # Service accounts are a hard requirement since we utilize the
        # argoWorkflow trigger for resource sensors today.
        if ARGO_EVENTS_SERVICE_ACCOUNT is None:
            raise ArgoWorkflowsException(
                "An Argo Event service account hasn't been configured for your "
                "deployment yet. Please see this article for more details on event "
                "names - https://argoproj.github.io/argo-events/service-accounts/. "
                "You can configure it by executing `metaflow configure kubernetes` or "
                "setting METAFLOW_ARGO_EVENTS_SERVICE_ACCOUNT in your configuration. "
                "If in doubt, reach out for support at http://chat.metaflow.org"
            )

        try:
            # Kubernetes is a soft dependency for generating Argo objects.
            # We can very well remove this dependency for Argo with the downside of
            # adding a bunch more json bloat classes (looking at you... V1Container)
            from kubernetes import client as kubernetes_sdk
        except (NameError, ImportError):
            raise MetaflowException(
                "Could not import Python package 'kubernetes'. Install kubernetes "
                "sdk (https://pypi.org/project/kubernetes/) first."
            )

        labels = {"app.kubernetes.io/part-of": "metaflow"}

        annotations = {
            "metaflow/production_token": self.production_token,
            "metaflow/owner": self.username,
            "metaflow/user": "argo-workflows",
            "metaflow/flow_name": self.flow.name,
        }
        if current.get("project_name"):
            annotations.update(
                {
                    "metaflow/project_name": current.project_name,
                    "metaflow/branch_name": current.branch_name,
                    "metaflow/project_flow_name": current.project_flow_name,
                }
            )

        return (
            Sensor()
            .metadata(
                # Sensor metadata.
                ObjectMeta()
                .name(self.name.replace(".", "-"))
                .namespace(KUBERNETES_NAMESPACE)
                .label("app.kubernetes.io/name", "metaflow-sensor")
                .label("app.kubernetes.io/part-of", "metaflow")
                .labels(self.kubernetes_labels)
                .annotations(annotations)
            )
            .spec(
                SensorSpec().template(
                    # Sensor template.
                    SensorTemplate()
                    .metadata(
                        ObjectMeta()
                        .label("app.kubernetes.io/name", "metaflow-sensor")
                        .label("app.kubernetes.io/part-of", "metaflow")
                        .annotations(annotations)
                    )
                    .container(
                        # Run sensor in guaranteed QoS. The sensor isn't doing a lot
                        # of work so we roll with minimal resource allocation. It is
                        # likely that in subsequent releases we will agressively lower
                        # sensor resources to pack more of them on a single node.
                        to_camelcase(
                            kubernetes_sdk.V1Container(
                                name="main",
                                resources=kubernetes_sdk.V1ResourceRequirements(
                                    requests={
                                        "cpu": "100m",
                                        "memory": "250Mi",
                                    },
                                    limits={
                                        "cpu": "100m",
                                        "memory": "250Mi",
                                    },
                                ),
                            )
                        )
                    )
                    .service_account_name(ARGO_EVENTS_SERVICE_ACCOUNT)
                    # TODO (savin): Handle bypassing docker image rate limit errors.
                )
                # Set sensor replica to 1 for now.
                # TODO (savin): Allow for multiple replicas for HA.
                .replicas(1)
                # TODO: Support revision history limit to manage old deployments
                # .revision_history_limit(...)
                .event_bus_name(ARGO_EVENTS_EVENT_BUS)
                # Workflow trigger.
                .trigger(
                    Trigger().template(
                        TriggerTemplate(self.name)
                        # Trigger a deployed workflow template
                        .argo_workflow_trigger(
                            ArgoWorkflowTrigger()
                            .source(
                                {
                                    "resource": {
                                        "apiVersion": "argoproj.io/v1alpha1",
                                        "kind": "Workflow",
                                        "metadata": {
                                            "generateName": "%s-" % self.name,
                                            "namespace": KUBERNETES_NAMESPACE,
                                        },
                                        "spec": {
                                            "arguments": {
                                                "parameters": [
                                                    Parameter(parameter["name"])
                                                    .value(parameter["value"])
                                                    .to_json()
                                                    for parameter in self.parameters.values()
                                                ]
                                                # Also consume event data
                                                + [
                                                    Parameter(event["sanitized_name"])
                                                    .value(json.dumps(None))
                                                    .to_json()
                                                    for event in self.triggers
                                                ]
                                            },
                                            "workflowTemplateRef": {
                                                "name": self.name,
                                            },
                                        },
                                    }
                                }
                            )
                            .parameters(
                                [
                                    y
                                    for x in list(
                                        list(
                                            TriggerParameter()
                                            .src(
                                                dependency_name=event["sanitized_name"],
                                                # Technically, we don't need to create
                                                # a payload carry-on and can stuff
                                                # everything within the body.
                                                data_key="body.payload.%s" % v,
                                                # Unfortunately the sensor needs to
                                                # record the default values for
                                                # the parameters - there doesn't seem
                                                # to be any way for us to skip
                                                value=self.parameters[parameter_name][
                                                    "value"
                                                ],
                                            )
                                            .dest(
                                                # this undocumented (mis?)feature in
                                                # argo-events allows us to reference
                                                # parameters by name rather than index
                                                "spec.arguments.parameters.#(name=%s).value"
                                                % parameter_name
                                            )
                                            for parameter_name, v in event.get(
                                                "parameters", {}
                                            ).items()
                                        )
                                        for event in self.triggers
                                    )
                                    for y in x
                                ]
                                + [
                                    # Map event payload to parameters for current
                                    TriggerParameter()
                                    .src(
                                        dependency_name=event["sanitized_name"],
                                        data_key="body.payload",
                                        value=json.dumps(None),
                                    )
                                    .dest(
                                        "spec.arguments.parameters.#(name=%s).value"
                                        % event["sanitized_name"]
                                    )
                                    for event in self.triggers
                                ]
                            )
                            # Reset trigger conditions ever so often by wiping
                            # away event tracking history on a schedule.
                            # @trigger(options={"reset_at": {"cron": , "timezone": }})
                            # timezone is IANA standard, e.g. America/Los_Angeles
                            # TODO: Introduce "end_of_day", "end_of_hour" ..
                        ).conditions_reset(
                            cron=self.trigger_options.get("reset_at", {}).get("cron"),
                            timezone=self.trigger_options.get("reset_at", {}).get(
                                "timezone"
                            ),
                        )
                    )
                )
                # Event dependencies. As of Mar' 23, Argo Events docs suggest using
                # Jetstream event bus rather than NATS streaming bus since the later
                # doesn't support multiple combos of the same event name and event
                # source name.
                .dependencies(
                    # Event dependencies don't entertain dots
                    EventDependency(event["sanitized_name"]).event_name(
                        ARGO_EVENTS_EVENT
                    )
                    # TODO: Alternatively fetch this from @trigger config options
                    .event_source_name(ARGO_EVENTS_EVENT_SOURCE).filters(
                        # Ensure that event name matches and all required parameter
                        # fields are present in the payload. There is a possibility of
                        # dependency on an event where none of the fields are required.
                        # At the moment, this event is required but the restriction
                        # can be removed if needed.
                        EventDependencyFilter().exprs(
                            [
                                {
                                    "expr": "name == '%s'" % event["name"],
                                    "fields": [
                                        {"name": "name", "path": "body.payload.name"}
                                    ],
                                }
                            ]
                            + [
                                {
                                    "expr": "true == true",  # field name is present
                                    "fields": [
                                        {
                                            "name": "field",
                                            "path": "body.payload.%s" % v,
                                        }
                                    ],
                                }
                                for parameter_name, v in event.get(
                                    "parameters", {}
                                ).items()
                                # only for required parameters
                                if self.parameters[parameter_name]["is_required"]
                            ]
                            + [
                                {
                                    "expr": "field == '%s'" % v,  # trigger_on_finish
                                    "fields": [
                                        {
                                            "name": "field",
                                            "path": "body.payload.%s" % filter_key,
                                        }
                                    ],
                                }
                                for filter_key, v in event.get("filters", {}).items()
                                if v
                            ]
                        )
                    )
                    for event in self.triggers
                )
            )
        )

    def list_to_prose(self, items, singular):
        items = ["*%s*" % item for item in items]
        item_count = len(items)
        plural = singular + "s"
        item_type = singular
        if item_count == 1:
            result = items[0]
        elif item_count == 2:
            result = "%s and %s" % (items[0], items[1])
            item_type = plural
        elif item_count > 2:
            result = "%s and %s" % (
                ", ".join(items[0 : item_count - 1]),
                items[item_count - 1],
            )
            item_type = plural
        else:
            result = ""
        if result:
            result = "%s %s" % (result, item_type)
        return result


# Helper classes to assist with JSON-foo. This can very well replaced with an explicit
# dependency on argo-workflows Python SDK if this method turns out to be painful.
# TODO: Autogenerate them, maybe?


class WorkflowTemplate(object):
    # https://argoproj.github.io/argo-workflows/fields/#workflowtemplate

    def __init__(self):
        tree = lambda: defaultdict(tree)
        self.payload = tree()
        self.payload["apiVersion"] = "argoproj.io/v1alpha1"
        self.payload["kind"] = "WorkflowTemplate"

    def metadata(self, object_meta):
        self.payload["metadata"] = object_meta.to_json()
        return self

    def spec(self, workflow_spec):
        self.payload["spec"] = workflow_spec.to_json()
        return self

    def to_json(self):
        return self.payload

    def __str__(self):
        return json.dumps(self.payload, indent=4)


class ObjectMeta(object):
    # https://argoproj.github.io/argo-workflows/fields/#objectmeta

    def __init__(self):
        tree = lambda: defaultdict(tree)
        self.payload = tree()

    def annotation(self, key, value):
        self.payload["annotations"][key] = str(value)
        return self

    def annotations(self, annotations):
        if "annotations" not in self.payload:
            self.payload["annotations"] = {}
        self.payload["annotations"].update(annotations)
        return self

    def generate_name(self, generate_name):
        self.payload["generateName"] = generate_name
        return self

    def label(self, key, value):
        self.payload["labels"][key] = str(value)
        return self

    def labels(self, labels):
        if "labels" not in self.payload:
            self.payload["labels"] = {}
        self.payload["labels"].update(labels or {})
        return self

    def name(self, name):
        self.payload["name"] = name
        return self

    def namespace(self, namespace):
        self.payload["namespace"] = namespace
        return self

    def to_json(self):
        return self.payload

    def __str__(self):
        return json.dumps(self.to_json(), indent=4)


class WorkflowSpec(object):
    # https://argoproj.github.io/argo-workflows/fields/#workflowspec
    # This object sets all Workflow level properties.

    def __init__(self):
        tree = lambda: defaultdict(tree)
        self.payload = tree()

    def active_deadline_seconds(self, active_deadline_seconds):
        # Overall duration of a workflow in seconds
        if active_deadline_seconds is not None:
            self.payload["activeDeadlineSeconds"] = int(active_deadline_seconds)
        return self

    def automount_service_account_token(self, mount=True):
        self.payload["automountServiceAccountToken"] = mount
        return self

    def arguments(self, arguments):
        self.payload["arguments"] = arguments.to_json()
        return self

    def archive_logs(self, archive_logs=True):
        self.payload["archiveLogs"] = archive_logs
        return self

    def entrypoint(self, entrypoint):
        self.payload["entrypoint"] = entrypoint
        return self

    def parallelism(self, parallelism):
        # Set parallelism at Workflow level
        self.payload["parallelism"] = int(parallelism)
        return self

    def pod_metadata(self, metadata):
        self.payload["podMetadata"] = metadata.to_json()
        return self

    def priority(self, priority):
        if priority is not None:
            self.payload["priority"] = int(priority)
        return self

    def workflow_metadata(self, workflow_metadata):
        self.payload["workflowMetadata"] = workflow_metadata.to_json()
        return self

    def service_account_name(self, service_account_name):
        # https://argoproj.github.io/argo-workflows/workflow-rbac/
        self.payload["serviceAccountName"] = service_account_name
        return self

    def templates(self, templates):
        if "templates" not in self.payload:
            self.payload["templates"] = []
        for template in templates:
            self.payload["templates"].append(template.to_json())
        return self

    def hooks(self, hooks):
        # https://argoproj.github.io/argo-workflows/fields/#lifecyclehook
        if "hooks" not in self.payload:
            self.payload["hooks"] = {}
        for k, v in hooks.items():
            self.payload["hooks"].update({k: v.to_json()})
        return self

    def to_json(self):
        return self.payload

    def __str__(self):
        return json.dumps(self.to_json(), indent=4)


class Metadata(object):
    # https://argoproj.github.io/argo-workflows/fields/#metadata

    def __init__(self):
        tree = lambda: defaultdict(tree)
        self.payload = tree()

    def annotation(self, key, value):
        self.payload["annotations"][key] = str(value)
        return self

    def annotations(self, annotations):
        if "annotations" not in self.payload:
            self.payload["annotations"] = {}
        self.payload["annotations"].update(annotations)
        return self

    def label(self, key, value):
        self.payload["labels"][key] = str(value)
        return self

    def labels(self, labels):
        if "labels" not in self.payload:
            self.payload["labels"] = {}
        self.payload["labels"].update(labels or {})
        return self

    def labels_from(self, labels_from):
        # Only available in workflow_metadata
        # https://github.com/argoproj/argo-workflows/blob/master/examples/label-value-from-workflow.yaml
        if "labelsFrom" not in self.payload:
            self.payload["labelsFrom"] = {}
        for k, v in labels_from.items():
            self.payload["labelsFrom"].update({k: {"expression": v}})
        return self

    def to_json(self):
        return self.payload

    def __str__(self):
        return json.dumps(self.to_json(), indent=4)


class Template(object):
    # https://argoproj.github.io/argo-workflows/fields/#template

    def __init__(self, name):
        tree = lambda: defaultdict(tree)
        self.payload = tree()
        self.payload["name"] = name

    def active_deadline_seconds(self, active_deadline_seconds):
        # Overall duration of a pod in seconds, only obeyed for container templates
        # Used for implementing @timeout.
        self.payload["activeDeadlineSeconds"] = int(active_deadline_seconds)
        return self

    def dag(self, dag_template):
        self.payload["dag"] = dag_template.to_json()
        return self

    def container(self, container):
        # Luckily this can simply be V1Container and we are spared from writing more
        # boilerplate - https://github.com/kubernetes-client/python/blob/master/kubernetes/docs/V1Container.md.
        self.payload["container"] = container
        return self

    def http(self, http):
        self.payload["http"] = http.to_json()
        return self

    def inputs(self, inputs):
        self.payload["inputs"] = inputs.to_json()
        return self

    def outputs(self, outputs):
        self.payload["outputs"] = outputs.to_json()
        return self

    def fail_fast(self, fail_fast=True):
        # https://github.com/argoproj/argo-workflows/issues/1442
        self.payload["failFast"] = fail_fast
        return self

    def metadata(self, metadata):
        self.payload["metadata"] = metadata.to_json()
        return self

    def service_account_name(self, service_account_name):
        self.payload["serviceAccountName"] = service_account_name
        return self

    def retry_strategy(self, times, minutes_between_retries):
        if times > 0:
            self.payload["retryStrategy"] = {
                "retryPolicy": "Always",
                "limit": times,
                "backoff": {"duration": "%sm" % minutes_between_retries},
            }
        return self

    def empty_dir_volume(self, name, medium=None, size_limit=None):
        """
        Create and attach an emptyDir volume for Kubernetes.

        Parameters:
        -----------
        name: str
            name for the volume
        size_limit: int (optional)
            sizeLimit (in MiB) for the volume
        medium: str (optional)
            storage medium of the emptyDir
        """
        # Do not add volume if size is zero. Enables conditional chaining.
        if size_limit == 0:
            return self
        # Attach an emptyDir volume
        # https://argoproj.github.io/argo-workflows/empty-dir/
        if "volumes" not in self.payload:
            self.payload["volumes"] = []
        self.payload["volumes"].append(
            {
                "name": name,
                "emptyDir": {
                    # Add default unit as ours differs from Kubernetes default.
                    **({"sizeLimit": "{}Mi".format(size_limit)} if size_limit else {}),
                    **({"medium": medium} if medium else {}),
                },
            }
        )
        return self

    def pvc_volumes(self, pvcs=None):
        """
        Create and attach Persistent Volume Claims as volumes.

        Parameters:
        -----------
        pvcs: Optional[Dict]
            a dictionary of pvc's and the paths they should be mounted to. e.g.
            {"pv-claim-1": "/mnt/path1", "pv-claim-2": "/mnt/path2"}
        """
        if pvcs is None:
            return self
        if "volumes" not in self.payload:
            self.payload["volumes"] = []
        for claim in pvcs.keys():
            self.payload["volumes"].append(
                {"name": claim, "persistentVolumeClaim": {"claimName": claim}}
            )
        return self

    def node_selectors(self, node_selectors):
        if "nodeSelector" not in self.payload:
            self.payload["nodeSelector"] = {}
        if node_selectors:
            self.payload["nodeSelector"].update(node_selectors)
        return self

    def tolerations(self, tolerations):
        self.payload["tolerations"] = tolerations
        return self

    def to_json(self):
        return self.payload

    def __str__(self):
        return json.dumps(self.payload, indent=4)


class Inputs(object):
    # https://argoproj.github.io/argo-workflows/fields/#inputs

    def __init__(self):
        tree = lambda: defaultdict(tree)
        self.payload = tree()

    def parameters(self, parameters):
        if "parameters" not in self.payload:
            self.payload["parameters"] = []
        for parameter in parameters:
            self.payload["parameters"].append(parameter.to_json())
        return self

    def to_json(self):
        return self.payload

    def __str__(self):
        return json.dumps(self.payload, indent=4)


class Outputs(object):
    # https://argoproj.github.io/argo-workflows/fields/#outputs

    def __init__(self):
        tree = lambda: defaultdict(tree)
        self.payload = tree()

    def parameters(self, parameters):
        if "parameters" not in self.payload:
            self.payload["parameters"] = []
        for parameter in parameters:
            self.payload["parameters"].append(parameter.to_json())
        return self

    def to_json(self):
        return self.payload

    def __str__(self):
        return json.dumps(self.payload, indent=4)


class Parameter(object):
    # https://argoproj.github.io/argo-workflows/fields/#parameter

    def __init__(self, name):
        tree = lambda: defaultdict(tree)
        self.payload = tree()
        self.payload["name"] = name

    def value(self, value):
        self.payload["value"] = value
        return self

    def default(self, value):
        self.payload["default"] = value
        return self

    def valueFrom(self, value_from):
        self.payload["valueFrom"] = value_from
        return self

    def description(self, description):
        self.payload["description"] = description
        return self

    def to_json(self):
        return self.payload

    def __str__(self):
        return json.dumps(self.payload, indent=4)


class DAGTemplate(object):
    # https://argoproj.github.io/argo-workflows/fields/#dagtemplate

    def __init__(self):
        tree = lambda: defaultdict(tree)
        self.payload = tree()

    def fail_fast(self, fail_fast=True):
        # https://github.com/argoproj/argo-workflows/issues/1442
        self.payload["failFast"] = fail_fast
        return self

    def tasks(self, tasks):
        if "tasks" not in self.payload:
            self.payload["tasks"] = []
        for task in tasks:
            self.payload["tasks"].append(task.to_json())
        return self

    def to_json(self):
        return self.payload

    def __str__(self):
        return json.dumps(self.payload, indent=4)


class DAGTask(object):
    # https://argoproj.github.io/argo-workflows/fields/#dagtask

    def __init__(self, name):
        tree = lambda: defaultdict(tree)
        self.payload = tree()
        self.payload["name"] = name

    def arguments(self, arguments):
        self.payload["arguments"] = arguments.to_json()
        return self

    def dependencies(self, dependencies):
        self.payload["dependencies"] = dependencies
        return self

    def template(self, template):
        # Template reference
        self.payload["template"] = template
        return self

    def inline(self, template):
        # We could have inlined the template here but
        # https://github.com/argoproj/argo-workflows/issues/7432 prevents us for now.
        self.payload["inline"] = template.to_json()
        return self

    def with_param(self, with_param):
        self.payload["withParam"] = with_param
        return self

    def to_json(self):
        return self.payload

    def __str__(self):
        return json.dumps(self.payload, indent=4)


class Arguments(object):
    # https://argoproj.github.io/argo-workflows/fields/#arguments

    def __init__(self):
        tree = lambda: defaultdict(tree)
        self.payload = tree()

    def parameters(self, parameters):
        if "parameters" not in self.payload:
            self.payload["parameters"] = []
        for parameter in parameters:
            self.payload["parameters"].append(parameter.to_json())
        return self

    def to_json(self):
        return self.payload

    def __str__(self):
        return json.dumps(self.payload, indent=4)


class Sensor(object):
    # https://github.com/argoproj/argo-events/blob/master/api/sensor.md#argoproj.io/v1alpha1.Sensor

    def __init__(self):
        tree = lambda: defaultdict(tree)
        self.payload = tree()
        self.payload["apiVersion"] = "argoproj.io/v1alpha1"
        self.payload["kind"] = "Sensor"

    def metadata(self, object_meta):
        self.payload["metadata"] = object_meta.to_json()
        return self

    def spec(self, sensor_spec):
        self.payload["spec"] = sensor_spec.to_json()
        return self

    def to_json(self):
        return self.payload

    def __str__(self):
        return json.dumps(self.payload, indent=4)


class SensorSpec(object):
    # https://github.com/argoproj/argo-events/blob/master/api/sensor.md#argoproj.io/v1alpha1.SensorSpec

    def __init__(self):
        tree = lambda: defaultdict(tree)
        self.payload = tree()

    def replicas(self, replicas=1):
        # TODO: Make number of deployment replicas configurable.
        self.payload["replicas"] = int(replicas)
        return self

    def template(self, sensor_template):
        self.payload["template"] = sensor_template.to_json()
        return self

    def trigger(self, trigger):
        if "triggers" not in self.payload:
            self.payload["triggers"] = []
        self.payload["triggers"].append(trigger.to_json())
        return self

    def dependencies(self, dependencies):
        if "dependencies" not in self.payload:
            self.payload["dependencies"] = []
        for dependency in dependencies:
            self.payload["dependencies"].append(dependency.to_json())
        return self

    def event_bus_name(self, event_bus_name):
        self.payload["eventBusName"] = event_bus_name
        return self

    def to_json(self):
        return self.payload

    def __str__(self):
        return json.dumps(self.to_json(), indent=4)


class SensorTemplate(object):
    # https://github.com/argoproj/argo-events/blob/master/api/sensor.md#argoproj.io/v1alpha1.Template

    def __init__(self):
        tree = lambda: defaultdict(tree)
        self.payload = tree()

    def service_account_name(self, service_account_name):
        self.payload["serviceAccountName"] = service_account_name
        return self

    def metadata(self, object_meta):
        self.payload["metadata"] = object_meta.to_json()
        return self

    def container(self, container):
        # Luckily this can simply be V1Container and we are spared from writing more
        # boilerplate - https://github.com/kubernetes-client/python/blob/master/kubernetes/docs/V1Container.md.
        self.payload["container"] = container
        return self

    def to_json(self):
        return self.payload

    def __str__(self):
        return json.dumps(self.to_json(), indent=4)


class EventDependency(object):
    # https://github.com/argoproj/argo-events/blob/master/api/sensor.md#argoproj.io/v1alpha1.EventDependency

    def __init__(self, name):
        tree = lambda: defaultdict(tree)
        self.payload = tree()
        self.payload["name"] = name

    def event_source_name(self, event_source_name):
        self.payload["eventSourceName"] = event_source_name
        return self

    def event_name(self, event_name):
        self.payload["eventName"] = event_name
        return self

    def filters(self, event_dependency_filter):
        self.payload["filters"] = event_dependency_filter.to_json()
        return self

    def transform(self, event_dependency_transformer=None):
        if event_dependency_transformer:
            self.payload["transform"] = event_dependency_transformer
        return self

    def filters_logical_operator(self, logical_operator):
        self.payload["filtersLogicalOperator"] = logical_operator.to_json()
        return self

    def to_json(self):
        return self.payload

    def __str__(self):
        return json.dumps(self.to_json(), indent=4)


class EventDependencyFilter(object):
    # https://github.com/argoproj/argo-events/blob/master/api/sensor.md#argoproj.io/v1alpha1.EventDependencyFilter

    def __init__(self):
        tree = lambda: defaultdict(tree)
        self.payload = tree()

    def exprs(self, exprs):
        self.payload["exprs"] = exprs
        return self

    def context(self, event_context):
        self.payload["context"] = event_context
        return self

    def to_json(self):
        return self.payload

    def __str__(self):
        return json.dumps(self.to_json(), indent=4)


class Trigger(object):
    # https://github.com/argoproj/argo-events/blob/master/api/sensor.md#argoproj.io/v1alpha1.Trigger

    def __init__(self):
        tree = lambda: defaultdict(tree)
        self.payload = tree()

    def template(self, trigger_template):
        self.payload["template"] = trigger_template.to_json()
        return self

    def parameters(self, trigger_parameters):
        if "parameters" not in self.payload:
            self.payload["parameters"] = []
        for trigger_parameter in trigger_parameters:
            self.payload["parameters"].append(trigger_parameter.to_json())
        return self

    def policy(self, trigger_policy):
        self.payload["policy"] = trigger_policy.to_json()
        return self

    def to_json(self):
        return self.payload

    def __str__(self):
        return json.dumps(self.to_json(), indent=4)


class TriggerTemplate(object):
    # https://github.com/argoproj/argo-events/blob/master/api/sensor.md#argoproj.io/v1alpha1.TriggerTemplate

    def __init__(self, name):
        tree = lambda: defaultdict(tree)
        self.payload = tree()
        self.payload["name"] = name

    def argo_workflow_trigger(self, argo_workflow_trigger):
        self.payload["argoWorkflow"] = argo_workflow_trigger.to_json()
        return self

    def conditions_reset(self, cron, timezone):
        if cron:
            self.payload["conditionsReset"] = [
                {"byTime": {"cron": cron, "timezone": timezone}}
            ]
        return self

    def to_json(self):
        return self.payload

    def __str__(self):
        return json.dumps(self.payload, indent=4)


class ArgoWorkflowTrigger(object):
    # https://github.com/argoproj/argo-events/blob/master/api/sensor.md#argoproj.io/v1alpha1.ArgoWorkflowTrigger

    def __init__(self):
        tree = lambda: defaultdict(tree)
        self.payload = tree()
        self.payload["operation"] = "submit"
        self.payload["group"] = "argoproj.io"
        self.payload["version"] = "v1alpha1"
        self.payload["resource"] = "workflows"

    def source(self, source):
        self.payload["source"] = source
        return self

    def parameters(self, trigger_parameters):
        if "parameters" not in self.payload:
            self.payload["parameters"] = []
        for trigger_parameter in trigger_parameters:
            self.payload["parameters"].append(trigger_parameter.to_json())
        return self

    def to_json(self):
        return self.payload

    def __str__(self):
        return json.dumps(self.payload, indent=4)


class TriggerParameter(object):
    # https://github.com/argoproj/argo-events/blob/master/api/sensor.md#argoproj.io/v1alpha1.TriggerParameter

    def __init__(self):
        tree = lambda: defaultdict(tree)
        self.payload = tree()

    def src(self, dependency_name, data_key, value):
        self.payload["src"] = {
            "dependencyName": dependency_name,
            "dataKey": data_key,
            "value": value,
            # explicitly set it to false to ensure proper deserialization
            "useRawData": False,
        }
        return self

    def dest(self, dest):
        self.payload["dest"] = dest
        return self

    def to_json(self):
        return self.payload

    def __str__(self):
        return json.dumps(self.payload, indent=4)


class Http(object):
    # https://argoproj.github.io/argo-workflows/fields/#http

    def __init__(self, method):
        tree = lambda: defaultdict(tree)
        self.payload = tree()
        self.payload["method"] = method

    def body(self, body):
        self.payload["body"] = str(body)
        return self

    def url(self, url):
        self.payload["url"] = url
        return self

    def success_condition(self, success_condition):
        self.payload["successCondition"] = success_condition
        return self

    def to_json(self):
        return self.payload

    def __str__(self):
        return json.dumps(self.payload, indent=4)


class LifecycleHook(object):
    # https://argoproj.github.io/argo-workflows/fields/#lifecyclehook

    def __init__(self):
        tree = lambda: defaultdict(tree)
        self.payload = tree()

    def expression(self, expression):
        self.payload["expression"] = str(expression)
        return self

    def template(self, template):
        self.payload["template"] = template
        return self

    def to_json(self):
        return self.payload

    def __str__(self):
        return json.dumps(self.payload, indent=4)<|MERGE_RESOLUTION|>--- conflicted
+++ resolved
@@ -176,7 +176,6 @@
         return name.replace("_", "-")
 
     @staticmethod
-<<<<<<< HEAD
     def delete(name):
         client = ArgoClient(namespace=KUBERNETES_NAMESPACE)
 
@@ -222,7 +221,7 @@
                     flow_name=flow_name, run_id=run_id
                 )
             )
-=======
+
     def suspend(name):
         client = ArgoClient(namespace=KUBERNETES_NAMESPACE)
 
@@ -236,7 +235,6 @@
 
         client.unsuspend_workflow(name)
 
->>>>>>> 82075e01
         return True
 
     @classmethod
