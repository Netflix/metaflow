--- conflicted
+++ resolved
@@ -286,22 +286,16 @@
 
     def schedule(self):
         try:
-            argo_client = ArgoClient(namespace=KUBERNETES_NAMESPACE)
+            argo_client = ArgoClient(
+                namespace=KUBERNETES_NAMESPACE,
+                sensor_namespace=ARGO_EVENTS_SENSOR_NAMESPACE,
+            )
             argo_client.schedule_workflow_template(
                 self.name, self._schedule, self._timezone
             )
             # Register sensor. Unfortunately, Argo Events Sensor names don't allow for
             # dots (sensors run into an error) which rules out self.name :(
             # Metaflow will overwrite any existing sensor.
-<<<<<<< HEAD
-            ArgoClient(
-                namespace=KUBERNETES_NAMESPACE,
-                sensor_namespace=ARGO_EVENTS_SENSOR_NAMESPACE,
-            ).register_sensor(
-                self.name.replace(".", "-"),
-                self._sensor.to_json() if self._sensor else {},
-            )
-=======
             sensor_name = self.name.replace(".", "-")
             if self._sensor:
                 argo_client.register_sensor(sensor_name, self._sensor.to_json())
@@ -309,7 +303,6 @@
                 # Since sensors occupy real resources, delete existing sensor if needed
                 # Deregister sensors that might have existed before this deployment
                 argo_client.delete_sensor(sensor_name)
->>>>>>> e11a7c33
         except Exception as e:
             raise ArgoWorkflowsSchedulingException(str(e))
 
