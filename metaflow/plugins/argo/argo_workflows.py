--- conflicted
+++ resolved
@@ -775,24 +775,11 @@
         # generate container templates at the top level (in WorkflowSpec) and maintain
         # references to them within the DAGTask.
 
-<<<<<<< HEAD
-        from datetime import datetime, timezone
-
         annotations = {
-            "metaflow/production_token": self.production_token,
-            "metaflow/owner": self.username,
-            "metaflow/user": "argo-workflows",
-            "metaflow/flow_name": self.flow.name,
             "metaflow/has_schedule": str(self._schedule is not None),
             "metaflow/has_sensor": str(bool(self.triggers)),
-            "metaflow/deployment_timestamp": str(
-                datetime.now(timezone.utc).isoformat()
-            ),
         }
 
-=======
-        annotations = {}
->>>>>>> 6138942c
         if self._schedule is not None:
             # timezone is an optional field and json dumps on None will result in null
             # hence configuring it to an empty string
@@ -3243,12 +3230,8 @@
                 # Sensor metadata.
                 ObjectMeta()
                 .name(ArgoWorkflows._sensor_name(self.name))
-<<<<<<< HEAD
                 .namespace(ARGO_EVENTS_SENSOR_NAMESPACE)
-=======
-                .namespace(KUBERNETES_NAMESPACE)
                 .labels(self._base_labels)
->>>>>>> 6138942c
                 .label("app.kubernetes.io/name", "metaflow-sensor")
                 .annotations(self._base_annotations)
             )
