--- conflicted
+++ resolved
@@ -42,13 +42,6 @@
 )
 from metaflow.mflog import BASH_SAVE_LOGS, bash_capture_logs, export_mflog_env_vars
 from metaflow.parameters import deploy_time_eval
-<<<<<<< HEAD
-from metaflow.plugins.kubernetes.kubernetes import (
-    parse_kube_keyvalue_list,
-    validate_kube_labels_or_annotations,
-)
-=======
->>>>>>> 8aad2d73
 from metaflow.util import (
     compress_list,
     dict_to_cli_options,
@@ -270,14 +263,6 @@
         """
         Get Kubernetes labels from the start step decorator.
         """
-<<<<<<< HEAD
-        if not KUBERNETES_LABELS:
-            return {}
-        env_labels = KUBERNETES_LABELS.split(",")
-        env_labels = parse_kube_keyvalue_list(env_labels, False)
-        validate_kube_labels_or_annotations(env_labels)
-        return env_labels
-=======
 
         resources = dict(
             [
@@ -289,7 +274,6 @@
             ][0].attributes
         )
         return resources["labels"] or {}
->>>>>>> 8aad2d73
 
     @staticmethod
     def _get_kubernetes_annotations():
