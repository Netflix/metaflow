import base64
import json
import os
import re
import shlex
import sys
from collections import defaultdict
from hashlib import sha1
from math import inf
from typing import List, Tuple

from metaflow import JSONType, current
from metaflow.decorators import flow_decorators
from metaflow.exception import MetaflowException
from metaflow.graph import DAGNode, FlowGraph
from metaflow.includefile import FilePathClass
from metaflow.metaflow_config import (
    ARGO_EVENTS_EVENT,
    ARGO_EVENTS_EVENT_BUS,
    ARGO_EVENTS_EVENT_SOURCE,
    ARGO_EVENTS_INTERNAL_WEBHOOK_URL,
    ARGO_EVENTS_SERVICE_ACCOUNT,
    ARGO_EVENTS_WEBHOOK_AUTH,
    ARGO_WORKFLOWS_CAPTURE_ERROR_SCRIPT,
    ARGO_WORKFLOWS_ENV_VARS_TO_SKIP,
    ARGO_WORKFLOWS_KUBERNETES_SECRETS,
    ARGO_WORKFLOWS_UI_URL,
    AWS_SECRETS_MANAGER_DEFAULT_REGION,
    AZURE_KEY_VAULT_PREFIX,
    AZURE_STORAGE_BLOB_SERVICE_ENDPOINT,
    CARD_AZUREROOT,
    CARD_GSROOT,
    CARD_S3ROOT,
    DATASTORE_SYSROOT_AZURE,
    DATASTORE_SYSROOT_GS,
    DATASTORE_SYSROOT_S3,
    DATATOOLS_S3ROOT,
    DEFAULT_METADATA,
    DEFAULT_SECRETS_BACKEND_TYPE,
    GCP_SECRET_MANAGER_PREFIX,
    KUBERNETES_FETCH_EC2_METADATA,
    KUBERNETES_LABELS,
    KUBERNETES_NAMESPACE,
    KUBERNETES_NODE_SELECTOR,
    KUBERNETES_SANDBOX_INIT_SCRIPT,
    KUBERNETES_SECRETS,
    S3_ENDPOINT_URL,
    S3_SERVER_SIDE_ENCRYPTION,
    SERVICE_HEADERS,
    SERVICE_INTERNAL_URL,
    UI_URL,
)
from metaflow.metaflow_config_funcs import config_values
from metaflow.mflog import BASH_SAVE_LOGS, bash_capture_logs, export_mflog_env_vars
from metaflow.parameters import deploy_time_eval
from metaflow.plugins.kubernetes.kubernetes import (
    parse_kube_keyvalue_list,
    validate_kube_labels,
)
from metaflow.plugins.kubernetes.kubernetes_jobsets import KubernetesArgoJobSet
from metaflow.unbounded_foreach import UBF_CONTROL, UBF_TASK
from metaflow.util import (
    compress_list,
    dict_to_cli_options,
    to_bytes,
    to_camelcase,
    to_unicode,
)

from .argo_client import ArgoClient


class ArgoWorkflowsException(MetaflowException):
    headline = "Argo Workflows error"


class ArgoWorkflowsSchedulingException(MetaflowException):
    headline = "Argo Workflows scheduling error"


# List of future enhancements -
#     1. Configure Argo metrics.
#     2. Support resuming failed workflows within Argo Workflows.
#     3. Support gang-scheduled clusters for distributed PyTorch/TF - One option is to
#        use volcano - https://github.com/volcano-sh/volcano/tree/master/example/integrations/argo
#     4. Support GitOps workflows.
#     5. Add Metaflow tags to labels/annotations.
#     6. Support Multi-cluster scheduling - https://github.com/argoproj/argo-workflows/issues/3523#issuecomment-792307297
#     7. Support R lang.
#     8. Ping @savin at slack.outerbounds.co for any feature request


class ArgoWorkflows(object):
    def __init__(
        self,
        name,
        graph: FlowGraph,
        flow,
        code_package_sha,
        code_package_url,
        production_token,
        metadata,
        flow_datastore,
        environment,
        event_logger,
        monitor,
        tags=None,
        namespace=None,
        username=None,
        max_workers=None,
        workflow_timeout=None,
        workflow_priority=None,
        auto_emit_argo_events=False,
        notify_on_error=False,
        notify_on_success=False,
        notify_slack_webhook_url=None,
        notify_pager_duty_integration_key=None,
        enable_heartbeat_daemon=True,
        enable_error_msg_capture=False,
    ):
        # Some high-level notes -
        #
        # Fail-fast behavior for Argo Workflows - Argo stops
        # scheduling new steps as soon as it detects that one of the DAG nodes
        # has failed. After waiting for all the scheduled DAG nodes to run till
        # completion, Argo with fail the DAG. This implies that after a node
        # has failed, it may be awhile before the entire DAG is marked as
        # failed. There is nothing Metaflow can do here for failing even
        # faster (as of Argo 3.2).
        #
        # argo stop` vs `argo terminate` - since we don't currently
        # rely on any exit handlers, it's safe to either stop or terminate any running
        # argo workflow deployed through Metaflow. This may not hold true, once we
        # integrate with Argo Events.
        #
        # Currently, an Argo Workflow can only execute entirely within a single
        # Kubernetes namespace. Multi-cluster / Multi-namespace execution is on the
        # deck for v3.4 release for Argo Workflows; beyond which point, we will be
        # able to support them natively.
        #
        # Since this implementation generates numerous templates on the fly, please
        # ensure that your Argo Workflows controller doesn't restrict
        # templateReferencing.

        self.name = name
        self.graph = graph
        self.flow = flow
        self.code_package_sha = code_package_sha
        self.code_package_url = code_package_url
        self.production_token = production_token
        self.metadata = metadata
        self.flow_datastore = flow_datastore
        self.environment = environment
        self.event_logger = event_logger
        self.monitor = monitor
        self.tags = tags
        self.namespace = namespace
        self.username = username
        self.max_workers = max_workers
        self.workflow_timeout = workflow_timeout
        self.workflow_priority = workflow_priority
        self.auto_emit_argo_events = auto_emit_argo_events
        self.notify_on_error = notify_on_error
        self.notify_on_success = notify_on_success
        self.notify_slack_webhook_url = notify_slack_webhook_url
        self.notify_pager_duty_integration_key = notify_pager_duty_integration_key
        self.enable_heartbeat_daemon = enable_heartbeat_daemon
        self.enable_error_msg_capture = enable_error_msg_capture
        self.parameters = self._process_parameters()
        self.triggers, self.trigger_options = self._process_triggers()
        self._schedule, self._timezone = self._get_schedule()

        self.kubernetes_labels = self._get_kubernetes_labels()
        self._workflow_template = self._compile_workflow_template()
        self._sensor = self._compile_sensor()

    def __str__(self):
        return str(self._workflow_template)

    def deploy(self):
        try:
            # Register workflow template.
            ArgoClient(namespace=KUBERNETES_NAMESPACE).register_workflow_template(
                self.name, self._workflow_template.to_json()
            )
        except Exception as e:
            raise ArgoWorkflowsException(str(e))

    @staticmethod
    def _sanitize(name):
        # Metaflow allows underscores in node names, which are disallowed in Argo
        # Workflow template names - so we swap them with hyphens which are not
        # allowed by Metaflow - guaranteeing uniqueness.
        return name.replace("_", "-")

    @staticmethod
    def _sensor_name(name):
        # Unfortunately, Argo Events Sensor names don't allow for
        # dots (sensors run into an error) which rules out self.name :(
        return name.replace(".", "-")

    @staticmethod
    def list_templates(flow_name, all=False):
        client = ArgoClient(namespace=KUBERNETES_NAMESPACE)

        templates = client.get_workflow_templates()
        if templates is None:
            return []

        template_names = [
            template["metadata"]["name"]
            for template in templates
            if all
            or flow_name
            == template["metadata"]
            .get("annotations", {})
            .get("metaflow/flow_name", None)
        ]
        return template_names

    @staticmethod
    def delete(name):
        client = ArgoClient(namespace=KUBERNETES_NAMESPACE)

        # Always try to delete the schedule. Failure in deleting the schedule should not
        # be treated as an error, due to any of the following reasons
        # - there might not have been a schedule, or it was deleted by some other means
        # - retaining these resources should have no consequences as long as the workflow deletion succeeds.
        # - regarding cost and compute, the significant resources are part of the workflow teardown, not the schedule.
        schedule_deleted = client.delete_cronworkflow(name)

        # The workflow might have sensors attached to it, which consume actual resources.
        # Try to delete these as well.
        sensor_deleted = client.delete_sensor(ArgoWorkflows._sensor_name(name))

        # After cleaning up related resources, delete the workflow in question.
        # Failure in deleting is treated as critical and will be made visible to the user
        # for further action.
        workflow_deleted = client.delete_workflow_template(name)
        if workflow_deleted is None:
            raise ArgoWorkflowsException(
                "The workflow *%s* doesn't exist on Argo Workflows." % name
            )

        return schedule_deleted, sensor_deleted, workflow_deleted

    @classmethod
    def terminate(cls, flow_name, name):
        client = ArgoClient(namespace=KUBERNETES_NAMESPACE)

        response = client.terminate_workflow(name)
        if response is None:
            raise ArgoWorkflowsException(
                "No execution found for {flow_name}/{run_id} in Argo Workflows.".format(
                    flow_name=flow_name, run_id=name
                )
            )

    @staticmethod
    def get_workflow_status(flow_name, name):
        client = ArgoClient(namespace=KUBERNETES_NAMESPACE)
        # TODO: Only look for workflows for the specified flow
        workflow = client.get_workflow(name)
        if workflow:
            # return workflow phase for now
            status = workflow.get("status", {}).get("phase")
            return status
        else:
            raise ArgoWorkflowsException(
                "No execution found for {flow_name}/{run_id} in Argo Workflows.".format(
                    flow_name=flow_name, run_id=name
                )
            )

    @staticmethod
    def suspend(name):
        client = ArgoClient(namespace=KUBERNETES_NAMESPACE)

        client.suspend_workflow(name)

        return True

    @staticmethod
    def unsuspend(name):
        client = ArgoClient(namespace=KUBERNETES_NAMESPACE)

        client.unsuspend_workflow(name)

        return True

    @classmethod
    def trigger(cls, name, parameters=None):
        if parameters is None:
            parameters = {}
        try:
            workflow_template = ArgoClient(
                namespace=KUBERNETES_NAMESPACE
            ).get_workflow_template(name)
        except Exception as e:
            raise ArgoWorkflowsException(str(e))
        if workflow_template is None:
            raise ArgoWorkflowsException(
                "The workflow *%s* doesn't exist on Argo Workflows in namespace *%s*. "
                "Please deploy your flow first." % (name, KUBERNETES_NAMESPACE)
            )
        else:
            try:
                # Check that the workflow was deployed through Metaflow
                workflow_template["metadata"]["annotations"]["metaflow/owner"]
            except KeyError as e:
                raise ArgoWorkflowsException(
                    "An existing non-metaflow workflow with the same name as "
                    "*%s* already exists in Argo Workflows. \nPlease modify the "
                    "name of this flow or delete your existing workflow on Argo "
                    "Workflows before proceeding." % name
                )
        try:
            return ArgoClient(namespace=KUBERNETES_NAMESPACE).trigger_workflow_template(
                name, parameters
            )
        except Exception as e:
            raise ArgoWorkflowsException(str(e))

    @staticmethod
    def _get_kubernetes_labels():
        """
        Get Kubernetes labels from environment variable.
        Parses the string into a dict and validates that values adhere to Kubernetes restrictions.
        """
        if not KUBERNETES_LABELS:
            return {}
        env_labels = KUBERNETES_LABELS.split(",")
        env_labels = parse_kube_keyvalue_list(env_labels, False)
        validate_kube_labels(env_labels)
        return env_labels

    def _get_schedule(self):
        schedule = self.flow._flow_decorators.get("schedule")
        if schedule:
            # Remove the field "Year" if it exists
            schedule = schedule[0]
            return " ".join(schedule.schedule.split()[:5]), schedule.timezone
        return None, None

    def schedule(self):
        try:
            argo_client = ArgoClient(namespace=KUBERNETES_NAMESPACE)
            argo_client.schedule_workflow_template(
                self.name, self._schedule, self._timezone
            )
            # Register sensor.
            # Metaflow will overwrite any existing sensor.
            sensor_name = ArgoWorkflows._sensor_name(self.name)
            if self._sensor:
                argo_client.register_sensor(sensor_name, self._sensor.to_json())
            else:
                # Since sensors occupy real resources, delete existing sensor if needed
                # Deregister sensors that might have existed before this deployment
                argo_client.delete_sensor(sensor_name)
        except Exception as e:
            raise ArgoWorkflowsSchedulingException(str(e))

    def trigger_explanation(self):
        # Trigger explanation for cron workflows
        if self.flow._flow_decorators.get("schedule"):
            return (
                "This workflow triggers automatically via the CronWorkflow *%s*."
                % self.name
            )

        # Trigger explanation for @trigger
        elif self.flow._flow_decorators.get("trigger"):
            return (
                "This workflow triggers automatically when the upstream %s "
                "is/are published."
                % self.list_to_prose(
                    [event["name"] for event in self.triggers], "event"
                )
            )

        # Trigger explanation for @trigger_on_finish
        elif self.flow._flow_decorators.get("trigger_on_finish"):
            return (
                "This workflow triggers automatically when the upstream %s succeed(s)"
                % self.list_to_prose(
                    [
                        # Truncate prefix `metaflow.` and suffix `.end` from event name
                        event["name"][len("metaflow.") : -len(".end")]
                        for event in self.triggers
                    ],
                    "flow",
                )
            )

        else:
            return "No triggers defined. You need to launch this workflow manually."

    @classmethod
    def get_existing_deployment(cls, name):
        workflow_template = ArgoClient(
            namespace=KUBERNETES_NAMESPACE
        ).get_workflow_template(name)
        if workflow_template is not None:
            try:
                return (
                    workflow_template["metadata"]["annotations"]["metaflow/owner"],
                    workflow_template["metadata"]["annotations"][
                        "metaflow/production_token"
                    ],
                )
            except KeyError as e:
                raise ArgoWorkflowsException(
                    "An existing non-metaflow workflow with the same name as "
                    "*%s* already exists in Argo Workflows. \nPlease modify the "
                    "name of this flow or delete your existing workflow on Argo "
                    "Workflows before proceeding." % name
                )
        return None

    @classmethod
    def get_execution(cls, name):
        workflow = ArgoClient(namespace=KUBERNETES_NAMESPACE).get_workflow(name)
        if workflow is not None:
            try:
                return (
                    workflow["metadata"]["annotations"]["metaflow/owner"],
                    workflow["metadata"]["annotations"]["metaflow/production_token"],
                    workflow["metadata"]["annotations"]["metaflow/flow_name"],
                    workflow["metadata"]["annotations"].get(
                        "metaflow/branch_name", None
                    ),
                    workflow["metadata"]["annotations"].get(
                        "metaflow/project_name", None
                    ),
                )
            except KeyError:
                raise ArgoWorkflowsException(
                    "A non-metaflow workflow *%s* already exists in Argo Workflows."
                    % name
                )
        return None

    def _process_parameters(self):
        parameters = {}
        has_schedule = self.flow._flow_decorators.get("schedule") is not None
        seen = set()
        for var, param in self.flow._get_parameters():
            # Throw an exception if the parameter is specified twice.
            norm = param.name.lower()
            if norm in seen:
                raise MetaflowException(
                    "Parameter *%s* is specified twice. "
                    "Note that parameter names are "
                    "case-insensitive." % param.name
                )
            seen.add(norm)

            if param.kwargs.get("type") == JSONType or isinstance(
                param.kwargs.get("type"), FilePathClass
            ):
                # Special-case this to avoid touching core
                param_type = str(param.kwargs.get("type").name)
            else:
                param_type = str(param.kwargs.get("type").__name__)

            is_required = param.kwargs.get("required", False)
            # Throw an exception if a schedule is set for a flow with required
            # parameters with no defaults. We currently don't have any notion
            # of data triggers in Argo Workflows.

            if "default" not in param.kwargs and is_required and has_schedule:
                raise MetaflowException(
                    "The parameter *%s* does not have a default and is required. "
                    "Scheduling such parameters via Argo CronWorkflows is not "
                    "currently supported." % param.name
                )
            default_value = deploy_time_eval(param.kwargs.get("default"))
            # If the value is not required and the value is None, we set the value to
            # the JSON equivalent of None to please argo-workflows. Unfortunately it
            # has the side effect of casting the parameter value to string null during
            # execution - which needs to be fixed imminently.
            if not is_required or default_value is not None:
                default_value = json.dumps(default_value)
            parameters[param.name] = dict(
                name=param.name,
                value=default_value,
                type=param_type,
                description=param.kwargs.get("help"),
                is_required=is_required,
            )
        return parameters

    def _process_triggers(self):
        # Impute triggers for Argo Workflow Template specified through @trigger and
        # @trigger_on_finish decorators

        # Disallow usage of @trigger and @trigger_on_finish together for now.
        if self.flow._flow_decorators.get("trigger") and self.flow._flow_decorators.get(
            "trigger_on_finish"
        ):
            raise ArgoWorkflowsException(
                "Argo Workflows doesn't support both *@trigger* and "
                "*@trigger_on_finish* decorators concurrently yet. Use one or the "
                "other for now."
            )
        triggers = []
        options = None

        # @trigger decorator
        if self.flow._flow_decorators.get("trigger"):
            # Parameters are not duplicated, and exist in the flow. Additionally,
            # convert them to lower case since Metaflow parameters are case
            # insensitive.
            seen = set()
            params = set(
                [param.name.lower() for var, param in self.flow._get_parameters()]
            )
            for event in self.flow._flow_decorators.get("trigger")[0].triggers:
                parameters = {}
                # TODO: Add a check to guard against names starting with numerals(?)
                if not re.match(r"^[A-Za-z0-9_.-]+$", event["name"]):
                    raise ArgoWorkflowsException(
                        "Invalid event name *%s* in *@trigger* decorator. Only "
                        "alphanumeric characters, underscores(_), dashes(-) and "
                        "dots(.) are allowed." % event["name"]
                    )
                for key, value in event.get("parameters", {}).items():
                    if not re.match(r"^[A-Za-z0-9_]+$", value):
                        raise ArgoWorkflowsException(
                            "Invalid event payload key *%s* for event *%s* in "
                            "*@trigger* decorator. Only alphanumeric characters and "
                            "underscores(_) are allowed." % (value, event["name"])
                        )
                    if key.lower() not in params:
                        raise ArgoWorkflowsException(
                            "Parameter *%s* defined in the event mappings for "
                            "*@trigger* decorator not found in the flow." % key
                        )
                    if key.lower() in seen:
                        raise ArgoWorkflowsException(
                            "Duplicate entries for parameter *%s* defined in the "
                            "event mappings for *@trigger* decorator." % key.lower()
                        )
                    seen.add(key.lower())
                    parameters[key.lower()] = value
                event["parameters"] = parameters
                event["type"] = "event"
            triggers.extend(self.flow._flow_decorators.get("trigger")[0].triggers)

            # Set automatic parameter mapping iff only a single event dependency is
            # specified with no explicit parameter mapping.
            if len(triggers) == 1 and not triggers[0].get("parameters"):
                triggers[0]["parameters"] = dict(zip(params, params))
            options = self.flow._flow_decorators.get("trigger")[0].options

        # @trigger_on_finish decorator
        if self.flow._flow_decorators.get("trigger_on_finish"):
            for event in self.flow._flow_decorators.get("trigger_on_finish")[
                0
            ].triggers:
                # Actual filters are deduced here since we don't have access to
                # the current object in the @trigger_on_finish decorator.
                triggers.append(
                    {
                        # Make sure this remains consistent with the event name format
                        # in ArgoWorkflowsInternalDecorator.
                        "name": "metaflow.%s.end"
                        % ".".join(
                            v
                            for v in [
                                event.get("project") or current.get("project_name"),
                                event.get("branch") or current.get("branch_name"),
                                event["flow"],
                            ]
                            if v
                        ),
                        "filters": {
                            "auto-generated-by-metaflow": True,
                            "project_name": event.get("project")
                            or current.get("project_name"),
                            "branch_name": event.get("branch")
                            or current.get("branch_name"),
                            # TODO: Add a time filters to guard against cached events
                        },
                        "type": "run",
                        "flow": event["flow"],
                    }
                )
            options = self.flow._flow_decorators.get("trigger_on_finish")[0].options

        for event in triggers:
            # Assign a sanitized name since we need this at many places to please
            # Argo Events sensors. There is a slight possibility of name collision
            # but quite unlikely for us to worry about at this point.
            event["sanitized_name"] = "%s_%s" % (
                event["name"]
                .replace(".", "")
                .replace("-", "")
                .replace("@", "")
                .replace("+", ""),
                to_unicode(base64.b32encode(sha1(to_bytes(event["name"])).digest()))[
                    :4
                ].lower(),
            )
        return triggers, options

    def _compile_workflow_template(self):
        # This method compiles a Metaflow FlowSpec into Argo WorkflowTemplate
        #
        # WorkflowTemplate
        #   |
        #    -- WorkflowSpec
        #         |
        #          -- Array<Template>
        #                     |
        #                      -- DAGTemplate, ContainerTemplate
        #                           |                  |
        #                            -- Array<DAGTask> |
        #                                       |      |
        #                                        -- Template
        #
        # Steps in FlowSpec are represented as DAGTasks.
        # A DAGTask can reference to -
        #     a ContainerTemplate (for linear steps..) or
        #     another DAGTemplate (for nested `foreach`s).
        #
        # While we could have very well inlined container templates inside a DAGTask,
        # unfortunately Argo variable substitution ({{pod.name}}) doesn't work as
        # expected within DAGTasks
        # (https://github.com/argoproj/argo-workflows/issues/7432) and we are forced to
        # generate container templates at the top level (in WorkflowSpec) and maintain
        # references to them within the DAGTask.

        from datetime import datetime, timezone

        annotations = {
            "metaflow/production_token": self.production_token,
            "metaflow/owner": self.username,
            "metaflow/user": "argo-workflows",
            "metaflow/flow_name": self.flow.name,
            "metaflow/deployment_timestamp": str(
                datetime.now(timezone.utc).isoformat()
            ),
        }

        if self._schedule is not None:
            # timezone is an optional field and json dumps on None will result in null
            # hence configuring it to an empty string
            if self._timezone is None:
                self._timezone = ""
            cron_info = {"schedule": self._schedule, "tz": self._timezone}
            annotations.update({"metaflow/cron": json.dumps(cron_info)})

        if self.parameters:
            annotations.update({"metaflow/parameters": json.dumps(self.parameters)})

        if current.get("project_name"):
            annotations.update(
                {
                    "metaflow/project_name": current.project_name,
                    "metaflow/branch_name": current.branch_name,
                    "metaflow/project_flow_name": current.project_flow_name,
                }
            )

        # Some more annotations to populate the Argo UI nicely
        if self.tags:
            annotations.update({"metaflow/tags": json.dumps(self.tags)})
        if self.triggers:
            annotations.update(
                {
                    "metaflow/triggers": json.dumps(
                        [
                            {key: trigger.get(key) for key in ["name", "type"]}
                            for trigger in self.triggers
                        ]
                    )
                }
            )
        if self.notify_on_error:
            annotations.update(
                {
                    "metaflow/notify_on_error": json.dumps(
                        {
                            "slack": bool(self.notify_slack_webhook_url),
                            "pager_duty": bool(self.notify_pager_duty_integration_key),
                        }
                    )
                }
            )
        if self.notify_on_success:
            annotations.update(
                {
                    "metaflow/notify_on_success": json.dumps(
                        {
                            "slack": bool(self.notify_slack_webhook_url),
                            "pager_duty": bool(self.notify_pager_duty_integration_key),
                        }
                    )
                }
            )

        return (
            WorkflowTemplate()
            .metadata(
                # Workflow Template metadata.
                ObjectMeta()
                .name(self.name)
                # Argo currently only supports Workflow-level namespaces. When v3.4.0
                # is released, we should be able to support multi-namespace /
                # multi-cluster scheduling.
                .namespace(KUBERNETES_NAMESPACE)
                .label("app.kubernetes.io/name", "metaflow-flow")
                .label("app.kubernetes.io/part-of", "metaflow")
                .annotations(annotations)
            )
            .spec(
                WorkflowSpec()
                # Set overall workflow timeout.
                .active_deadline_seconds(self.workflow_timeout)
                # TODO: Allow Argo to optionally archive all workflow execution logs
                #       It's disabled for now since it requires all Argo installations
                #       to enable an artifactory repository. If log archival is
                #       enabled in workflow controller, the logs for this workflow will
                #       automatically get archived.
                # .archive_logs()
                # Don't automount service tokens for now - https://github.com/kubernetes/kubernetes/issues/16779#issuecomment-159656641
                # TODO: Service account names are currently set in the templates. We
                #       can specify the default service account name here to reduce
                #       the size of the generated YAML by a tiny bit.
                # .automount_service_account_token()
                # TODO: Support ImagePullSecrets for Argo & Kubernetes
                #       Not strictly needed since a very valid workaround exists
                #       https://kubernetes.io/docs/tasks/configure-pod-container/configure-service-account/#add-imagepullsecrets-to-a-service-account
                # .image_pull_secrets(...)
                # Limit workflow parallelism
                .parallelism(self.max_workers)
                # TODO: Support Prometheus metrics for Argo
                # .metrics(...)
                # TODO: Support PodGC and DisruptionBudgets
                .priority(self.workflow_priority)
                # Set workflow metadata
                .workflow_metadata(
                    Metadata()
                    .label("app.kubernetes.io/name", "metaflow-run")
                    .label("app.kubernetes.io/part-of", "metaflow")
                    .annotations(
                        {**annotations, **{"metaflow/run_id": "argo-{{workflow.name}}"}}
                    )
                    # TODO: Set dynamic labels using labels_from. Ideally, we would
                    #       want to expose run_id as a label. It's easy to add labels,
                    #       but very difficult to remove them - let's err on the
                    #       conservative side and only add labels when we come across
                    #       use-cases for them.
                )
                # Handle parameters
                .arguments(
                    Arguments().parameters(
                        [
                            Parameter(parameter["name"])
                            .value(parameter["value"])
                            .description(parameter.get("description"))
                            # TODO: Better handle IncludeFile in Argo Workflows UI.
                            for parameter in self.parameters.values()
                        ]
                        + [
                            # Introduce non-required parameters for argo events so
                            # that the entire event payload can be accessed within the
                            # run. The parameter name is hashed to ensure that
                            # there won't be any collisions with Metaflow parameters.
                            Parameter(event["sanitized_name"])
                            .value(json.dumps(None))  # None in Argo Workflows world.
                            .description("auto-set by metaflow. safe to ignore.")
                            for event in self.triggers
                        ]
                    )
                )
                # Set common pod metadata.
                .pod_metadata(
                    Metadata()
                    .label("app.kubernetes.io/name", "metaflow-task")
                    .label("app.kubernetes.io/part-of", "metaflow")
                    .annotations(annotations)
                    .labels(self.kubernetes_labels)
                )
                # Set the entrypoint to flow name
                .entrypoint(self.flow.name)
                # OnExit hooks
                .onExit(
                    "capture-error-hook-fn-preflight"
                    if self.enable_error_msg_capture
                    else None
                )
                # Set exit hook handlers if notifications are enabled
                .hooks(
                    {
                        **(
                            {
                                # workflow status maps to Completed
                                "notify-slack-on-success": LifecycleHook()
                                .expression("workflow.status == 'Succeeded'")
                                .template("notify-slack-on-success"),
                            }
                            if self.notify_on_success and self.notify_slack_webhook_url
                            else {}
                        ),
                        **(
                            {
                                # workflow status maps to Completed
                                "notify-pager-duty-on-success": LifecycleHook()
                                .expression("workflow.status == 'Succeeded'")
                                .template("notify-pager-duty-on-success"),
                            }
                            if self.notify_on_success
                            and self.notify_pager_duty_integration_key
                            else {}
                        ),
                        **(
                            {
                                # workflow status maps to Failed or Error
                                "notify-slack-on-failure": LifecycleHook()
                                .expression("workflow.status == 'Failed'")
                                .template("notify-slack-on-error"),
                                "notify-slack-on-error": LifecycleHook()
                                .expression("workflow.status == 'Error'")
                                .template("notify-slack-on-error"),
                            }
                            if self.notify_on_error and self.notify_slack_webhook_url
                            else {}
                        ),
                        **(
                            {
                                # workflow status maps to Failed or Error
                                "notify-pager-duty-on-failure": LifecycleHook()
                                .expression("workflow.status == 'Failed'")
                                .template("notify-pager-duty-on-error"),
                                "notify-pager-duty-on-error": LifecycleHook()
                                .expression("workflow.status == 'Error'")
                                .template("notify-pager-duty-on-error"),
                            }
                            if self.notify_on_error
                            and self.notify_pager_duty_integration_key
                            else {}
                        ),
                        # Warning: terrible hack to workaround a bug in Argo Workflow
                        #          where the hooks listed above do not execute unless
                        #          there is an explicit exit hook. as and when this
                        #          bug is patched, we should remove this effectively
                        #          no-op hook.
                        **(
                            {"exit": LifecycleHook().template("exit-hook-hack")}
                            if self.notify_on_error or self.notify_on_success
                            else {}
                        ),
                    }
                )
                # Top-level DAG template(s)
                .templates(self._dag_templates())
                # Container templates
                .templates(self._container_templates())
                # Exit hook template(s)
                .templates(self._exit_hook_templates())
                # Sidecar templates (Daemon Containers)
                .templates(self._daemon_templates())
            )
        )

    # Visit every node and yield the uber DAGTemplate(s).
    def _dag_templates(self):
        def _visit(
            node,
            exit_node=None,
            templates=None,
            dag_tasks=None,
            parent_foreach=None,
        ):  # Returns Tuple[List[Template], List[DAGTask]]
            """ """
            # Every for-each node results in a separate subDAG and an equivalent
            # DAGTemplate rooted at the child of the for-each node. Each DAGTemplate
            # has a unique name - the top-level DAGTemplate is named as the name of
            # the flow and the subDAG DAGTemplates are named after the (only) descendant
            # of the for-each node.

            # Emit if we have reached the end of the sub workflow
            if dag_tasks is None:
                dag_tasks = []
            if templates is None:
                templates = []
            if exit_node is not None and exit_node is node.name:
                return templates, dag_tasks
            if node.name == "start":
                # Start node has no dependencies.
                dag_task = DAGTask(self._sanitize(node.name)).template(
                    self._sanitize(node.name)
                )
            elif (
                node.is_inside_foreach
                and self.graph[node.in_funcs[0]].type == "foreach"
                and not self.graph[node.in_funcs[0]].parallel_foreach
                # We need to distinguish what is a "regular" foreach (i.e something that doesn't care about to gang semantics)
                # vs what is a "num_parallel" based foreach (i.e. something that follows gang semantics.)
                # A `regular` foreach is basically any arbitrary kind of foreach.
            ):
                # Child of a foreach node needs input-paths as well as split-index
                # This child is the first node of the sub workflow and has no dependency

                parameters = [
                    Parameter("input-paths").value("{{inputs.parameters.input-paths}}"),
                    Parameter("split-index").value("{{inputs.parameters.split-index}}"),
                ]
                dag_task = (
                    DAGTask(self._sanitize(node.name))
                    .template(self._sanitize(node.name))
                    .arguments(Arguments().parameters(parameters))
                )
            elif node.parallel_step:
                # This is the step where the @parallel decorator is defined.
                # Since this DAGTask will call the for the `resource` [based templates]
                # (https://argo-workflows.readthedocs.io/en/stable/walk-through/kubernetes-resources/)
                # we have certain constraints on the way we can pass information inside the Jobset manifest
                # [All templates will have access](https://argo-workflows.readthedocs.io/en/stable/variables/#all-templates)
                # to the `inputs.parameters` so we will pass down ANY/ALL information using the
                # input parameters.
                # We define the usual parameters like input-paths/split-index etc. but we will also
                # define the following:
                # - `workerCount`:  parameter which will be used to determine the number of
                #                   parallel worker jobs
                # - `jobset-name`:  parameter which will be used to determine the name of the jobset.
                #                   This parameter needs to be dynamic so that when we have retries we don't
                #                   end up using the name of the jobset again (if we do, it will crash since k8s wont allow duplicated job names)
                # - `retryCount`:   parameter which will be used to determine the number of retries
                #                   This parameter will *only* be available within the container templates like we
                #                   have it for all other DAGTasks and NOT for custom kubernetes resource templates.
                #                   So as a work-around, we will set it as the `retryCount` parameter instead of
                #                   setting it as a {{ retries }} in the CLI code. Once set as a input parameter,
                #                   we can use it in the Jobset Manifest templates as `{{inputs.parameters.retryCount}}`
                # - `task-id-entropy`: This is a parameter which will help derive task-ids and jobset names. This parameter
                #                   contains the relevant amount of entropy to ensure that task-ids and jobset names
                #                   are uniquish. We will also use this in the join task to construct the task-ids of
                #                   all parallel tasks since the task-ids for parallel task are minted formulaically.
                parameters = [
                    Parameter("input-paths").value("{{inputs.parameters.input-paths}}"),
                    Parameter("num-parallel").value(
                        "{{inputs.parameters.num-parallel}}"
                    ),
                    Parameter("split-index").value("{{inputs.parameters.split-index}}"),
                    Parameter("task-id-entropy").value(
                        "{{inputs.parameters.task-id-entropy}}"
                    ),
                    # we cant just use hyphens with sprig.
                    # https://github.com/argoproj/argo-workflows/issues/10567#issuecomment-1452410948
                    Parameter("workerCount").value(
                        "{{=sprig.int(sprig.sub(sprig.int(inputs.parameters['num-parallel']),1))}}"
                    ),
                ]
                if any(d.name == "retry" for d in node.decorators):
                    parameters.extend(
                        [
                            Parameter("retryCount").value("{{retries}}"),
                            # The job-setname needs to be unique for each retry
                            # and we cannot use the `generateName` field in the
                            # Jobset Manifest since we need to construct the subdomain
                            # and control pod domain name pre-hand. So we will use
                            # the retry count to ensure that the jobset name is unique
                            Parameter("jobset-name").value(
                                "js-{{inputs.parameters.task-id-entropy}}{{retries}}",
                            ),
                        ]
                    )
                else:
                    parameters.extend(
                        [
                            Parameter("jobset-name").value(
                                "js-{{inputs.parameters.task-id-entropy}}",
                            )
                        ]
                    )

                dag_task = (
                    DAGTask(self._sanitize(node.name))
                    .template(self._sanitize(node.name))
                    .arguments(Arguments().parameters(parameters))
                )
            else:
                # Every other node needs only input-paths
                parameters = [
                    Parameter("input-paths").value(
                        compress_list(
                            [
                                "argo-{{workflow.name}}/%s/{{tasks.%s.outputs.parameters.task-id}}"
                                % (n, self._sanitize(n))
                                for n in node.in_funcs
                            ],
                            # NOTE: We set zlibmin to infinite because zlib compression for the Argo input-paths breaks template value substitution.
                            zlibmin=inf,
                        )
                    )
                ]
                # NOTE: Due to limitations with Argo Workflows Parameter size we
                #       can not pass arbitrarily large lists of task id's to join tasks.
                #       Instead we ensure that task id's for foreach tasks can be
                #       deduced deterministically and pass the relevant information to
                #       the join task.
                #
                #       We need to add the split-index and root-input-path for the last
                #       step in any foreach scope and use these to generate the task id,
                #       as the join step uses the root and the cardinality of the
                #       foreach scope to generate the required id's.
                if (
                    node.is_inside_foreach
                    and self.graph[node.out_funcs[0]].type == "join"
                ):
                    if any(
                        self.graph[parent].matching_join
                        == self.graph[node.out_funcs[0]].name
                        and self.graph[parent].type == "foreach"
                        for parent in self.graph[node.out_funcs[0]].split_parents
                    ):
                        parameters.extend(
                            [
                                Parameter("split-index").value(
                                    "{{inputs.parameters.split-index}}"
                                ),
                                Parameter("root-input-path").value(
                                    "{{inputs.parameters.input-paths}}"
                                ),
                            ]
                        )

                dag_task = (
                    DAGTask(self._sanitize(node.name))
                    .dependencies(
                        [self._sanitize(in_func) for in_func in node.in_funcs]
                    )
                    .template(self._sanitize(node.name))
                    .arguments(Arguments().parameters(parameters))
                )

            dag_tasks.append(dag_task)
            # End the workflow if we have reached the end of the flow
            if node.type == "end":
                return [
                    Template(self.flow.name).dag(
                        DAGTemplate().fail_fast().tasks(dag_tasks)
                    )
                ] + templates, dag_tasks
            # For split nodes traverse all the children
            if node.type == "split":
                for n in node.out_funcs:
                    _visit(
                        self.graph[n],
                        node.matching_join,
                        templates,
                        dag_tasks,
                        parent_foreach,
                    )
                return _visit(
                    self.graph[node.matching_join],
                    exit_node,
                    templates,
                    dag_tasks,
                    parent_foreach,
                )
            # For foreach nodes generate a new sub DAGTemplate
            # We do this for "regular" foreaches (ie. `self.next(self.a, foreach=)`)
            elif node.type == "foreach":
                foreach_template_name = self._sanitize(
                    "%s-foreach-%s"
                    % (
                        node.name,
                        "parallel" if node.parallel_foreach else node.foreach_param,
                        # Since foreach's are derived based on `self.next(self.a, foreach="<varname>")`
                        # vs @parallel foreach are done based on `self.next(self.a, num_parallel="<some-number>")`,
                        # we need to ensure that `foreach_template_name` suffix is appropriately set based on the kind
                        # of foreach.
                    )
                )

                # There are two separate "DAGTask"s created for the foreach node.
                # - The first one is a "jump-off" DAGTask where we propagate the
                # input-paths and split-index. This thing doesn't create
                # any actual containers and it responsible for only propagating
                # the parameters.
                # - The DAGTask that follows first DAGTask is the one
                # that uses the ContainerTemplate. This DAGTask is named the same
                # thing as the foreach node. We will leverage a similar pattern for the
                # @parallel tasks.
                #
                foreach_task = (
                    DAGTask(foreach_template_name)
                    .dependencies([self._sanitize(node.name)])
                    .template(foreach_template_name)
                    .arguments(
                        Arguments().parameters(
                            [
                                Parameter("input-paths").value(
                                    "argo-{{workflow.name}}/%s/{{tasks.%s.outputs.parameters.task-id}}"
                                    % (node.name, self._sanitize(node.name))
                                ),
                                Parameter("split-index").value("{{item}}"),
                            ]
                            + (
                                [
                                    Parameter("root-input-path").value(
                                        "argo-{{workflow.name}}/%s/{{tasks.%s.outputs.parameters.task-id}}"
                                        % (node.name, self._sanitize(node.name))
                                    ),
                                ]
                                if parent_foreach
                                else []
                            )
                            + (
                                # Disabiguate parameters for a regular `foreach` vs a `@parallel` foreach
                                [
                                    Parameter("num-parallel").value(
                                        "{{tasks.%s.outputs.parameters.num-parallel}}"
                                        % self._sanitize(node.name)
                                    ),
                                    Parameter("task-id-entropy").value(
                                        "{{tasks.%s.outputs.parameters.task-id-entropy}}"
                                        % self._sanitize(node.name)
                                    ),
                                ]
                                if node.parallel_foreach
                                else []
                            )
                        )
                    )
                    .with_param(
                        # For @parallel workloads `num-splits` will be explicitly set to one so that
                        # we can piggyback on the current mechanism with which we leverage argo.
                        "{{tasks.%s.outputs.parameters.num-splits}}"
                        % self._sanitize(node.name)
                    )
                )
                dag_tasks.append(foreach_task)
                templates, dag_tasks_1 = _visit(
                    self.graph[node.out_funcs[0]],
                    node.matching_join,
                    templates,
                    [],
                    node.name,
                )

                # How do foreach's work on Argo:
                # Lets say you have the following dag: (start[sets `foreach="x"`]) --> (task-a [actual foreach]) --> (join) --> (end)
                # With argo we will :
                # (start [sets num-splits]) --> (task-a-foreach-(0,0) [dummy task]) --> (task-a) --> (join) --> (end)
                # The (task-a-foreach-(0,0) [dummy task]) propagates the values of the `split-index` and the input paths.
                # to the actual foreach task.
                templates.append(
                    Template(foreach_template_name)
                    .inputs(
                        Inputs().parameters(
                            [Parameter("input-paths"), Parameter("split-index")]
                            + ([Parameter("root-input-path")] if parent_foreach else [])
                            + (
                                [
                                    Parameter("num-parallel"),
                                    Parameter("task-id-entropy"),
                                    # Parameter("workerCount")
                                ]
                                if node.parallel_foreach
                                else []
                            )
                        )
                    )
                    .outputs(
                        Outputs().parameters(
                            [
                                # non @parallel tasks set task-ids as outputs
                                Parameter("task-id").valueFrom(
                                    {
                                        "parameter": "{{tasks.%s.outputs.parameters.task-id}}"
                                        % self._sanitize(
                                            self.graph[node.matching_join].in_funcs[0]
                                        )
                                    }
                                )
                            ]
                            if not node.parallel_foreach
                            else [
                                # @parallel tasks set `task-id-entropy` and `num-parallel`
                                # as outputs so task-ids can be derived in the join step.
                                # Both of these values should be propagated from the
                                # jobset labels.
                                Parameter("num-parallel").valueFrom(
                                    {
                                        "parameter": "{{tasks.%s.outputs.parameters.num-parallel}}"
                                        % self._sanitize(
                                            self.graph[node.matching_join].in_funcs[0]
                                        )
                                    }
                                ),
                                Parameter("task-id-entropy").valueFrom(
                                    {
                                        "parameter": "{{tasks.%s.outputs.parameters.task-id-entropy}}"
                                        % self._sanitize(
                                            self.graph[node.matching_join].in_funcs[0]
                                        )
                                    }
                                ),
                            ]
                        )
                    )
                    .dag(DAGTemplate().fail_fast().tasks(dag_tasks_1))
                )

                join_foreach_task = (
                    DAGTask(self._sanitize(self.graph[node.matching_join].name))
                    .template(self._sanitize(self.graph[node.matching_join].name))
                    .dependencies([foreach_template_name])
                    .arguments(
                        Arguments().parameters(
                            (
                                [
                                    Parameter("input-paths").value(
                                        "argo-{{workflow.name}}/%s/{{tasks.%s.outputs.parameters.task-id}}"
                                        % (node.name, self._sanitize(node.name))
                                    ),
                                    Parameter("split-cardinality").value(
                                        "{{tasks.%s.outputs.parameters.split-cardinality}}"
                                        % self._sanitize(node.name)
                                    ),
                                ]
                                if not node.parallel_foreach
                                else [
                                    Parameter("num-parallel").value(
                                        "{{tasks.%s.outputs.parameters.num-parallel}}"
                                        % self._sanitize(node.name)
                                    ),
                                    Parameter("task-id-entropy").value(
                                        "{{tasks.%s.outputs.parameters.task-id-entropy}}"
                                        % self._sanitize(node.name)
                                    ),
                                ]
                            )
                            + (
                                [
                                    Parameter("split-index").value(
                                        # TODO : Pass down these parameters to the jobset stuff.
                                        "{{inputs.parameters.split-index}}"
                                    ),
                                    Parameter("root-input-path").value(
                                        "{{inputs.parameters.input-paths}}"
                                    ),
                                ]
                                if parent_foreach
                                else []
                            )
                        )
                    )
                )
                dag_tasks.append(join_foreach_task)
                return _visit(
                    self.graph[self.graph[node.matching_join].out_funcs[0]],
                    exit_node,
                    templates,
                    dag_tasks,
                    parent_foreach,
                )
            # For linear nodes continue traversing to the next node
            if node.type in ("linear", "join", "start"):
                return _visit(
                    self.graph[node.out_funcs[0]],
                    exit_node,
                    templates,
                    dag_tasks,
                    parent_foreach,
                )
            else:
                raise ArgoWorkflowsException(
                    "Node type *%s* for step *%s* is not currently supported by "
                    "Argo Workflows." % (node.type, node.name)
                )

        # Generate daemon tasks
        daemon_tasks = [
            DAGTask("%s-task" % daemon_template.name).template(daemon_template.name)
            for daemon_template in self._daemon_templates()
        ]

        templates, _ = _visit(node=self.graph["start"], dag_tasks=daemon_tasks)
        return templates

    # Visit every node and yield ContainerTemplates.
    def _container_templates(self):
        try:
            # Kubernetes is a soft dependency for generating Argo objects.
            # We can very well remove this dependency for Argo with the downside of
            # adding a bunch more json bloat classes (looking at you... V1Container)
            from kubernetes import client as kubernetes_sdk
        except (NameError, ImportError):
            raise MetaflowException(
                "Could not import Python package 'kubernetes'. Install kubernetes "
                "sdk (https://pypi.org/project/kubernetes/) first."
            )
        for node in self.graph:
            # Resolve entry point for pod container.
            script_name = os.path.basename(sys.argv[0])
            executable = self.environment.executable(node.name)
            # TODO: Support R someday. Quite a few people will be happy.
            entrypoint = [executable, script_name]

            # The values with curly braces '{{}}' are made available by Argo
            # Workflows. Unfortunately, there are a few bugs in Argo which prevent
            # us from accessing these values as liberally as we would like to - e.g,
            # within inline templates - so we are forced to generate container templates
            run_id = "argo-{{workflow.name}}"

            # Unfortunately, we don't have any easy access to unique ids that remain
            # stable across task attempts through Argo Workflows. So, we are forced to
            # stitch them together ourselves. The task ids are a function of step name,
            # split index and the parent task id (available from input path name).
            # Ideally, we would like these task ids to be the same as node name
            # (modulo retry suffix) on Argo Workflows but that doesn't seem feasible
            # right now.

            task_idx = ""
            input_paths = ""
            root_input = None
            # export input_paths as it is used multiple times in the container script
            # and we do not want to repeat the values.
            input_paths_expr = "export INPUT_PATHS=''"
            # If node is not a start step or a @parallel join then we will set the input paths.
            # To set the input-paths as a parameter, we need to ensure that the node
            # is not (a start node or a parallel join node). Start nodes will have no
            # input paths and parallel join will derive input paths based on a
            # formulaic approach using `num-parallel` and `task-id-entropy`.
            if not (
                node.name == "start"
                or (node.type == "join" and self.graph[node.in_funcs[0]].parallel_step)
            ):
                # For parallel joins we don't pass the INPUT_PATHS but are dynamically constructed.
                # So we don't need to set the input paths.
                input_paths_expr = (
                    "export INPUT_PATHS={{inputs.parameters.input-paths}}"
                )
                input_paths = "$(echo $INPUT_PATHS)"
            if any(self.graph[n].type == "foreach" for n in node.in_funcs):
                task_idx = "{{inputs.parameters.split-index}}"
            if node.is_inside_foreach and self.graph[node.out_funcs[0]].type == "join":
                if any(
                    self.graph[parent].matching_join
                    == self.graph[node.out_funcs[0]].name
                    for parent in self.graph[node.out_funcs[0]].split_parents
                    if self.graph[parent].type == "foreach"
                ) and any(not self.graph[f].type == "foreach" for f in node.in_funcs):
                    # we need to propagate the split-index and root-input-path info for
                    # the last step inside a foreach for correctly joining nested
                    # foreaches
                    task_idx = "{{inputs.parameters.split-index}}"
                    root_input = "{{inputs.parameters.root-input-path}}"

            # Task string to be hashed into an ID
            task_str = "-".join(
                [
                    node.name,
                    "{{workflow.creationTimestamp}}",
                    root_input or input_paths,
                    task_idx,
                ]
            )
            if node.parallel_step:
                task_str = "-".join(
                    [
                        "$TASK_ID_PREFIX",
                        "{{inputs.parameters.task-id-entropy}}",
                        "$TASK_ID_SUFFIX",
                    ]
                )
            else:
                # Generated task_ids need to be non-numeric - see register_task_id in
                # service.py. We do so by prefixing `t-`
                _task_id_base = (
                    "$(echo %s | md5sum | cut -d ' ' -f 1 | tail -c 9)" % task_str
                )
                task_str = "(t-%s)" % _task_id_base

            task_id_expr = "export METAFLOW_TASK_ID=" "%s" % task_str
            task_id = "$METAFLOW_TASK_ID"

            # Resolve retry strategy.
            max_user_code_retries = 0
            max_error_retries = 0
            minutes_between_retries = "2"
            for decorator in node.decorators:
                if decorator.name == "retry":
                    minutes_between_retries = decorator.attributes.get(
                        "minutes_between_retries", minutes_between_retries
                    )
                user_code_retries, error_retries = decorator.step_task_retry_count()
                max_user_code_retries = max(max_user_code_retries, user_code_retries)
                max_error_retries = max(max_error_retries, error_retries)

            user_code_retries = max_user_code_retries
            total_retries = max_user_code_retries + max_error_retries
            # {{retries}} is only available if retryStrategy is specified
            # For custom kubernetes manifests, we will pass the retryCount as a parameter
            # and use that in the manifest.
            retry_count = (
                (
                    "{{retries}}"
                    if not node.parallel_step
                    else "{{inputs.parameters.retryCount}}"
                )
                if total_retries
                else 0
            )

            minutes_between_retries = int(minutes_between_retries)

            # Configure log capture.
            mflog_expr = export_mflog_env_vars(
                datastore_type=self.flow_datastore.TYPE,
                stdout_path="$PWD/.logs/mflog_stdout",
                stderr_path="$PWD/.logs/mflog_stderr",
                flow_name=self.flow.name,
                run_id=run_id,
                step_name=node.name,
                task_id=task_id,
                retry_count=retry_count,
            )

            init_cmds = " && ".join(
                [
                    # For supporting sandboxes, ensure that a custom script is executed
                    # before anything else is executed. The script is passed in as an
                    # env var.
                    '${METAFLOW_INIT_SCRIPT:+eval \\"${METAFLOW_INIT_SCRIPT}\\"}',
                    "mkdir -p $PWD/.logs",
                    input_paths_expr,
                    task_id_expr,
                    mflog_expr,
                ]
                + self.environment.get_package_commands(
                    self.code_package_url, self.flow_datastore.TYPE
                )
            )
            step_cmds = self.environment.bootstrap_commands(
                node.name, self.flow_datastore.TYPE
            )

            top_opts_dict = {
                "with": [
                    decorator.make_decorator_spec()
                    for decorator in node.decorators
                    if not decorator.statically_defined
                ]
            }
            # FlowDecorators can define their own top-level options. They are
            # responsible for adding their own top-level options and values through
            # the get_top_level_options() hook. See similar logic in runtime.py.
            for deco in flow_decorators(self.flow):
                top_opts_dict.update(deco.get_top_level_options())

            top_level = list(dict_to_cli_options(top_opts_dict)) + [
                "--quiet",
                "--metadata=%s" % self.metadata.TYPE,
                "--environment=%s" % self.environment.TYPE,
                "--datastore=%s" % self.flow_datastore.TYPE,
                "--datastore-root=%s" % self.flow_datastore.datastore_root,
                "--event-logger=%s" % self.event_logger.TYPE,
                "--monitor=%s" % self.monitor.TYPE,
                "--no-pylint",
                "--with=argo_workflows_internal:auto-emit-argo-events=%i"
                % self.auto_emit_argo_events,
            ]

            if node.name == "start":
                # Execute `init` before any step of the workflow executes
                task_id_params = "%s-params" % task_id
                init = (
                    entrypoint
                    + top_level
                    + [
                        "init",
                        "--run-id %s" % run_id,
                        "--task-id %s" % task_id_params,
                    ]
                    + [
                        # Parameter names can be hyphenated, hence we use
                        # {{foo.bar['param_name']}}.
                        # https://argoproj.github.io/argo-events/tutorials/02-parameterization/
                        # http://masterminds.github.io/sprig/strings.html
                        "--%s={{workflow.parameters.%s}}"
                        % (parameter["name"], parameter["name"])
                        for parameter in self.parameters.values()
                    ]
                )
                if self.tags:
                    init.extend("--tag %s" % tag for tag in self.tags)
                # if the start step gets retried, we must be careful
                # not to regenerate multiple parameters tasks. Hence,
                # we check first if _parameters exists already.
                exists = entrypoint + [
                    "dump",
                    "--max-value-size=0",
                    "%s/_parameters/%s" % (run_id, task_id_params),
                ]
                step_cmds.extend(
                    [
                        "if ! %s >/dev/null 2>/dev/null; then %s; fi"
                        % (" ".join(exists), " ".join(init))
                    ]
                )
                input_paths = "%s/_parameters/%s" % (run_id, task_id_params)
            elif (
                node.type == "join"
                and self.graph[node.split_parents[-1]].type == "foreach"
            ):
                # Set aggregated input-paths for a for-each join
                foreach_step = next(
                    n for n in node.in_funcs if self.graph[n].is_inside_foreach
                )
                if not self.graph[node.split_parents[-1]].parallel_foreach:
                    input_paths = (
                        "$(python -m metaflow.plugins.argo.generate_input_paths %s {{workflow.creationTimestamp}} %s {{inputs.parameters.split-cardinality}})"
                        % (
                            foreach_step,
                            input_paths,
                        )
                    )
                else:
                    # Handle @parallel where output from volume mount isn't accessible
                    input_paths = (
                        "$(python -m metaflow.plugins.argo.jobset_input_paths %s %s {{inputs.parameters.task-id-entropy}} {{inputs.parameters.num-parallel}})"
                        % (
                            run_id,
                            foreach_step,
                        )
                    )
            step = [
                "step",
                node.name,
                "--run-id %s" % run_id,
                "--task-id %s" % task_id,
                "--retry-count %s" % retry_count,
                "--max-user-code-retries %d" % user_code_retries,
                "--input-paths %s" % input_paths,
            ]
            if node.parallel_step:
                step.append(
                    "--split-index ${MF_CONTROL_INDEX:-$((MF_WORKER_REPLICA_INDEX + 1))}"
                )
                # This is needed for setting the value of the UBF context in the CLI.
                step.append("--ubf-context $UBF_CONTEXT")

            elif any(self.graph[n].type == "foreach" for n in node.in_funcs):
                # Pass split-index to a foreach task
                step.append("--split-index {{inputs.parameters.split-index}}")
            if self.tags:
                step.extend("--tag %s" % tag for tag in self.tags)
            if self.namespace is not None:
                step.append("--namespace=%s" % self.namespace)

            step_cmds.extend([" ".join(entrypoint + top_level + step)])

            cmd_str = "%s; c=$?; %s; exit $c" % (
                " && ".join([init_cmds, bash_capture_logs(" && ".join(step_cmds))]),
                BASH_SAVE_LOGS,
            )
            cmds = shlex.split('bash -c "%s"' % cmd_str)

            # Resolve resource requirements.
            resources = dict(
                [deco for deco in node.decorators if deco.name == "kubernetes"][
                    0
                ].attributes
            )

            if (
                resources["namespace"]
                and resources["namespace"] != KUBERNETES_NAMESPACE
            ):
                raise ArgoWorkflowsException(
                    "Multi-namespace Kubernetes execution of flows in Argo Workflows "
                    "is not currently supported. \nStep *%s* is trying to override "
                    "the default Kubernetes namespace *%s*."
                    % (node.name, KUBERNETES_NAMESPACE)
                )

            run_time_limit = [
                deco for deco in node.decorators if deco.name == "kubernetes"
            ][0].run_time_limit

            # Resolve @environment decorator. We set three classes of environment
            # variables -
            #   (1) User-specified environment variables through @environment
            #   (2) Metaflow runtime specific environment variables
            #   (3) @kubernetes, @argo_workflows_internal bookkeeping environment
            #       variables
            env = dict(
                [deco for deco in node.decorators if deco.name == "environment"][
                    0
                ].attributes["vars"]
            )

            # Temporary passing of *some* environment variables. Do not rely on this
            # mechanism as it will be removed in the near future
            env.update(
                {
                    k: v
                    for k, v in config_values()
                    if k.startswith("METAFLOW_CONDA_")
                    or k.startswith("METAFLOW_DEBUG_")
                }
            )

            env.update(
                {
                    **{
                        # These values are needed by Metaflow to set it's internal
                        # state appropriately.
                        "METAFLOW_CODE_URL": self.code_package_url,
                        "METAFLOW_CODE_SHA": self.code_package_sha,
                        "METAFLOW_CODE_DS": self.flow_datastore.TYPE,
                        "METAFLOW_SERVICE_URL": SERVICE_INTERNAL_URL,
                        "METAFLOW_SERVICE_HEADERS": json.dumps(SERVICE_HEADERS),
                        "METAFLOW_USER": "argo-workflows",
                        "METAFLOW_DATASTORE_SYSROOT_S3": DATASTORE_SYSROOT_S3,
                        "METAFLOW_DATATOOLS_S3ROOT": DATATOOLS_S3ROOT,
                        "METAFLOW_DEFAULT_DATASTORE": self.flow_datastore.TYPE,
                        "METAFLOW_DEFAULT_METADATA": DEFAULT_METADATA,
                        "METAFLOW_CARD_S3ROOT": CARD_S3ROOT,
                        "METAFLOW_KUBERNETES_WORKLOAD": 1,
                        "METAFLOW_KUBERNETES_FETCH_EC2_METADATA": KUBERNETES_FETCH_EC2_METADATA,
                        "METAFLOW_RUNTIME_ENVIRONMENT": "kubernetes",
                        "METAFLOW_OWNER": self.username,
                    },
                    **{
                        # Configuration for Argo Events. Keep these in sync with the
                        # environment variables for @kubernetes decorator.
                        "METAFLOW_ARGO_EVENTS_EVENT": ARGO_EVENTS_EVENT,
                        "METAFLOW_ARGO_EVENTS_EVENT_BUS": ARGO_EVENTS_EVENT_BUS,
                        "METAFLOW_ARGO_EVENTS_EVENT_SOURCE": ARGO_EVENTS_EVENT_SOURCE,
                        "METAFLOW_ARGO_EVENTS_SERVICE_ACCOUNT": ARGO_EVENTS_SERVICE_ACCOUNT,
                        "METAFLOW_ARGO_EVENTS_WEBHOOK_URL": ARGO_EVENTS_INTERNAL_WEBHOOK_URL,
                        "METAFLOW_ARGO_EVENTS_WEBHOOK_AUTH": ARGO_EVENTS_WEBHOOK_AUTH,
                    },
                    **{
                        # Some optional values for bookkeeping
                        "METAFLOW_FLOW_NAME": self.flow.name,
                        "METAFLOW_STEP_NAME": node.name,
                        "METAFLOW_RUN_ID": run_id,
                        # "METAFLOW_TASK_ID": task_id,
                        "METAFLOW_RETRY_COUNT": retry_count,
                        "METAFLOW_PRODUCTION_TOKEN": self.production_token,
                        "ARGO_WORKFLOW_TEMPLATE": self.name,
                        "ARGO_WORKFLOW_NAME": "{{workflow.name}}",
                        "ARGO_WORKFLOW_NAMESPACE": KUBERNETES_NAMESPACE,
                    },
                    **self.metadata.get_runtime_environment("argo-workflows"),
                }
            )
            # add METAFLOW_S3_ENDPOINT_URL
            env["METAFLOW_S3_ENDPOINT_URL"] = S3_ENDPOINT_URL

            # support Metaflow sandboxes
            env["METAFLOW_INIT_SCRIPT"] = KUBERNETES_SANDBOX_INIT_SCRIPT

            # support for @secret
            env["METAFLOW_DEFAULT_SECRETS_BACKEND_TYPE"] = DEFAULT_SECRETS_BACKEND_TYPE
            env["METAFLOW_AWS_SECRETS_MANAGER_DEFAULT_REGION"] = (
                AWS_SECRETS_MANAGER_DEFAULT_REGION
            )
            env["METAFLOW_GCP_SECRET_MANAGER_PREFIX"] = GCP_SECRET_MANAGER_PREFIX
            env["METAFLOW_AZURE_KEY_VAULT_PREFIX"] = AZURE_KEY_VAULT_PREFIX

            # support for Azure
            env["METAFLOW_AZURE_STORAGE_BLOB_SERVICE_ENDPOINT"] = (
                AZURE_STORAGE_BLOB_SERVICE_ENDPOINT
            )
            env["METAFLOW_DATASTORE_SYSROOT_AZURE"] = DATASTORE_SYSROOT_AZURE
            env["METAFLOW_CARD_AZUREROOT"] = CARD_AZUREROOT

            # support for GCP
            env["METAFLOW_DATASTORE_SYSROOT_GS"] = DATASTORE_SYSROOT_GS
            env["METAFLOW_CARD_GSROOT"] = CARD_GSROOT

            # Map Argo Events payload (if any) to environment variables
            if self.triggers:
                for event in self.triggers:
                    env[
                        "METAFLOW_ARGO_EVENT_PAYLOAD_%s_%s"
                        % (event["type"], event["sanitized_name"])
                    ] = ("{{workflow.parameters.%s}}" % event["sanitized_name"])

            # Map S3 upload headers to environment variables
            if S3_SERVER_SIDE_ENCRYPTION is not None:
                env["METAFLOW_S3_SERVER_SIDE_ENCRYPTION"] = S3_SERVER_SIDE_ENCRYPTION

            metaflow_version = self.environment.get_environment_info()
            metaflow_version["flow_name"] = self.graph.name
            metaflow_version["production_token"] = self.production_token
            env["METAFLOW_VERSION"] = json.dumps(metaflow_version)

            # Set the template inputs and outputs for passing state. Very simply,
            # the container template takes in input-paths as input and outputs
            # the task-id (which feeds in as input-paths to the subsequent task).
            # In addition to that, if the parent of the node under consideration
            # is a for-each node, then we take the split-index as an additional
            # input. Analogously, if the node under consideration is a foreach
            # node, then we emit split cardinality as an extra output. I would like
            # to thank the designers of Argo Workflows for making this so
            # straightforward! Things become a bit more complicated to support very
            # wide foreaches where we have to resort to passing a root-input-path
            # so that we can compute the task ids for each parent task of a for-each
            # join task deterministically inside the join task without resorting to
            # passing a rather long list of (albiet compressed)
            inputs = []
            # To set the input-paths as a parameter, we need to ensure that the node
            # is not (a start node or a parallel join node). Start nodes will have no
            # input paths and parallel join will derive input paths based on a
            # formulaic approach.
            if not (
                node.name == "start"
                or (node.type == "join" and self.graph[node.in_funcs[0]].parallel_step)
            ):
                inputs.append(Parameter("input-paths"))
            if any(self.graph[n].type == "foreach" for n in node.in_funcs):
                # Fetch split-index from parent
                inputs.append(Parameter("split-index"))

            if (
                node.type == "join"
                and self.graph[node.split_parents[-1]].type == "foreach"
            ):
                # @parallel join tasks require `num-parallel` and `task-id-entropy`
                # to construct the input paths, so we pass them down as input parameters.
                if self.graph[node.split_parents[-1]].parallel_foreach:
                    inputs.extend(
                        [Parameter("num-parallel"), Parameter("task-id-entropy")]
                    )
                else:
                    # append this only for joins of foreaches, not static splits
                    inputs.append(Parameter("split-cardinality"))
            # check if the node is a @parallel node.
            elif node.parallel_step:
                inputs.extend(
                    [
                        Parameter("num-parallel"),
                        Parameter("task-id-entropy"),
                        Parameter("jobset-name"),
                        Parameter("workerCount"),
                    ]
                )
                if any(d.name == "retry" for d in node.decorators):
                    inputs.append(Parameter("retryCount"))

            if node.is_inside_foreach and self.graph[node.out_funcs[0]].type == "join":
                if any(
                    self.graph[parent].matching_join
                    == self.graph[node.out_funcs[0]].name
                    for parent in self.graph[node.out_funcs[0]].split_parents
                    if self.graph[parent].type == "foreach"
                ) and any(not self.graph[f].type == "foreach" for f in node.in_funcs):
                    # we need to propagate the split-index and root-input-path info for
                    # the last step inside a foreach for correctly joining nested
                    # foreaches
                    if not any(self.graph[n].type == "foreach" for n in node.in_funcs):
                        # Don't add duplicate split index parameters.
                        inputs.append(Parameter("split-index"))
                    inputs.append(Parameter("root-input-path"))

            outputs = []
            # @parallel steps will not have a task-id as an output parameter since task-ids
            # are derived at runtime.
            if not (node.name == "end" or node.parallel_step):
                outputs = [Parameter("task-id").valueFrom({"path": "/mnt/out/task_id"})]
            if node.type == "foreach":
                # Emit split cardinality from foreach task
                outputs.append(
                    Parameter("num-splits").valueFrom({"path": "/mnt/out/splits"})
                )
                outputs.append(
                    Parameter("split-cardinality").valueFrom(
                        {"path": "/mnt/out/split_cardinality"}
                    )
                )

            if node.parallel_foreach:
                outputs.extend(
                    [
                        Parameter("num-parallel").valueFrom(
                            {"path": "/mnt/out/num_parallel"}
                        ),
                        Parameter("task-id-entropy").valueFrom(
                            {"path": "/mnt/out/task_id_entropy"}
                        ),
                    ]
                )
            # Outputs should be defined over here and not in the _dag_template for @parallel.

            # It makes no sense to set env vars to None (shows up as "None" string)
            # Also we skip some env vars (e.g. in case we want to pull them from KUBERNETES_SECRETS)
            env = {
                k: v
                for k, v in env.items()
                if v is not None
                and k not in set(ARGO_WORKFLOWS_ENV_VARS_TO_SKIP.split(","))
            }

            # Tmpfs variables
            use_tmpfs = resources["use_tmpfs"]
            tmpfs_size = resources["tmpfs_size"]
            tmpfs_path = resources["tmpfs_path"]
            tmpfs_tempdir = resources["tmpfs_tempdir"]
            # Set shared_memory to 0 if it isn't specified. This results
            # in Kubernetes using it's default value when the pod is created.
            shared_memory = resources.get("shared_memory", 0)
            port = resources.get("port", None)
            if port:
                port = int(port)

            tmpfs_enabled = use_tmpfs or (tmpfs_size and not use_tmpfs)

            if tmpfs_enabled and tmpfs_tempdir:
                env["METAFLOW_TEMPDIR"] = tmpfs_path

            # Create a ContainerTemplate for this node. Ideally, we would have
            # liked to inline this ContainerTemplate and avoid scanning the workflow
            # twice, but due to issues with variable substitution, we will have to
            # live with this routine.
            if node.parallel_step:
                # Explicitly add the task-id-hint label. This is important because this label
                # is returned as an Output parameter of this step and is used subsequently as an
                # an input in the join step.
                kubernetes_labels = self.kubernetes_labels.copy()
                jobset_name = "{{inputs.parameters.jobset-name}}"
                kubernetes_labels["task_id_entropy"] = (
                    "{{inputs.parameters.task-id-entropy}}"
                )
                kubernetes_labels["num_parallel"] = "{{inputs.parameters.num-parallel}}"
                jobset = KubernetesArgoJobSet(
                    kubernetes_sdk=kubernetes_sdk,
                    name=jobset_name,
                    flow_name=self.flow.name,
                    run_id=run_id,
                    step_name=self._sanitize(node.name),
                    task_id=task_id,
                    attempt=retry_count,
                    user=self.username,
                    subdomain=jobset_name,
                    command=cmds,
                    namespace=resources["namespace"],
                    image=resources["image"],
                    image_pull_policy=resources["image_pull_policy"],
                    service_account=resources["service_account"],
                    secrets=(
                        [
                            k
                            for k in (
                                list(
                                    []
                                    if not resources.get("secrets")
                                    else (
                                        [resources.get("secrets")]
                                        if isinstance(resources.get("secrets"), str)
                                        else resources.get("secrets")
                                    )
                                )
                                + KUBERNETES_SECRETS.split(",")
                                + ARGO_WORKFLOWS_KUBERNETES_SECRETS.split(",")
                            )
                            if k
                        ]
                    ),
                    node_selector=resources.get("node_selector"),
                    cpu=str(resources["cpu"]),
                    memory=str(resources["memory"]),
                    disk=str(resources["disk"]),
                    gpu=resources["gpu"],
                    gpu_vendor=str(resources["gpu_vendor"]),
                    tolerations=resources["tolerations"],
                    use_tmpfs=use_tmpfs,
                    tmpfs_tempdir=tmpfs_tempdir,
                    tmpfs_size=tmpfs_size,
                    tmpfs_path=tmpfs_path,
                    timeout_in_seconds=run_time_limit,
                    persistent_volume_claims=resources["persistent_volume_claims"],
                    shared_memory=shared_memory,
                    port=port,
                )

                for k, v in env.items():
                    jobset.environment_variable(k, v)

                for k, v in kubernetes_labels.items():
                    jobset.label(k, v)

                jobset.environment_variable(
                    "MF_MASTER_ADDR", jobset.jobset_control_addr
                )
                jobset.environment_variable("MF_MASTER_PORT", str(port))
                jobset.environment_variable(
                    "MF_WORLD_SIZE", "{{inputs.parameters.num-parallel}}"
                )
                # for k, v in .items():
                jobset.environment_variables_from_selectors(
                    {
                        "MF_WORKER_REPLICA_INDEX": "metadata.annotations['jobset.sigs.k8s.io/job-index']",
                        "JOBSET_RESTART_ATTEMPT": "metadata.annotations['jobset.sigs.k8s.io/restart-attempt']",
                        "METAFLOW_KUBERNETES_JOBSET_NAME": "metadata.annotations['jobset.sigs.k8s.io/jobset-name']",
                        "METAFLOW_KUBERNETES_POD_NAMESPACE": "metadata.namespace",
                        "METAFLOW_KUBERNETES_POD_NAME": "metadata.name",
                        "METAFLOW_KUBERNETES_POD_ID": "metadata.uid",
                        "METAFLOW_KUBERNETES_SERVICE_ACCOUNT_NAME": "spec.serviceAccountName",
                        "METAFLOW_KUBERNETES_NODE_IP": "status.hostIP",
                        "TASK_ID_SUFFIX": "metadata.annotations['jobset.sigs.k8s.io/job-index']",
                    }
                )
                annotations = {
                    # setting annotations explicitly as they wont be
                    # passed down from WorkflowTemplate level
                    "metaflow/step_name": node.name,
                    "metaflow/attempt": str(retry_count),
                    "metaflow/run_id": run_id,
                    "metaflow/production_token": self.production_token,
                    "metaflow/owner": self.username,
                    "metaflow/user": "argo-workflows",
                    "metaflow/flow_name": self.flow.name,
                }
                if current.get("project_name"):
                    annotations.update(
                        {
                            "metaflow/project_name": current.project_name,
                            "metaflow/branch_name": current.branch_name,
                            "metaflow/project_flow_name": current.project_flow_name,
                        }
                    )
                for k, v in annotations.items():
                    jobset.annotation(k, v)

                jobset.control.replicas(1)
                jobset.worker.replicas("{{=asInt(inputs.parameters.workerCount)}}")
                jobset.control.environment_variable("UBF_CONTEXT", UBF_CONTROL)
                jobset.worker.environment_variable("UBF_CONTEXT", UBF_TASK)
                jobset.control.environment_variable("MF_CONTROL_INDEX", "0")
                # `TASK_ID_PREFIX` needs to explicitly be `control` or `worker`
                # because the join task uses a formulaic approach to infer the task-ids
                jobset.control.environment_variable("TASK_ID_PREFIX", "control")
                jobset.worker.environment_variable("TASK_ID_PREFIX", "worker")

                yield (
                    Template(ArgoWorkflows._sanitize(node.name))
                    .resource(
                        "create",
                        jobset.dump(),
                        "status.terminalState == Completed",
                        "status.terminalState == Failed",
                    )
                    .inputs(Inputs().parameters(inputs))
                    .outputs(
                        Outputs().parameters(
                            [
                                Parameter("task-id-entropy").valueFrom(
                                    {"jsonPath": "{.metadata.labels.task_id_entropy}"}
                                ),
                                Parameter("num-parallel").valueFrom(
                                    {"jsonPath": "{.metadata.labels.num_parallel}"}
                                ),
                            ]
                        )
                    )
                    .retry_strategy(
                        times=total_retries,
                        minutes_between_retries=minutes_between_retries,
                    )
                )
            else:
                yield (
                    Template(self._sanitize(node.name))
                    # Set @timeout values
                    .active_deadline_seconds(run_time_limit)
                    # Set service account
                    .service_account_name(resources["service_account"])
                    # Configure template input
                    .inputs(Inputs().parameters(inputs))
                    # Configure template output
                    .outputs(Outputs().parameters(outputs))
                    # Fail fast!
                    .fail_fast()
                    # Set @retry/@catch values
                    .retry_strategy(
                        times=total_retries,
                        minutes_between_retries=minutes_between_retries,
                    )
                    .metadata(
                        ObjectMeta().annotation("metaflow/step_name", node.name)
                        # Unfortunately, we can't set the task_id since it is generated
                        # inside the pod. However, it can be inferred from the annotation
                        # set by argo-workflows - `workflows.argoproj.io/outputs` - refer
                        # the field 'task-id' in 'parameters'
                        # .annotation("metaflow/task_id", ...)
                        .annotation("metaflow/attempt", retry_count)
                    )
                    # Set emptyDir volume for state management
                    .empty_dir_volume("out")
                    # Set tmpfs emptyDir volume if enabled
                    .empty_dir_volume(
                        "tmpfs-ephemeral-volume",
                        medium="Memory",
                        size_limit=tmpfs_size if tmpfs_enabled else 0,
                    )
                    .empty_dir_volume("dhsm", medium="Memory", size_limit=shared_memory)
                    .pvc_volumes(resources.get("persistent_volume_claims"))
                    # Set node selectors
                    .node_selectors(resources.get("node_selector"))
                    # Set tolerations
                    .tolerations(resources.get("tolerations"))
                    # Set container
                    .container(
                        # TODO: Unify the logic with kubernetes.py
                        # Important note - Unfortunately, V1Container uses snakecase while
                        # Argo Workflows uses camel. For most of the attributes, both cases
                        # are indistinguishable, but unfortunately, not for all - (
                        # env_from, value_from, etc.) - so we need to handle the conversion
                        # ourselves using to_camelcase. We need to be vigilant about
                        # resources attributes in particular where the keys maybe user
                        # defined.
                        to_camelcase(
                            kubernetes_sdk.V1Container(
                                name=self._sanitize(node.name),
                                command=cmds,
                                termination_message_policy="FallbackToLogsOnError",
                                ports=(
                                    [
                                        kubernetes_sdk.V1ContainerPort(
                                            container_port=port
                                        )
                                    ]
                                    if port
                                    else None
                                ),
                                env=[
                                    kubernetes_sdk.V1EnvVar(name=k, value=str(v))
                                    for k, v in env.items()
                                ]
                                # Add environment variables for book-keeping.
                                # https://argoproj.github.io/argo-workflows/fields/#fields_155
                                + [
                                    kubernetes_sdk.V1EnvVar(
                                        name=k,
                                        value_from=kubernetes_sdk.V1EnvVarSource(
                                            field_ref=kubernetes_sdk.V1ObjectFieldSelector(
                                                field_path=str(v)
                                            )
                                        ),
                                    )
                                    for k, v in {
                                        "METAFLOW_KUBERNETES_POD_NAMESPACE": "metadata.namespace",
                                        "METAFLOW_KUBERNETES_POD_NAME": "metadata.name",
                                        "METAFLOW_KUBERNETES_POD_ID": "metadata.uid",
                                        "METAFLOW_KUBERNETES_SERVICE_ACCOUNT_NAME": "spec.serviceAccountName",
                                        "METAFLOW_KUBERNETES_NODE_IP": "status.hostIP",
                                    }.items()
                                ],
                                image=resources["image"],
                                image_pull_policy=resources["image_pull_policy"],
                                resources=kubernetes_sdk.V1ResourceRequirements(
                                    requests={
                                        "cpu": str(resources["cpu"]),
                                        "memory": "%sM" % str(resources["memory"]),
                                        "ephemeral-storage": "%sM"
                                        % str(resources["disk"]),
                                    },
                                    limits={
                                        "%s.com/gpu".lower()
                                        % resources["gpu_vendor"]: str(resources["gpu"])
                                        for k in [0]
                                        if resources["gpu"] is not None
                                    },
                                ),
                                # Configure secrets
                                env_from=[
                                    kubernetes_sdk.V1EnvFromSource(
                                        secret_ref=kubernetes_sdk.V1SecretEnvSource(
                                            name=str(k),
                                            # optional=True
                                        )
                                    )
                                    for k in list(
                                        []
                                        if not resources.get("secrets")
                                        else (
                                            [resources.get("secrets")]
                                            if isinstance(resources.get("secrets"), str)
                                            else resources.get("secrets")
                                        )
                                    )
                                    + KUBERNETES_SECRETS.split(",")
                                    + ARGO_WORKFLOWS_KUBERNETES_SECRETS.split(",")
                                    if k
                                ],
                                volume_mounts=[
                                    # Assign a volume mount to pass state to the next task.
                                    kubernetes_sdk.V1VolumeMount(
                                        name="out", mount_path="/mnt/out"
                                    )
                                ]
                                # Support tmpfs.
                                + (
                                    [
                                        kubernetes_sdk.V1VolumeMount(
                                            name="tmpfs-ephemeral-volume",
                                            mount_path=tmpfs_path,
                                        )
                                    ]
                                    if tmpfs_enabled
                                    else []
                                )
                                # Support shared_memory
                                + (
                                    [
                                        kubernetes_sdk.V1VolumeMount(
                                            name="dhsm",
                                            mount_path="/dev/shm",
                                        )
                                    ]
                                    if shared_memory
                                    else []
                                )
                                # Support persistent volume claims.
                                + (
                                    [
                                        kubernetes_sdk.V1VolumeMount(
                                            name=claim, mount_path=path
                                        )
                                        for claim, path in resources.get(
                                            "persistent_volume_claims"
                                        ).items()
                                    ]
                                    if resources.get("persistent_volume_claims")
                                    is not None
                                    else []
                                ),
                            ).to_dict()
                        )
                    )
                )

    # Return daemon container templates for workflow execution notifications.
    def _daemon_templates(self):
        templates = []
        if self.enable_heartbeat_daemon:
            templates.append(self._heartbeat_daemon_template())
        return templates

    # Return exit hook templates for workflow execution notifications.
    def _exit_hook_templates(self):
        templates = []
        if self.notify_on_error:
            templates.append(self._slack_error_template())
            templates.append(self._pager_duty_alert_template())
        if self.notify_on_success:
            templates.append(self._slack_success_template())
            templates.append(self._pager_duty_change_template())
        if self.notify_on_error or self.notify_on_success:
            # Warning: terrible hack to workaround a bug in Argo Workflow where the
            #          templates listed above do not execute unless there is an
            #          explicit exit hook. as and when this bug is patched, we should
            #          remove this effectively no-op template.
            # Note: We use the Http template because changing this to an actual no-op container had the side-effect of
            # leaving LifecycleHooks in a pending state even when they have finished execution.
            templates.append(
                Template("exit-hook-hack").http(
                    Http("GET")
                    .url(
                        self.notify_slack_webhook_url
                        or "https://events.pagerduty.com/v2/enqueue"
                    )
                    .success_condition("true == true")
                )
            )
        if self.enable_error_msg_capture:
            templates.extend(self._error_msg_capture_hook_templates())
        return templates

    def _error_msg_capture_hook_templates(self):
        from kubernetes import client as kubernetes_sdk

        start_step = [step for step in self.graph if step.name == "start"][0]
        # We want to grab the base image used by the start step, as this is known to be pullable from within the cluster,
        # and it might contain the required libraries, allowing us to start up faster.
        resources = dict(
            [deco for deco in start_step.decorators if deco.name == "kubernetes"][
                0
            ].attributes
        )

        run_id_template = "argo-{{workflow.name}}"
        metaflow_version = self.environment.get_environment_info()
        metaflow_version["flow_name"] = self.graph.name
        metaflow_version["production_token"] = self.production_token

        mflog_expr = export_mflog_env_vars(
            datastore_type=self.flow_datastore.TYPE,
            stdout_path="$PWD/.logs/mflog_stdout",
            stderr_path="$PWD/.logs/mflog_stderr",
            flow_name=self.flow.name,
            run_id=run_id_template,
            step_name="_run_capture_error",
            task_id="1",
            retry_count="0",
        )

        cmds = " && ".join(
            [
                # For supporting sandboxes, ensure that a custom script is executed
                # before anything else is executed. The script is passed in as an
                # env var.
                '${METAFLOW_INIT_SCRIPT:+eval \\"${METAFLOW_INIT_SCRIPT}\\"}',
                "mkdir -p $PWD/.logs",
                mflog_expr,
            ]
            + self.environment.get_package_commands(
                self.code_package_url, self.flow_datastore.TYPE
            )[:-1]
            # Replace the line 'Task in starting'
            # FIXME: this can be brittle.
            + ["mflog 'Error capture hook is starting.'"]
            + ["argo_error=$(python -m 'metaflow.plugins.argo.capture_error')"]
            + ["export METAFLOW_ARGO_ERROR=$argo_error"]
            + [
                """python -c 'import json, os; error_obj=os.getenv(\\"METAFLOW_ARGO_ERROR\\");data=json.loads(error_obj); print(data[\\"message\\"])'"""
            ]
            + [
                'if [ -n \\"${ARGO_WORKFLOWS_CAPTURE_ERROR_SCRIPT}\\" ]; then eval \\"${ARGO_WORKFLOWS_CAPTURE_ERROR_SCRIPT}\\"; fi'
            ]
        )

        # TODO: Also capture the first failed task id
        cmds = shlex.split('bash -c "%s"' % cmds)
        env = {
            # These values are needed by Metaflow to set it's internal
            # state appropriately.
            "METAFLOW_CODE_URL": self.code_package_url,
            "METAFLOW_CODE_SHA": self.code_package_sha,
            "METAFLOW_CODE_DS": self.flow_datastore.TYPE,
            "METAFLOW_SERVICE_URL": SERVICE_INTERNAL_URL,
            "METAFLOW_SERVICE_HEADERS": json.dumps(SERVICE_HEADERS),
            "METAFLOW_USER": "argo-workflows",
            "METAFLOW_DEFAULT_DATASTORE": self.flow_datastore.TYPE,
            "METAFLOW_DEFAULT_METADATA": DEFAULT_METADATA,
            "METAFLOW_OWNER": self.username,
        }
        # support Metaflow sandboxes
        env["METAFLOW_INIT_SCRIPT"] = KUBERNETES_SANDBOX_INIT_SCRIPT
<<<<<<< HEAD
        env["METAFLOW_ARGO_WORKFLOWS_CAPTURE_ERROR_SCRIPT"] = (
            ARGO_WORKFLOWS_CAPTURE_ERROR_SCRIPT
        )
=======
        env[
            "METAFLOW_ARGO_WORKFLOWS_CAPTURE_ERROR_SCRIPT"
        ] = ARGO_WORKFLOWS_CAPTURE_ERROR_SCRIPT
>>>>>>> 6a40c200
        env["METAFLOW_WORKFLOW_NAME"] = "{{workflow.name}}"
        env["METAFLOW_WORKFLOW_NAMESPACE"] = "{{workflow.namespace}}"
        env["METAFLOW_ARGO_WORKFLOW_FAILURES"] = "{{workflow.failures}}"
        env = {
            k: v
            for k, v in env.items()
            if v is not None
            and k not in set(ARGO_WORKFLOWS_ENV_VARS_TO_SKIP.split(","))
        }
        return [
            Template("error-msg-capture-hook").container(
                to_camelcase(
                    kubernetes_sdk.V1Container(
                        name="main",
                        command=cmds,
                        image=resources["image"],
                        env=[
                            kubernetes_sdk.V1EnvVar(name=k, value=str(v))
                            for k, v in env.items()
                        ],
                        env_from=[
                            kubernetes_sdk.V1EnvFromSource(
                                secret_ref=kubernetes_sdk.V1SecretEnvSource(
                                    name=str(k),
                                    # optional=True
                                )
                            )
                            for k in list(
                                []
                                if not resources.get("secrets")
                                else (
                                    [resources.get("secrets")]
                                    if isinstance(resources.get("secrets"), str)
                                    else resources.get("secrets")
                                )
                            )
                            + KUBERNETES_SECRETS.split(",")
                            + ARGO_WORKFLOWS_KUBERNETES_SECRETS.split(",")
                            if k
                        ],
                        resources=kubernetes_sdk.V1ResourceRequirements(
                            # NOTE: base resources for this are kept to a minimum to save on running costs.
                            # This has an adverse effect on startup time for the daemon, which can be completely
                            # alleviated by using a base image that has the required dependencies pre-installed
                            requests={
                                "cpu": "200m",
                                "memory": "100Mi",
                            },
                            limits={
                                "cpu": "200m",
                                "memory": "500Mi",
                            },
                        ),
                    )
                )
            ),
            Template("capture-error-hook-fn-preflight").steps(
                [
                    WorkflowStep()
                    .name("capture-error-hook-fn-preflight")
                    .template("error-msg-capture-hook")
                    .when("{{workflow.status}} != Succeeded")
                ]
            ),
        ]

    def _pager_duty_alert_template(self):
        # https://developer.pagerduty.com/docs/ZG9jOjExMDI5NTgx-send-an-alert-event
        if self.notify_pager_duty_integration_key is None:
            return None
        return Template("notify-pager-duty-on-error").http(
            Http("POST")
            .url("https://events.pagerduty.com/v2/enqueue")
            .header("Content-Type", "application/json")
            .body(
                json.dumps(
                    {
                        "event_action": "trigger",
                        "routing_key": self.notify_pager_duty_integration_key,
                        # "dedup_key": self.flow.name,  # TODO: Do we need deduplication?
                        "payload": {
                            "source": "{{workflow.name}}",
                            "severity": "info",
                            "summary": "Metaflow run %s/argo-{{workflow.name}} failed!"
                            % self.flow.name,
                            "custom_details": {
                                "Flow": self.flow.name,
                                "Run ID": "argo-{{workflow.name}}",
                            },
                        },
                        "links": self._pager_duty_notification_links(),
                    }
                )
            )
        )

    def _pager_duty_change_template(self):
        # https://developer.pagerduty.com/docs/ZG9jOjExMDI5NTgy-send-a-change-event
        if self.notify_pager_duty_integration_key is None:
            return None
        return Template("notify-pager-duty-on-success").http(
            Http("POST")
            .url("https://events.pagerduty.com/v2/change/enqueue")
            .header("Content-Type", "application/json")
            .body(
                json.dumps(
                    {
                        "routing_key": self.notify_pager_duty_integration_key,
                        "payload": {
                            "summary": "Metaflow run %s/argo-{{workflow.name}} Succeeded"
                            % self.flow.name,
                            "source": "{{workflow.name}}",
                            "custom_details": {
                                "Flow": self.flow.name,
                                "Run ID": "argo-{{workflow.name}}",
                            },
                        },
                        "links": self._pager_duty_notification_links(),
                    }
                )
            )
        )

    def _pager_duty_notification_links(self):
        links = []
        if UI_URL:
            links.append(
                {
                    "href": "%s/%s/%s"
                    % (UI_URL.rstrip("/"), self.flow.name, "argo-{{workflow.name}}"),
                    "text": "Metaflow UI",
                }
            )
        if ARGO_WORKFLOWS_UI_URL:
            links.append(
                {
                    "href": "%s/workflows/%s/%s"
                    % (
                        ARGO_WORKFLOWS_UI_URL.rstrip("/"),
                        "{{workflow.namespace}}",
                        "{{workflow.name}}",
                    ),
                    "text": "Argo UI",
                }
            )

        return links

    def _get_slack_blocks(self, message):
        """
        Use Slack's Block Kit to add general information about the environment and
        execution metadata, including a link to the UI and an optional message.
        """
        ui_link = "%s%s/argo-{{workflow.name}}" % (UI_URL, self.flow.name)
        # fmt: off
        if getattr(current, "project_name", None):
            # Add @project metadata when available.
            environment_details_block = {
                "type": "section",
                "text": {
                    "type": "mrkdwn",
                    "text": ":metaflow: Environment details"
                },
                "fields": [
                    {
                        "type": "mrkdwn",
                        "text": "*Project:* %s" % current.project_name
                    },
                    {
                        "type": "mrkdwn",
                        "text": "*Project Branch:* %s" % current.branch_name
                    }
                ]
            }
        else:
            environment_details_block = {
                "type": "section",
                "text": {
                    "type": "mrkdwn",
                    "text": ":metaflow: Environment details"
                }
            }

        blocks = [
            environment_details_block,
            {
                "type": "context",
                "elements": [
                    {
                        "type": "mrkdwn",
                        "text": " :information_source: *<%s>*" % ui_link,
                    }
                ],
            },
            {
                "type": "divider"
            },
        ]

        if message:
            blocks += [
                {
                    "type": "section",
                    "text": {
                        "type": "mrkdwn",
                        "text": message
                    }
                }
            ]
        # fmt: on
        return blocks

    def _slack_error_template(self):
        if self.notify_slack_webhook_url is None:
            return None

        message = (
            ":rotating_light: _%s/argo-{{workflow.name}}_ failed!" % self.flow.name
        )
        payload = {"text": message}
        if UI_URL:
            blocks = self._get_slack_blocks(message)
            payload = {"text": message, "blocks": blocks}

        return Template("notify-slack-on-error").http(
            Http("POST").url(self.notify_slack_webhook_url).body(json.dumps(payload))
        )

    def _slack_success_template(self):
        if self.notify_slack_webhook_url is None:
            return None

        message = (
            ":white_check_mark: _%s/argo-{{workflow.name}}_ succeeded!" % self.flow.name
        )
        payload = {"text": message}
        if UI_URL:
            blocks = self._get_slack_blocks(message)
            payload = {"text": message, "blocks": blocks}

        return Template("notify-slack-on-success").http(
            Http("POST").url(self.notify_slack_webhook_url).body(json.dumps(payload))
        )

    def _heartbeat_daemon_template(self):
        # Use all the affordances available to _parameters task
        executable = self.environment.executable("_parameters")
        run_id = "argo-{{workflow.name}}"
        entrypoint = [executable, "-m metaflow.plugins.argo.daemon"]
        heartbeat_cmds = "{entrypoint} --flow_name {flow_name} --run_id {run_id} {tags} heartbeat".format(
            entrypoint=" ".join(entrypoint),
            flow_name=self.flow.name,
            run_id=run_id,
            tags=" ".join(["--tag %s" % t for t in self.tags]) if self.tags else "",
        )

        # TODO: we do not really need MFLOG logging for the daemon at the moment, but might be good for the future.
        # Consider if we can do without this setup.
        # Configure log capture.
        mflog_expr = export_mflog_env_vars(
            datastore_type=self.flow_datastore.TYPE,
            stdout_path="$PWD/.logs/mflog_stdout",
            stderr_path="$PWD/.logs/mflog_stderr",
            flow_name=self.flow.name,
            run_id=run_id,
            step_name="_run_heartbeat_daemon",
            task_id="1",
            retry_count="0",
        )
        # TODO: Can the init be trimmed down?
        # Can we do without get_package_commands fetching the whole code package?
        init_cmds = " && ".join(
            [
                # For supporting sandboxes, ensure that a custom script is executed
                # before anything else is executed. The script is passed in as an
                # env var.
                '${METAFLOW_INIT_SCRIPT:+eval \\"${METAFLOW_INIT_SCRIPT}\\"}',
                "mkdir -p $PWD/.logs",
                mflog_expr,
            ]
            + self.environment.get_package_commands(
                self.code_package_url, self.flow_datastore.TYPE
            )[:-1]
            # Replace the line 'Task in starting'
            # FIXME: this can be brittle.
            + ["mflog 'Heartbeat daemon is starting.'"]
        )

        cmd_str = " && ".join([init_cmds, heartbeat_cmds])
        cmds = shlex.split('bash -c "%s"' % cmd_str)

        # TODO: Check that this is the minimal env.
        # Env required for sending heartbeats to the metadata service, nothing extra.
        env = {
            # These values are needed by Metaflow to set it's internal
            # state appropriately.
            "METAFLOW_CODE_URL": self.code_package_url,
            "METAFLOW_CODE_SHA": self.code_package_sha,
            "METAFLOW_CODE_DS": self.flow_datastore.TYPE,
            "METAFLOW_SERVICE_URL": SERVICE_INTERNAL_URL,
            "METAFLOW_SERVICE_HEADERS": json.dumps(SERVICE_HEADERS),
            "METAFLOW_USER": "argo-workflows",
            "METAFLOW_DEFAULT_DATASTORE": self.flow_datastore.TYPE,
            "METAFLOW_DEFAULT_METADATA": DEFAULT_METADATA,
            "METAFLOW_OWNER": self.username,
        }
        # support Metaflow sandboxes
        env["METAFLOW_INIT_SCRIPT"] = KUBERNETES_SANDBOX_INIT_SCRIPT

        # cleanup env values
        env = {
            k: v
            for k, v in env.items()
            if v is not None
            and k not in set(ARGO_WORKFLOWS_ENV_VARS_TO_SKIP.split(","))
        }

        # We want to grab the base image used by the start step, as this is known to be pullable from within the cluster,
        # and it might contain the required libraries, allowing us to start up faster.
        start_step = next(step for step in self.flow if step.name == "start")
        resources = dict(
            [deco for deco in start_step.decorators if deco.name == "kubernetes"][
                0
            ].attributes
        )
        from kubernetes import client as kubernetes_sdk

        return DaemonTemplate("heartbeat-daemon").container(
            to_camelcase(
                kubernetes_sdk.V1Container(
                    name="main",
                    # TODO: Make the image configurable
                    image=resources["image"],
                    command=cmds,
                    env=[
                        kubernetes_sdk.V1EnvVar(name=k, value=str(v))
                        for k, v in env.items()
                    ],
                    env_from=[
                        kubernetes_sdk.V1EnvFromSource(
                            secret_ref=kubernetes_sdk.V1SecretEnvSource(
                                name=str(k),
                                # optional=True
                            )
                        )
                        for k in list(
                            []
                            if not resources.get("secrets")
                            else (
                                [resources.get("secrets")]
                                if isinstance(resources.get("secrets"), str)
                                else resources.get("secrets")
                            )
                        )
                        + KUBERNETES_SECRETS.split(",")
                        + ARGO_WORKFLOWS_KUBERNETES_SECRETS.split(",")
                        if k
                    ],
                    resources=kubernetes_sdk.V1ResourceRequirements(
                        # NOTE: base resources for this are kept to a minimum to save on running costs.
                        # This has an adverse effect on startup time for the daemon, which can be completely
                        # alleviated by using a base image that has the required dependencies pre-installed
                        requests={
                            "cpu": "200m",
                            "memory": "100Mi",
                        },
                        limits={
                            "cpu": "200m",
                            "memory": "100Mi",
                        },
                    ),
                )
            )
        )

    def _compile_sensor(self):
        # This method compiles a Metaflow @trigger decorator into Argo Events Sensor.
        #
        # Event payload is assumed as -
        # ----------------------------------------------------------------------
        # | name                   | name of the event                         |
        # | payload                |                                           |
        # |     parameter name...  |  parameter value                          |
        # |     parameter name...  |  parameter value                          |
        # |     parameter name...  |  parameter value                          |
        # |     parameter name...  |  parameter value                          |
        # ----------------------------------------------------------------------
        #
        #
        #
        # At the moment, every event-triggered workflow template has a dedicated
        # sensor (which can potentially be a bit wasteful in scenarios with high
        # volume of workflows and low volume of events) - introducing a many-to-one
        # sensor-to-workflow-template solution is completely in the realm of
        # possibilities (modulo consistency and transactional guarantees).
        #
        # This implementation side-steps the more prominent/popular usage of event
        # sensors where the sensor is responsible for submitting the workflow object
        # directly. Instead we construct the equivalent behavior of `argo submit
        # --from` to reference an already submitted workflow template. This ensures
        # that Metaflow generated Kubernetes objects can be easily reasoned about.
        #
        # At the moment, Metaflow configures for webhook and NATS event sources. If you
        # are interested in the HA story for either - please follow this link
        # https://argoproj.github.io/argo-events/eventsources/ha/.
        #
        # There is some potential for confusion between Metaflow concepts and Argo
        # Events concepts, particularly for event names. Argo Events EventSource
        # define an event name which is different than the Metaflow event name - think
        # of Argo Events name as a type of event (conceptually like topics in Kafka)
        # while Metaflow event names are a field within the Argo Event.
        #
        #
        # At the moment, there is parity between the labels and annotations for
        # workflow templates and sensors - that may or may not be the case in the
        # future.
        #
        # Unfortunately, there doesn't seem to be a way to create a sensor filter
        # where one (or more) fields across multiple events have the same value.
        # Imagine a scenario where we want to trigger a flow iff both the dependent
        # events agree on the same date field. Unfortunately, there isn't any way in
        # Argo Events (as of apr'23) to ensure that.

        # Nothing to do here - let's short circuit and exit.
        if not self.triggers:
            return {}

        # Ensure proper configuration is available for Argo Events
        if ARGO_EVENTS_EVENT is None:
            raise ArgoWorkflowsException(
                "An Argo Event name hasn't been configured for your deployment yet. "
                "Please see this article for more details on event names - "
                "https://argoproj.github.io/argo-events/eventsources/naming/. "
                "It is very likely that all events for your deployment share the "
                "same name. You can configure it by executing "
                "`metaflow configure kubernetes` or setting METAFLOW_ARGO_EVENTS_EVENT "
                "in your configuration. If in doubt, reach out for support at "
                "http://chat.metaflow.org"
            )
        # Unfortunately argo events requires knowledge of event source today.
        # Hopefully, some day this requirement can be removed and events can be truly
        # impervious to their source and destination.
        if ARGO_EVENTS_EVENT_SOURCE is None:
            raise ArgoWorkflowsException(
                "An Argo Event Source name hasn't been configured for your deployment "
                "yet. Please see this article for more details on event names - "
                "https://argoproj.github.io/argo-events/eventsources/naming/. "
                "You can configure it by executing `metaflow configure kubernetes` or "
                "setting METAFLOW_ARGO_EVENTS_EVENT_SOURCE in your configuration. If "
                "in doubt, reach out for support at http://chat.metaflow.org"
            )
        # Service accounts are a hard requirement since we utilize the
        # argoWorkflow trigger for resource sensors today.
        if ARGO_EVENTS_SERVICE_ACCOUNT is None:
            raise ArgoWorkflowsException(
                "An Argo Event service account hasn't been configured for your "
                "deployment yet. Please see this article for more details on event "
                "names - https://argoproj.github.io/argo-events/service-accounts/. "
                "You can configure it by executing `metaflow configure kubernetes` or "
                "setting METAFLOW_ARGO_EVENTS_SERVICE_ACCOUNT in your configuration. "
                "If in doubt, reach out for support at http://chat.metaflow.org"
            )

        try:
            # Kubernetes is a soft dependency for generating Argo objects.
            # We can very well remove this dependency for Argo with the downside of
            # adding a bunch more json bloat classes (looking at you... V1Container)
            from kubernetes import client as kubernetes_sdk
        except (NameError, ImportError):
            raise MetaflowException(
                "Could not import Python package 'kubernetes'. Install kubernetes "
                "sdk (https://pypi.org/project/kubernetes/) first."
            )

        labels = {"app.kubernetes.io/part-of": "metaflow"}

        annotations = {
            "metaflow/production_token": self.production_token,
            "metaflow/owner": self.username,
            "metaflow/user": "argo-workflows",
            "metaflow/flow_name": self.flow.name,
        }
        if current.get("project_name"):
            annotations.update(
                {
                    "metaflow/project_name": current.project_name,
                    "metaflow/branch_name": current.branch_name,
                    "metaflow/project_flow_name": current.project_flow_name,
                }
            )

        # Useful to paint the UI
        trigger_annotations = {
            "metaflow/triggered_by": json.dumps(
                [
                    {key: trigger.get(key) for key in ["name", "type"]}
                    for trigger in self.triggers
                ]
            )
        }

        return (
            Sensor()
            .metadata(
                # Sensor metadata.
                ObjectMeta()
                .name(ArgoWorkflows._sensor_name(self.name))
                .namespace(KUBERNETES_NAMESPACE)
                .label("app.kubernetes.io/name", "metaflow-sensor")
                .label("app.kubernetes.io/part-of", "metaflow")
                .labels(self.kubernetes_labels)
                .annotations(annotations)
            )
            .spec(
                SensorSpec().template(
                    # Sensor template.
                    SensorTemplate()
                    .metadata(
                        ObjectMeta()
                        .label("app.kubernetes.io/name", "metaflow-sensor")
                        .label("app.kubernetes.io/part-of", "metaflow")
                        .annotations(annotations)
                    )
                    .container(
                        # Run sensor in guaranteed QoS. The sensor isn't doing a lot
                        # of work so we roll with minimal resource allocation. It is
                        # likely that in subsequent releases we will agressively lower
                        # sensor resources to pack more of them on a single node.
                        to_camelcase(
                            kubernetes_sdk.V1Container(
                                name="main",
                                resources=kubernetes_sdk.V1ResourceRequirements(
                                    requests={
                                        "cpu": "100m",
                                        "memory": "250Mi",
                                    },
                                    limits={
                                        "cpu": "100m",
                                        "memory": "250Mi",
                                    },
                                ),
                            )
                        )
                    )
                    .service_account_name(ARGO_EVENTS_SERVICE_ACCOUNT)
                    # TODO (savin): Handle bypassing docker image rate limit errors.
                )
                # Set sensor replica to 1 for now.
                # TODO (savin): Allow for multiple replicas for HA.
                .replicas(1)
                # TODO: Support revision history limit to manage old deployments
                # .revision_history_limit(...)
                .event_bus_name(ARGO_EVENTS_EVENT_BUS)
                # Workflow trigger.
                .trigger(
                    Trigger().template(
                        TriggerTemplate(self.name)
                        # Trigger a deployed workflow template
                        .argo_workflow_trigger(
                            ArgoWorkflowTrigger()
                            .source(
                                {
                                    "resource": {
                                        "apiVersion": "argoproj.io/v1alpha1",
                                        "kind": "Workflow",
                                        "metadata": {
                                            "generateName": "%s-" % self.name,
                                            "namespace": KUBERNETES_NAMESPACE,
                                            "annotations": {
                                                "metaflow/triggered_by": json.dumps(
                                                    [
                                                        {
                                                            key: trigger.get(key)
                                                            for key in ["name", "type"]
                                                        }
                                                        for trigger in self.triggers
                                                    ]
                                                )
                                            },
                                        },
                                        "spec": {
                                            "arguments": {
                                                "parameters": [
                                                    Parameter(parameter["name"])
                                                    .value(parameter["value"])
                                                    .to_json()
                                                    for parameter in self.parameters.values()
                                                ]
                                                # Also consume event data
                                                + [
                                                    Parameter(event["sanitized_name"])
                                                    .value(json.dumps(None))
                                                    .to_json()
                                                    for event in self.triggers
                                                ]
                                            },
                                            "workflowTemplateRef": {
                                                "name": self.name,
                                            },
                                        },
                                    }
                                }
                            )
                            .parameters(
                                [
                                    y
                                    for x in list(
                                        list(
                                            TriggerParameter()
                                            .src(
                                                dependency_name=event["sanitized_name"],
                                                # Technically, we don't need to create
                                                # a payload carry-on and can stuff
                                                # everything within the body.
                                                # NOTE: We need the conditional logic in order to successfully fall back to the default value
                                                # when the event payload does not contain a key for a parameter.
                                                # NOTE: Keys might contain dashes, so use the safer 'get' for fetching the value
                                                data_template='{{ if (hasKey $.Input.body.payload "%s") }}{{- (get $.Input.body.payload "%s" | toRawJson) -}}{{- else -}}{{ (fail "use-default-instead") }}{{- end -}}'
                                                % (v, v),
                                                # Unfortunately the sensor needs to
                                                # record the default values for
                                                # the parameters - there doesn't seem
                                                # to be any way for us to skip
                                                value=self.parameters[parameter_name][
                                                    "value"
                                                ],
                                            )
                                            .dest(
                                                # this undocumented (mis?)feature in
                                                # argo-events allows us to reference
                                                # parameters by name rather than index
                                                "spec.arguments.parameters.#(name=%s).value"
                                                % parameter_name
                                            )
                                            for parameter_name, v in event.get(
                                                "parameters", {}
                                            ).items()
                                        )
                                        for event in self.triggers
                                    )
                                    for y in x
                                ]
                                + [
                                    # Map event payload to parameters for current
                                    TriggerParameter()
                                    .src(
                                        dependency_name=event["sanitized_name"],
                                        data_key="body.payload",
                                        value=json.dumps(None),
                                    )
                                    .dest(
                                        "spec.arguments.parameters.#(name=%s).value"
                                        % event["sanitized_name"]
                                    )
                                    for event in self.triggers
                                ]
                            )
                            # Reset trigger conditions ever so often by wiping
                            # away event tracking history on a schedule.
                            # @trigger(options={"reset_at": {"cron": , "timezone": }})
                            # timezone is IANA standard, e.g. America/Los_Angeles
                            # TODO: Introduce "end_of_day", "end_of_hour" ..
                        ).conditions_reset(
                            cron=self.trigger_options.get("reset_at", {}).get("cron"),
                            timezone=self.trigger_options.get("reset_at", {}).get(
                                "timezone"
                            ),
                        )
                    )
                )
                # Event dependencies. As of Mar' 23, Argo Events docs suggest using
                # Jetstream event bus rather than NATS streaming bus since the later
                # doesn't support multiple combos of the same event name and event
                # source name.
                .dependencies(
                    # Event dependencies don't entertain dots
                    EventDependency(event["sanitized_name"]).event_name(
                        ARGO_EVENTS_EVENT
                    )
                    # TODO: Alternatively fetch this from @trigger config options
                    .event_source_name(ARGO_EVENTS_EVENT_SOURCE).filters(
                        # Ensure that event name matches and all required parameter
                        # fields are present in the payload. There is a possibility of
                        # dependency on an event where none of the fields are required.
                        # At the moment, this event is required but the restriction
                        # can be removed if needed.
                        EventDependencyFilter().exprs(
                            [
                                {
                                    "expr": "name == '%s'" % event["name"],
                                    "fields": [
                                        {"name": "name", "path": "body.payload.name"}
                                    ],
                                }
                            ]
                            + [
                                {
                                    "expr": "true == true",  # field name is present
                                    "fields": [
                                        {
                                            "name": "field",
                                            "path": "body.payload.%s" % v,
                                        }
                                    ],
                                }
                                for parameter_name, v in event.get(
                                    "parameters", {}
                                ).items()
                                # only for required parameters
                                if self.parameters[parameter_name]["is_required"]
                            ]
                            + [
                                {
                                    "expr": "field == '%s'" % v,  # trigger_on_finish
                                    "fields": [
                                        {
                                            "name": "field",
                                            "path": "body.payload.%s" % filter_key,
                                        }
                                    ],
                                }
                                for filter_key, v in event.get("filters", {}).items()
                                if v
                            ]
                        )
                    )
                    for event in self.triggers
                )
            )
        )

    def list_to_prose(self, items, singular):
        items = ["*%s*" % item for item in items]
        item_count = len(items)
        plural = singular + "s"
        item_type = singular
        if item_count == 1:
            result = items[0]
        elif item_count == 2:
            result = "%s and %s" % (items[0], items[1])
            item_type = plural
        elif item_count > 2:
            result = "%s and %s" % (
                ", ".join(items[0 : item_count - 1]),
                items[item_count - 1],
            )
            item_type = plural
        else:
            result = ""
        if result:
            result = "%s %s" % (result, item_type)
        return result


# Helper classes to assist with JSON-foo. This can very well replaced with an explicit
# dependency on argo-workflows Python SDK if this method turns out to be painful.
# TODO: Autogenerate them, maybe?


class WorkflowTemplate(object):
    # https://argoproj.github.io/argo-workflows/fields/#workflowtemplate

    def __init__(self):
        tree = lambda: defaultdict(tree)
        self.payload = tree()
        self.payload["apiVersion"] = "argoproj.io/v1alpha1"
        self.payload["kind"] = "WorkflowTemplate"

    def metadata(self, object_meta):
        self.payload["metadata"] = object_meta.to_json()
        return self

    def spec(self, workflow_spec):
        self.payload["spec"] = workflow_spec.to_json()
        return self

    def to_json(self):
        return self.payload

    def __str__(self):
        return json.dumps(self.payload, indent=4)


class ObjectMeta(object):
    # https://argoproj.github.io/argo-workflows/fields/#objectmeta

    def __init__(self):
        tree = lambda: defaultdict(tree)
        self.payload = tree()

    def annotation(self, key, value):
        self.payload["annotations"][key] = str(value)
        return self

    def annotations(self, annotations):
        if "annotations" not in self.payload:
            self.payload["annotations"] = {}
        self.payload["annotations"].update(annotations)
        return self

    def generate_name(self, generate_name):
        self.payload["generateName"] = generate_name
        return self

    def label(self, key, value):
        self.payload["labels"][key] = str(value)
        return self

    def labels(self, labels):
        if "labels" not in self.payload:
            self.payload["labels"] = {}
        self.payload["labels"].update(labels or {})
        return self

    def name(self, name):
        self.payload["name"] = name
        return self

    def namespace(self, namespace):
        self.payload["namespace"] = namespace
        return self

    def to_json(self):
        return self.payload

    def __str__(self):
        return json.dumps(self.to_json(), indent=4)


class WorkflowStep(object):
    def __init__(self):
        tree = lambda: defaultdict(tree)
        self.payload = tree()

    def name(self, name):
        self.payload["name"] = str(name)
        return self

    def template(self, template):
        self.payload["template"] = str(template)
        return self

    def when(self, condition):
        self.payload["when"] = str(condition)
        return self

    def step(self, expression):
        self.payload["expression"] = str(expression)
        return self

    def to_json(self):
        return self.payload

    def __str__(self):
        return json.dumps(self.to_json(), indent=4)


class WorkflowSpec(object):
    # https://argoproj.github.io/argo-workflows/fields/#workflowspec
    # This object sets all Workflow level properties.

    def __init__(self):
        tree = lambda: defaultdict(tree)
        self.payload = tree()

    def active_deadline_seconds(self, active_deadline_seconds):
        # Overall duration of a workflow in seconds
        if active_deadline_seconds is not None:
            self.payload["activeDeadlineSeconds"] = int(active_deadline_seconds)
        return self

    def automount_service_account_token(self, mount=True):
        self.payload["automountServiceAccountToken"] = mount
        return self

    def arguments(self, arguments):
        self.payload["arguments"] = arguments.to_json()
        return self

    def archive_logs(self, archive_logs=True):
        self.payload["archiveLogs"] = archive_logs
        return self

    def entrypoint(self, entrypoint):
        self.payload["entrypoint"] = entrypoint
        return self

    def onExit(self, on_exit_template):
        if on_exit_template:
            self.payload["onExit"] = on_exit_template
        return self

    def parallelism(self, parallelism):
        # Set parallelism at Workflow level
        self.payload["parallelism"] = int(parallelism)
        return self

    def pod_metadata(self, metadata):
        self.payload["podMetadata"] = metadata.to_json()
        return self

    def priority(self, priority):
        if priority is not None:
            self.payload["priority"] = int(priority)
        return self

    def workflow_metadata(self, workflow_metadata):
        self.payload["workflowMetadata"] = workflow_metadata.to_json()
        return self

    def service_account_name(self, service_account_name):
        # https://argoproj.github.io/argo-workflows/workflow-rbac/
        self.payload["serviceAccountName"] = service_account_name
        return self

    def templates(self, templates):
        if "templates" not in self.payload:
            self.payload["templates"] = []
        for template in templates:
            self.payload["templates"].append(template.to_json())
        return self

    def hooks(self, hooks):
        # https://argoproj.github.io/argo-workflows/fields/#lifecyclehook
        if "hooks" not in self.payload:
            self.payload["hooks"] = {}
        for k, v in hooks.items():
            self.payload["hooks"].update({k: v.to_json()})
        return self

    def to_json(self):
        return self.payload

    def __str__(self):
        return json.dumps(self.to_json(), indent=4)


class Metadata(object):
    # https://argoproj.github.io/argo-workflows/fields/#metadata

    def __init__(self):
        tree = lambda: defaultdict(tree)
        self.payload = tree()

    def annotation(self, key, value):
        self.payload["annotations"][key] = str(value)
        return self

    def annotations(self, annotations):
        if "annotations" not in self.payload:
            self.payload["annotations"] = {}
        self.payload["annotations"].update(annotations)
        return self

    def label(self, key, value):
        self.payload["labels"][key] = str(value)
        return self

    def labels(self, labels):
        if "labels" not in self.payload:
            self.payload["labels"] = {}
        self.payload["labels"].update(labels or {})
        return self

    def labels_from(self, labels_from):
        # Only available in workflow_metadata
        # https://github.com/argoproj/argo-workflows/blob/master/examples/label-value-from-workflow.yaml
        if "labelsFrom" not in self.payload:
            self.payload["labelsFrom"] = {}
        for k, v in labels_from.items():
            self.payload["labelsFrom"].update({k: {"expression": v}})
        return self

    def to_json(self):
        return self.payload

    def __str__(self):
        return json.dumps(self.to_json(), indent=4)


class DaemonTemplate(object):
    def __init__(self, name):
        tree = lambda: defaultdict(tree)
        self.name = name
        self.payload = tree()
        self.payload["daemon"] = True
        self.payload["name"] = name

    def container(self, container):
        self.payload["container"] = container
        return self

    def to_json(self):
        return self.payload

    def __str__(self):
        return json.dumps(self.payload, indent=4)


class Template(object):
    # https://argoproj.github.io/argo-workflows/fields/#template

    def __init__(self, name):
        tree = lambda: defaultdict(tree)
        self.payload = tree()
        self.payload["name"] = name

    def active_deadline_seconds(self, active_deadline_seconds):
        # Overall duration of a pod in seconds, only obeyed for container templates
        # Used for implementing @timeout.
        self.payload["activeDeadlineSeconds"] = int(active_deadline_seconds)
        return self

    def dag(self, dag_template):
        self.payload["dag"] = dag_template.to_json()
        return self

    def steps(self, steps):
        if "steps" not in self.payload:
            self.payload["steps"] = []
        # steps is a list of lists.
        # hence we go over every item in the incoming list
        # serialize it and then append the list to the payload
        step_list = []
        for step in steps:
            step_list.append(step.to_json())
        self.payload["steps"].append(step_list)
        return self

    def container(self, container):
        # Luckily this can simply be V1Container and we are spared from writing more
        # boilerplate - https://github.com/kubernetes-client/python/blob/master/kubernetes/docs/V1Container.md.
        self.payload["container"] = container
        return self

    def http(self, http):
        self.payload["http"] = http.to_json()
        return self

    def inputs(self, inputs):
        self.payload["inputs"] = inputs.to_json()
        return self

    def outputs(self, outputs):
        self.payload["outputs"] = outputs.to_json()
        return self

    def fail_fast(self, fail_fast=True):
        # https://github.com/argoproj/argo-workflows/issues/1442
        self.payload["failFast"] = fail_fast
        return self

    def metadata(self, metadata):
        self.payload["metadata"] = metadata.to_json()
        return self

    def service_account_name(self, service_account_name):
        self.payload["serviceAccountName"] = service_account_name
        return self

    def retry_strategy(self, times, minutes_between_retries):
        if times > 0:
            self.payload["retryStrategy"] = {
                "retryPolicy": "Always",
                "limit": times,
                "backoff": {"duration": "%sm" % minutes_between_retries},
            }
        return self

    def empty_dir_volume(self, name, medium=None, size_limit=None):
        """
        Create and attach an emptyDir volume for Kubernetes.

        Parameters:
        -----------
        name: str
            name for the volume
        size_limit: int (optional)
            sizeLimit (in MiB) for the volume
        medium: str (optional)
            storage medium of the emptyDir
        """
        # Do not add volume if size is zero. Enables conditional chaining.
        if size_limit == 0:
            return self
        # Attach an emptyDir volume
        # https://argoproj.github.io/argo-workflows/empty-dir/
        if "volumes" not in self.payload:
            self.payload["volumes"] = []
        self.payload["volumes"].append(
            {
                "name": name,
                "emptyDir": {
                    # Add default unit as ours differs from Kubernetes default.
                    **({"sizeLimit": "{}Mi".format(size_limit)} if size_limit else {}),
                    **({"medium": medium} if medium else {}),
                },
            }
        )
        return self

    def pvc_volumes(self, pvcs=None):
        """
        Create and attach Persistent Volume Claims as volumes.

        Parameters:
        -----------
        pvcs: Optional[Dict]
            a dictionary of pvc's and the paths they should be mounted to. e.g.
            {"pv-claim-1": "/mnt/path1", "pv-claim-2": "/mnt/path2"}
        """
        if pvcs is None:
            return self
        if "volumes" not in self.payload:
            self.payload["volumes"] = []
        for claim in pvcs.keys():
            self.payload["volumes"].append(
                {"name": claim, "persistentVolumeClaim": {"claimName": claim}}
            )
        return self

    def node_selectors(self, node_selectors):
        if "nodeSelector" not in self.payload:
            self.payload["nodeSelector"] = {}
        if node_selectors:
            self.payload["nodeSelector"].update(node_selectors)
        return self

    def tolerations(self, tolerations):
        self.payload["tolerations"] = tolerations
        return self

    def to_json(self):
        return self.payload

    def resource(self, action, manifest, success_criteria, failure_criteria):
        self.payload["resource"] = {}
        self.payload["resource"]["action"] = action
        self.payload["setOwnerReference"] = True
        self.payload["resource"]["successCondition"] = success_criteria
        self.payload["resource"]["failureCondition"] = failure_criteria
        self.payload["resource"]["manifest"] = manifest
        return self

    def __str__(self):
        return json.dumps(self.payload, indent=4)


class Inputs(object):
    # https://argoproj.github.io/argo-workflows/fields/#inputs

    def __init__(self):
        tree = lambda: defaultdict(tree)
        self.payload = tree()

    def parameters(self, parameters):
        if "parameters" not in self.payload:
            self.payload["parameters"] = []
        for parameter in parameters:
            self.payload["parameters"].append(parameter.to_json())
        return self

    def to_json(self):
        return self.payload

    def __str__(self):
        return json.dumps(self.payload, indent=4)


class Outputs(object):
    # https://argoproj.github.io/argo-workflows/fields/#outputs

    def __init__(self):
        tree = lambda: defaultdict(tree)
        self.payload = tree()

    def parameters(self, parameters):
        if "parameters" not in self.payload:
            self.payload["parameters"] = []
        for parameter in parameters:
            self.payload["parameters"].append(parameter.to_json())
        return self

    def to_json(self):
        return self.payload

    def __str__(self):
        return json.dumps(self.payload, indent=4)


class Parameter(object):
    # https://argoproj.github.io/argo-workflows/fields/#parameter

    def __init__(self, name):
        tree = lambda: defaultdict(tree)
        self.payload = tree()
        self.payload["name"] = name

    def value(self, value):
        self.payload["value"] = value
        return self

    def default(self, value):
        self.payload["default"] = value
        return self

    def valueFrom(self, value_from):
        self.payload["valueFrom"] = value_from
        return self

    def description(self, description):
        self.payload["description"] = description
        return self

    def to_json(self):
        return self.payload

    def __str__(self):
        return json.dumps(self.payload, indent=4)


class DAGTemplate(object):
    # https://argoproj.github.io/argo-workflows/fields/#dagtemplate

    def __init__(self):
        tree = lambda: defaultdict(tree)
        self.payload = tree()

    def fail_fast(self, fail_fast=True):
        # https://github.com/argoproj/argo-workflows/issues/1442
        self.payload["failFast"] = fail_fast
        return self

    def tasks(self, tasks):
        if "tasks" not in self.payload:
            self.payload["tasks"] = []
        for task in tasks:
            self.payload["tasks"].append(task.to_json())
        return self

    def to_json(self):
        return self.payload

    def __str__(self):
        return json.dumps(self.payload, indent=4)


class DAGTask(object):
    # https://argoproj.github.io/argo-workflows/fields/#dagtask

    def __init__(self, name):
        tree = lambda: defaultdict(tree)
        self.payload = tree()
        self.payload["name"] = name

    def arguments(self, arguments):
        self.payload["arguments"] = arguments.to_json()
        return self

    def dependencies(self, dependencies):
        self.payload["dependencies"] = dependencies
        return self

    def template(self, template):
        # Template reference
        self.payload["template"] = template
        return self

    def inline(self, template):
        # We could have inlined the template here but
        # https://github.com/argoproj/argo-workflows/issues/7432 prevents us for now.
        self.payload["inline"] = template.to_json()
        return self

    def with_param(self, with_param):
        self.payload["withParam"] = with_param
        return self

    def to_json(self):
        return self.payload

    def __str__(self):
        return json.dumps(self.payload, indent=4)


class Arguments(object):
    # https://argoproj.github.io/argo-workflows/fields/#arguments

    def __init__(self):
        tree = lambda: defaultdict(tree)
        self.payload = tree()

    def parameters(self, parameters):
        if "parameters" not in self.payload:
            self.payload["parameters"] = []
        for parameter in parameters:
            self.payload["parameters"].append(parameter.to_json())
        return self

    def to_json(self):
        return self.payload

    def __str__(self):
        return json.dumps(self.payload, indent=4)


class Sensor(object):
    # https://github.com/argoproj/argo-events/blob/master/api/sensor.md#argoproj.io/v1alpha1.Sensor

    def __init__(self):
        tree = lambda: defaultdict(tree)
        self.payload = tree()
        self.payload["apiVersion"] = "argoproj.io/v1alpha1"
        self.payload["kind"] = "Sensor"

    def metadata(self, object_meta):
        self.payload["metadata"] = object_meta.to_json()
        return self

    def spec(self, sensor_spec):
        self.payload["spec"] = sensor_spec.to_json()
        return self

    def to_json(self):
        return self.payload

    def __str__(self):
        return json.dumps(self.payload, indent=4)


class SensorSpec(object):
    # https://github.com/argoproj/argo-events/blob/master/api/sensor.md#argoproj.io/v1alpha1.SensorSpec

    def __init__(self):
        tree = lambda: defaultdict(tree)
        self.payload = tree()

    def replicas(self, replicas=1):
        # TODO: Make number of deployment replicas configurable.
        self.payload["replicas"] = int(replicas)
        return self

    def template(self, sensor_template):
        self.payload["template"] = sensor_template.to_json()
        return self

    def trigger(self, trigger):
        if "triggers" not in self.payload:
            self.payload["triggers"] = []
        self.payload["triggers"].append(trigger.to_json())
        return self

    def dependencies(self, dependencies):
        if "dependencies" not in self.payload:
            self.payload["dependencies"] = []
        for dependency in dependencies:
            self.payload["dependencies"].append(dependency.to_json())
        return self

    def event_bus_name(self, event_bus_name):
        self.payload["eventBusName"] = event_bus_name
        return self

    def to_json(self):
        return self.payload

    def __str__(self):
        return json.dumps(self.to_json(), indent=4)


class SensorTemplate(object):
    # https://github.com/argoproj/argo-events/blob/master/api/sensor.md#argoproj.io/v1alpha1.Template

    def __init__(self):
        tree = lambda: defaultdict(tree)
        self.payload = tree()

    def service_account_name(self, service_account_name):
        self.payload["serviceAccountName"] = service_account_name
        return self

    def metadata(self, object_meta):
        self.payload["metadata"] = object_meta.to_json()
        return self

    def container(self, container):
        # Luckily this can simply be V1Container and we are spared from writing more
        # boilerplate - https://github.com/kubernetes-client/python/blob/master/kubernetes/docs/V1Container.md.
        self.payload["container"] = container
        return self

    def to_json(self):
        return self.payload

    def __str__(self):
        return json.dumps(self.to_json(), indent=4)


class EventDependency(object):
    # https://github.com/argoproj/argo-events/blob/master/api/sensor.md#argoproj.io/v1alpha1.EventDependency

    def __init__(self, name):
        tree = lambda: defaultdict(tree)
        self.payload = tree()
        self.payload["name"] = name

    def event_source_name(self, event_source_name):
        self.payload["eventSourceName"] = event_source_name
        return self

    def event_name(self, event_name):
        self.payload["eventName"] = event_name
        return self

    def filters(self, event_dependency_filter):
        self.payload["filters"] = event_dependency_filter.to_json()
        return self

    def transform(self, event_dependency_transformer=None):
        if event_dependency_transformer:
            self.payload["transform"] = event_dependency_transformer
        return self

    def filters_logical_operator(self, logical_operator):
        self.payload["filtersLogicalOperator"] = logical_operator.to_json()
        return self

    def to_json(self):
        return self.payload

    def __str__(self):
        return json.dumps(self.to_json(), indent=4)


class EventDependencyFilter(object):
    # https://github.com/argoproj/argo-events/blob/master/api/sensor.md#argoproj.io/v1alpha1.EventDependencyFilter

    def __init__(self):
        tree = lambda: defaultdict(tree)
        self.payload = tree()

    def exprs(self, exprs):
        self.payload["exprs"] = exprs
        return self

    def context(self, event_context):
        self.payload["context"] = event_context
        return self

    def to_json(self):
        return self.payload

    def __str__(self):
        return json.dumps(self.to_json(), indent=4)


class Trigger(object):
    # https://github.com/argoproj/argo-events/blob/master/api/sensor.md#argoproj.io/v1alpha1.Trigger

    def __init__(self):
        tree = lambda: defaultdict(tree)
        self.payload = tree()

    def template(self, trigger_template):
        self.payload["template"] = trigger_template.to_json()
        return self

    def parameters(self, trigger_parameters):
        if "parameters" not in self.payload:
            self.payload["parameters"] = []
        for trigger_parameter in trigger_parameters:
            self.payload["parameters"].append(trigger_parameter.to_json())
        return self

    def policy(self, trigger_policy):
        self.payload["policy"] = trigger_policy.to_json()
        return self

    def to_json(self):
        return self.payload

    def __str__(self):
        return json.dumps(self.to_json(), indent=4)


class TriggerTemplate(object):
    # https://github.com/argoproj/argo-events/blob/master/api/sensor.md#argoproj.io/v1alpha1.TriggerTemplate

    def __init__(self, name):
        tree = lambda: defaultdict(tree)
        self.payload = tree()
        self.payload["name"] = name

    def argo_workflow_trigger(self, argo_workflow_trigger):
        self.payload["argoWorkflow"] = argo_workflow_trigger.to_json()
        return self

    def conditions_reset(self, cron, timezone):
        if cron:
            self.payload["conditionsReset"] = [
                {"byTime": {"cron": cron, "timezone": timezone}}
            ]
        return self

    def to_json(self):
        return self.payload

    def __str__(self):
        return json.dumps(self.payload, indent=4)


class ArgoWorkflowTrigger(object):
    # https://github.com/argoproj/argo-events/blob/master/api/sensor.md#argoproj.io/v1alpha1.ArgoWorkflowTrigger

    def __init__(self):
        tree = lambda: defaultdict(tree)
        self.payload = tree()
        self.payload["operation"] = "submit"
        self.payload["group"] = "argoproj.io"
        self.payload["version"] = "v1alpha1"
        self.payload["resource"] = "workflows"

    def source(self, source):
        self.payload["source"] = source
        return self

    def parameters(self, trigger_parameters):
        if "parameters" not in self.payload:
            self.payload["parameters"] = []
        for trigger_parameter in trigger_parameters:
            self.payload["parameters"].append(trigger_parameter.to_json())
        return self

    def to_json(self):
        return self.payload

    def __str__(self):
        return json.dumps(self.payload, indent=4)


class TriggerParameter(object):
    # https://github.com/argoproj/argo-events/blob/master/api/sensor.md#argoproj.io/v1alpha1.TriggerParameter

    def __init__(self):
        tree = lambda: defaultdict(tree)
        self.payload = tree()

    def src(self, dependency_name, value, data_key=None, data_template=None):
        self.payload["src"] = {
            "dependencyName": dependency_name,
            "dataKey": data_key,
            "dataTemplate": data_template,
            "value": value,
            # explicitly set it to false to ensure proper deserialization
            "useRawData": False,
        }
        return self

    def dest(self, dest):
        self.payload["dest"] = dest
        return self

    def to_json(self):
        return self.payload

    def __str__(self):
        return json.dumps(self.payload, indent=4)


class Http(object):
    # https://argoproj.github.io/argo-workflows/fields/#http

    def __init__(self, method):
        tree = lambda: defaultdict(tree)
        self.payload = tree()
        self.payload["method"] = method
        self.payload["headers"] = []

    def header(self, header, value):
        self.payload["headers"].append({"name": header, "value": value})
        return self

    def body(self, body):
        self.payload["body"] = str(body)
        return self

    def url(self, url):
        self.payload["url"] = url
        return self

    def success_condition(self, success_condition):
        self.payload["successCondition"] = success_condition
        return self

    def to_json(self):
        return self.payload

    def __str__(self):
        return json.dumps(self.payload, indent=4)


class LifecycleHook(object):
    # https://argoproj.github.io/argo-workflows/fields/#lifecyclehook

    def __init__(self):
        tree = lambda: defaultdict(tree)
        self.payload = tree()

    def expression(self, expression):
        self.payload["expression"] = str(expression)
        return self

    def template(self, template):
        self.payload["template"] = template
        return self

    def to_json(self):
        return self.payload

    def __str__(self):
        return json.dumps(self.payload, indent=4)<|MERGE_RESOLUTION|>--- conflicted
+++ resolved
@@ -2247,15 +2247,10 @@
         }
         # support Metaflow sandboxes
         env["METAFLOW_INIT_SCRIPT"] = KUBERNETES_SANDBOX_INIT_SCRIPT
-<<<<<<< HEAD
-        env["METAFLOW_ARGO_WORKFLOWS_CAPTURE_ERROR_SCRIPT"] = (
-            ARGO_WORKFLOWS_CAPTURE_ERROR_SCRIPT
-        )
-=======
         env[
             "METAFLOW_ARGO_WORKFLOWS_CAPTURE_ERROR_SCRIPT"
         ] = ARGO_WORKFLOWS_CAPTURE_ERROR_SCRIPT
->>>>>>> 6a40c200
+
         env["METAFLOW_WORKFLOW_NAME"] = "{{workflow.name}}"
         env["METAFLOW_WORKFLOW_NAMESPACE"] = "{{workflow.namespace}}"
         env["METAFLOW_ARGO_WORKFLOW_FAILURES"] = "{{workflow.failures}}"
