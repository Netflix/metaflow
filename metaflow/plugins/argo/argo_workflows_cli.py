import base64
import json
import platform
import re
import sys
from distutils.version import LooseVersion
from hashlib import sha1

from metaflow import JSONType, current, decorators, parameters
from metaflow._vendor import click
from metaflow.exception import MetaflowException, MetaflowInternalError
from metaflow.metaflow_config import (
    SERVICE_VERSION_CHECK,
    UI_URL,
    ARGO_WORKFLOWS_UI_URL,
    KUBERNETES_NAMESPACE,
)
from metaflow.package import MetaflowPackage

# TODO: Move production_token to utils
from metaflow.plugins.aws.step_functions.production_token import (
    load_token,
    new_token,
    store_token,
)
from metaflow.plugins.environment_decorator import EnvironmentDecorator
from metaflow.plugins.kubernetes.kubernetes_decorator import KubernetesDecorator
from metaflow.tagging_util import validate_tags
from metaflow.util import get_username, to_bytes, to_unicode

from .argo_workflows import ArgoWorkflows

VALID_NAME = re.compile("^[a-z0-9]([a-z0-9\.\-]*[a-z0-9])?$")


class IncorrectProductionToken(MetaflowException):
    headline = "Incorrect production token"


class RunIdMismatch(MetaflowException):
    headline = "Run ID mismatch"


class IncorrectMetadataServiceVersion(MetaflowException):
    headline = "Incorrect version for metaflow service"


class ArgoWorkflowsNameTooLong(MetaflowException):
    headline = "Argo Workflows name too long"


class UnsupportedPythonVersion(MetaflowException):
    headline = "Unsupported version of Python"


@click.group()
def cli():
    pass


@cli.group(help="Commands related to Argo Workflows.")
@click.option(
    "--name",
    default=None,
    type=str,
    help="Argo Workflow name. The flow name is used instead if "
    "this option is not specified.",
)
@click.pass_obj
def argo_workflows(obj, name=None):
    check_python_version(obj)
    obj.check(obj.graph, obj.flow, obj.environment, pylint=obj.pylint)
    (
        obj.workflow_name,
        obj.token_prefix,
        obj.is_project,
    ) = resolve_workflow_name(obj, name)


@argo_workflows.command(help="Deploy a new version of this workflow to Argo Workflows.")
@click.option(
    "--authorize",
    default=None,
    help="Authorize using this production token. You need this "
    "when you are re-deploying an existing flow for the first "
    "time. The token is cached in METAFLOW_HOME, so you only "
    "need to specify this once.",
)
@click.option(
    "--generate-new-token",
    is_flag=True,
    help="Generate a new production token for this flow. "
    "This will move the production flow to a new namespace.",
)
@click.option(
    "--new-token",
    "given_token",
    default=None,
    help="Use the given production token for this flow. "
    "This will move the production flow to the given namespace.",
)
@click.option(
    "--tag",
    "tags",
    multiple=True,
    default=None,
    help="Annotate all objects produced by Argo Workflows runs "
    "with the given tag. You can specify this option multiple "
    "times to attach multiple tags.",
)
@click.option(
    "--namespace",
    "user_namespace",
    default=None,
    help="Change the namespace from the default (production token) "
    "to the given tag. See run --help for more information.",
)
@click.option(
    "--only-json",
    is_flag=True,
    default=False,
    help="Only print out JSON sent to Argo Workflows. Do not deploy anything.",
)
@click.option(
    "--max-workers",
    default=100,
    show_default=True,
    help="Maximum number of parallel processes.",
)
@click.option(
    "--workflow-timeout", default=None, type=int, help="Workflow timeout in seconds."
)
@click.option(
    "--workflow-priority",
    default=None,
    type=int,
    help="Workflow priority as an integer. Workflows with higher priority "
    "are processed first if Argo Workflows controller is configured to process "
    "limited number of workflows in parallel",
)
@click.option(
    "--auto-emit-argo-events/--no-auto-emit-argo-events",
    default=True,  # TODO: Default to a value from config
    show_default=True,
    help="Auto emits Argo Events when the run completes successfully.",
)
@click.option(
    "--notify-on-error/--no-notify-on-error",
    default=False,
    show_default=True,
    help="Notify if the workflow fails.",
)
@click.option(
    "--notify-on-success/--no-notify-on-success",
    default=False,
    show_default=True,
    help="Notify if the workflow succeeds.",
)
@click.option(
    "--notify-slack-webhook-url",
    default="",
    help="Slack incoming webhook url for workflow success/failure notifications.",
)
@click.pass_obj
def create(
    obj,
    tags=None,
    user_namespace=None,
    only_json=False,
    authorize=None,
    generate_new_token=False,
    given_token=None,
    max_workers=None,
    workflow_timeout=None,
    workflow_priority=None,
    auto_emit_argo_events=False,
    notify_on_error=False,
    notify_on_success=False,
    notify_slack_webhook_url=None,
):
    validate_tags(tags)

    obj.echo("Deploying *%s* to Argo Workflows..." % obj.workflow_name, bold=True)

    if SERVICE_VERSION_CHECK:
        # TODO: Consider dispelling with this check since it's been 2 years since the
        #       needed metadata service changes have been available in open-source. It's
        #       likely that Metaflow users may not have access to metadata service from
        #       within their workstations.
        check_metadata_service_version(obj)

    token = resolve_token(
        obj.workflow_name,
        obj.token_prefix,
        obj,
        authorize,
        given_token,
        generate_new_token,
        obj.is_project,
    )

    flow = make_flow(
        obj,
        token,
        obj.workflow_name,
        tags,
        user_namespace,
        max_workers,
        workflow_timeout,
        workflow_priority,
        auto_emit_argo_events,
        notify_on_error,
        notify_on_success,
        notify_slack_webhook_url,
    )

    if only_json:
        obj.echo_always(str(flow), err=False, no_bold=True)
        # TODO: Support echo-ing Argo Events Sensor template
    else:
        flow.deploy()
        obj.echo(
            "Workflow *{workflow_name}* "
            "for flow *{name}* pushed to "
            "Argo Workflows successfully.\n".format(
                workflow_name=obj.workflow_name, name=current.flow_name
            ),
            bold=True,
        )
        if obj._is_workflow_name_modified:
            obj.echo(
                "Note that the flow was deployed with a modified name "
                "due to Kubernetes naming conventions\non Argo Workflows. The "
                "original flow name is stored in the workflow annotation.\n"
            )

        if ARGO_WORKFLOWS_UI_URL:
            obj.echo("See the deployed workflow here:", bold=True)
            argo_workflowtemplate_link = "%s/workflow-templates/%s" % (
                ARGO_WORKFLOWS_UI_URL.rstrip("/"),
                KUBERNETES_NAMESPACE,
            )
            obj.echo(
                "%s/%s\n\n" % (argo_workflowtemplate_link, obj.workflow_name),
                indent=True,
            )
        flow.schedule()
        obj.echo("What will trigger execution of the workflow:", bold=True)
        obj.echo(flow.trigger_explanation(), indent=True)

        # TODO: Print events emitted by execution of this flow

        # response = ArgoWorkflows.trigger(obj.workflow_name)
        # run_id = "argo-" + response["metadata"]["name"]

        # obj.echo(
        #     "Workflow *{name}* triggered on Argo Workflows "
        #     "(run-id *{run_id}*).".format(name=obj.workflow_name, run_id=run_id),
        #     bold=True,
        # )


def check_python_version(obj):
    # argo-workflows integration for Metaflow isn't supported for Py versions below 3.5.
    # This constraint can very well be lifted if desired.
    if sys.version_info < (3, 5):
        obj.echo("")
        obj.echo(
            "Metaflow doesn't support Argo Workflows for Python %s right now."
            % platform.python_version()
        )
        obj.echo(
            "Please upgrade your Python interpreter to version 3.5 (or higher) or "
            "reach out to us at slack.outerbounds.co for more help."
        )
        raise UnsupportedPythonVersion(
            "Try again with a more recent version of Python (>=3.5)."
        )


def check_metadata_service_version(obj):
    metadata = obj.metadata
    version = metadata.version()
    if version == "local":
        return
    elif version is not None and LooseVersion(version) >= LooseVersion("2.0.2"):
        # Metaflow metadata service needs to be at least at version 2.0.2
        # since prior versions did not support strings as object ids.
        return
    else:
        obj.echo("")
        obj.echo(
            "You are running a version of the metaflow service that currently doesn't "
            "support Argo Workflows. "
        )
        obj.echo(
            "For more information on how to upgrade your service to a compatible "
            "version (>= 2.0.2), visit:"
        )
        obj.echo(
            "    https://admin-docs.metaflow.org/metaflow-on-aws/operation"
            "s-guide/metaflow-service-migration-guide",
            fg="green",
        )
        obj.echo(
            "Once you have upgraded your metadata service, please re-execute your "
            "command."
        )
        raise IncorrectMetadataServiceVersion(
            "Try again with a more recent version of metaflow service (>=2.0.2)."
        )


def resolve_workflow_name(obj, name):
    project = current.get("project_name")
    obj._is_workflow_name_modified = False
    if project:
        if name:
            raise MetaflowException(
                "--name is not supported for @projects. Use --branch instead."
            )
        workflow_name = current.project_flow_name
        project_branch = to_bytes(".".join((project, current.branch_name)))
        token_prefix = (
            "mfprj-%s"
            % to_unicode(base64.b32encode(sha1(project_branch).digest()))[:16]
        )
        is_project = True
        # Argo Workflow names can't be longer than 253 characters, so we truncate
        # by default. Also, while project and branch allow for underscores, Argo
        # Workflows doesn't (DNS Subdomain names as defined in RFC 1123) - so we will
        # remove any underscores as well as convert the name to lower case.
        # Also remove + and @ as not allowed characters, which can be part of the
        # project branch due to using email addresses as user names.
        if len(workflow_name) > 253:
            name_hash = to_unicode(
                base64.b32encode(sha1(to_bytes(workflow_name)).digest())
            )[:8].lower()
            workflow_name = "%s-%s" % (workflow_name[:242], name_hash)
            obj._is_workflow_name_modified = True
        if not VALID_NAME.search(workflow_name):
            workflow_name = sanitize_for_argo(workflow_name)
            obj._is_workflow_name_modified = True
    else:
        if name and not VALID_NAME.search(name):
            raise MetaflowException(
                "Name '%s' contains invalid characters. The "
                "name must consist of lower case alphanumeric characters, '-' or '.'"
                ", and must start and end with an alphanumeric character." % name
            )

        workflow_name = name if name else current.flow_name
        token_prefix = workflow_name
        is_project = False

        if len(workflow_name) > 253:
            msg = (
                "The full name of the workflow:\n*%s*\nis longer than 253 "
                "characters.\n\n"
                "To deploy this workflow to Argo Workflows, please "
                "assign a shorter name\nusing the option\n"
                "*argo-workflows --name <name> create*." % workflow_name
            )
            raise ArgoWorkflowsNameTooLong(msg)

        if not VALID_NAME.search(workflow_name):
            workflow_name = sanitize_for_argo(workflow_name)
            obj._is_workflow_name_modified = True

    return workflow_name, token_prefix.lower(), is_project


def make_flow(
    obj,
    token,
    name,
    tags,
    namespace,
    max_workers,
    workflow_timeout,
    workflow_priority,
    auto_emit_argo_events,
    notify_on_error,
    notify_on_success,
    notify_slack_webhook_url,
):
    # TODO: Make this check less specific to Amazon S3 as we introduce
    #       support for more cloud object stores.
    if obj.flow_datastore.TYPE not in ("azure", "gs", "s3"):
        raise MetaflowException(
            "Argo Workflows requires --datastore=s3 or --datastore=azure or --datastore=gs"
        )

    if (notify_on_error or notify_on_success) and not notify_slack_webhook_url:
        raise MetaflowException(
            "Slack notifications require specifying an incoming Slack "
            "webhook url via --notify-slack-webhook-url. \nIf you would like to "
            "set up one for your Slack workspace, follow the instructions "
            "at https://api.slack.com/messaging/webhooks."
        )

    # Attach @kubernetes and @environment decorator to the flow to
    # ensure that the related decorator hooks are invoked.
    decorators._attach_decorators(
        obj.flow, [KubernetesDecorator.name, EnvironmentDecorator.name]
    )

    decorators._init_step_decorators(
        obj.flow, obj.graph, obj.environment, obj.flow_datastore, obj.logger
    )

    # Save the code package in the flow datastore so that both user code and
    # metaflow package can be retrieved during workflow execution.
    obj.package = MetaflowPackage(
        obj.flow, obj.environment, obj.echo, obj.package_suffixes
    )
    package_url, package_sha = obj.flow_datastore.save_data(
        [obj.package.blob], len_hint=1
    )[0]

    return ArgoWorkflows(
        name,
        obj.graph,
        obj.flow,
        package_sha,
        package_url,
        token,
        obj.metadata,
        obj.flow_datastore,
        obj.environment,
        obj.event_logger,
        obj.monitor,
        tags=tags,
        namespace=namespace,
        max_workers=max_workers,
        username=get_username(),
        workflow_timeout=workflow_timeout,
        workflow_priority=workflow_priority,
        auto_emit_argo_events=auto_emit_argo_events,
        notify_on_error=notify_on_error,
        notify_on_success=notify_on_success,
        notify_slack_webhook_url=notify_slack_webhook_url,
    )


# TODO: Unify this method with the one in step_functions_cli.py
def resolve_token(
    name, token_prefix, obj, authorize, given_token, generate_new_token, is_project
):
    # 1) retrieve the previous deployment, if one exists
    workflow = ArgoWorkflows.get_existing_deployment(name)
    if workflow is None:
        obj.echo(
            "It seems this is the first time you are deploying *%s* to "
            "Argo Workflows." % name
        )
        prev_token = None
    else:
        prev_user, prev_token = workflow

    # 2) authorize this deployment
    if prev_token is not None:
        if authorize is None:
            authorize = load_token(token_prefix)
        elif authorize.startswith("production:"):
            authorize = authorize[11:]

        # we allow the user who deployed the previous version to re-deploy,
        # even if they don't have the token
        if prev_user != get_username() and authorize != prev_token:
            obj.echo(
                "There is an existing version of *%s* on Argo Workflows which was "
                "deployed by the user *%s*." % (name, prev_user)
            )
            obj.echo(
                "To deploy a new version of this flow, you need to use the same "
                "production token that they used. "
            )
            obj.echo(
                "Please reach out to them to get the token. Once you have it, call "
                "this command:"
            )
            obj.echo("    argo-workflows create --authorize MY_TOKEN", fg="green")
            obj.echo(
                'See "Organizing Results" at docs.metaflow.org for more information '
                "about production tokens."
            )
            raise IncorrectProductionToken(
                "Try again with the correct production token."
            )

    # 3) do we need a new token or should we use the existing token?
    if given_token:
        if is_project:
            # we rely on a known prefix for @project tokens, so we can't
            # allow the user to specify a custom token with an arbitrary prefix
            raise MetaflowException(
                "--new-token is not supported for @projects. Use --generate-new-token "
                "to create a new token."
            )
        if given_token.startswith("production:"):
            given_token = given_token[11:]
        token = given_token
        obj.echo("")
        obj.echo("Using the given token, *%s*." % token)
    elif prev_token is None or generate_new_token:
        token = new_token(token_prefix, prev_token)
        if token is None:
            if prev_token is None:
                raise MetaflowInternalError(
                    "We could not generate a new token. This is unexpected. "
                )
            else:
                raise MetaflowException(
                    "--generate-new-token option is not supported after using "
                    "--new-token. Use --new-token to make a new namespace."
                )
        obj.echo("")
        obj.echo("A new production token generated.")
    else:
        token = prev_token

    obj.echo("")
    obj.echo("The namespace of this production flow is")
    obj.echo("    production:%s" % token, fg="green")
    obj.echo(
        "To analyze results of this production flow add this line in your notebooks:"
    )
    obj.echo('    namespace("production:%s")' % token, fg="green")
    obj.echo(
        "If you want to authorize other people to deploy new versions of this flow to "
        "Argo Workflows, they need to call"
    )
    obj.echo("    argo-workflows create --authorize %s" % token, fg="green")
    obj.echo("when deploying this flow to Argo Workflows for the first time.")
    obj.echo(
        'See "Organizing Results" at https://docs.metaflow.org/ for more '
        "information about production tokens."
    )
    obj.echo("")
    store_token(token_prefix, token)
    return token


@parameters.add_custom_parameters(deploy_mode=False)
@argo_workflows.command(help="Trigger the workflow on Argo Workflows.")
@click.option(
    "--run-id-file",
    default=None,
    show_default=True,
    type=str,
    help="Write the ID of this run to the file specified.",
)
@click.pass_obj
def trigger(obj, run_id_file=None, **kwargs):
    def _convert_value(param):
        # Swap `-` with `_` in parameter name to match click's behavior
        val = kwargs.get(param.name.replace("-", "_").lower())
        if param.kwargs.get("type") == JSONType:
            val = json.dumps(val)
        elif isinstance(val, parameters.DelayedEvaluationParameter):
            val = val(return_str=True)
        return val

    params = {
        param.name: _convert_value(param)
        for _, param in obj.flow._get_parameters()
        if kwargs.get(param.name.replace("-", "_").lower()) is not None
    }

    response = ArgoWorkflows.trigger(obj.workflow_name, params)
    run_id = "argo-" + response["metadata"]["name"]

    if run_id_file:
        with open(run_id_file, "w") as f:
            f.write(str(run_id))

    obj.echo(
        "Workflow *{name}* triggered on Argo Workflows "
        "(run-id *{run_id}*).".format(name=obj.workflow_name, run_id=run_id),
        bold=True,
    )

    run_url = (
        "%s/%s/%s" % (UI_URL.rstrip("/"), obj.flow.name, run_id) if UI_URL else None
    )

    if run_url:
        obj.echo(
            "See the run in the UI at %s" % run_url,
            bold=True,
        )


<<<<<<< HEAD
@argo_workflows.command(help="Delete the flow on Argo Workflows.")
=======
@argo_workflows.command(help="Suspend flow execution on Argo Workflows.")
>>>>>>> 82075e01
@click.option(
    "--authorize",
    default=None,
    type=str,
<<<<<<< HEAD
    help="Authorize the deletion with a production token",
)
@click.pass_obj
def delete(obj, authorize=None):
=======
    help="Authorize the suspension with a production token",
)
@click.argument("run-id", required=True, type=str)
@click.pass_obj
def suspend(obj, run_id, authorize=None):
>>>>>>> 82075e01
    def _token_instructions(flow_name, prev_user):
        obj.echo(
            "There is an existing version of *%s* on Argo Workflows which was "
            "deployed by the user *%s*." % (flow_name, prev_user)
        )
        obj.echo(
<<<<<<< HEAD
            "To delete this flow, you need to use the same production token that they used."
=======
            "To suspend this flow, you need to use the same production token that they used."
>>>>>>> 82075e01
        )
        obj.echo(
            "Please reach out to them to get the token. Once you have it, call "
            "this command:"
        )
<<<<<<< HEAD
        obj.echo("    argo-workflows delete --authorize MY_TOKEN", fg="green")
=======
        obj.echo("    argo-workflows suspend RUN_ID --authorize MY_TOKEN", fg="green")
>>>>>>> 82075e01
        obj.echo(
            'See "Organizing Results" at docs.metaflow.org for more information '
            "about production tokens."
        )

<<<<<<< HEAD
    validate_token(obj.workflow_name, obj.token_prefix, authorize, _token_instructions)
    obj.echo("Deleting workflow *{name}*...".format(name=obj.workflow_name), bold=True)

    schedule_deleted, sensor_deleted, workflow_deleted = ArgoWorkflows.delete(
        obj.workflow_name
    )

    if schedule_deleted:
        obj.echo(
            "Deleting cronworkflow *{name}*...".format(name=obj.workflow_name),
            bold=True,
        )

    if sensor_deleted:
        obj.echo(
            "Deleting sensor *{name}*...".format(name=obj.workflow_name),
            bold=True,
        )

    if workflow_deleted:
        obj.echo(
            "Deleting Kubernetes resources may take a while. "
            "Deploying the flow again to Argo Workflows while the delete is in-flight will fail."
        )
        obj.echo(
            "In-flight executions will not be affected. "
            "If necessary, terminate them manually."
        )

=======
    validate_run_id(
        obj.workflow_name, obj.token_prefix, authorize, run_id, _token_instructions
    )

    # Trim prefix from run_id
    name = run_id[5:]

    workflow_suspended = ArgoWorkflows.suspend(name)

    if workflow_suspended:
        obj.echo("Suspended execution of *%s*" % run_id)


@argo_workflows.command(help="Unsuspend flow execution on Argo Workflows.")
@click.option(
    "--authorize",
    default=None,
    type=str,
    help="Authorize the unsuspend with a production token",
)
@click.argument("run-id", required=True, type=str)
@click.pass_obj
def unsuspend(obj, run_id, authorize=None):
    def _token_instructions(flow_name, prev_user):
        obj.echo(
            "There is an existing version of *%s* on Argo Workflows which was "
            "deployed by the user *%s*." % (flow_name, prev_user)
        )
        obj.echo(
            "To unsuspend this flow, you need to use the same production token that they used."
        )
        obj.echo(
            "Please reach out to them to get the token. Once you have it, call "
            "this command:"
        )
        obj.echo(
            "    argo-workflows unsuspend RUN_ID --authorize MY_TOKEN",
            fg="green",
        )
        obj.echo(
            'See "Organizing Results" at docs.metaflow.org for more information '
            "about production tokens."
        )

    validate_run_id(
        obj.workflow_name, obj.token_prefix, authorize, run_id, _token_instructions
    )

    # Trim prefix from run_id
    name = run_id[5:]

    workflow_suspended = ArgoWorkflows.unsuspend(name)

    if workflow_suspended:
        obj.echo("Unsuspended execution of *%s*" % run_id)

>>>>>>> 82075e01

def validate_token(name, token_prefix, authorize, instructions_fn=None):
    """
    Validate that the production token matches that of the deployed flow.
    In case both the user and token do not match, raises an error.
    Optionally outputs instructions on token usage via the provided instruction_fn(flow_name, prev_user)
    """
    # TODO: Unify this with the existing resolve_token implementation.

    # 1) retrieve the previous deployment, if one exists
    workflow = ArgoWorkflows.get_existing_deployment(name)
    if workflow is None:
        prev_token = None
    else:
        prev_user, prev_token = workflow

    # 2) authorize this deployment
    if prev_token is not None:
        if authorize is None:
            authorize = load_token(token_prefix)
        elif authorize.startswith("production:"):
            authorize = authorize[11:]

        # we allow the user who deployed the previous version to re-deploy,
        # even if they don't have the token
        # NOTE: The username is visible in multiple sources, and can be set by the user.
        # Should we consider being stricter here?
        if prev_user != get_username() and authorize != prev_token:
            if instructions_fn:
                instructions_fn(flow_name=name, prev_user=prev_user)
            raise IncorrectProductionToken(
                "Try again with the correct production token."
            )

    # 3) all validations passed, store the previous token for future use
    token = prev_token

    store_token(token_prefix, token)
    return True


<<<<<<< HEAD
@argo_workflows.command(help="Terminate flow execution on Argo Workflows.")
@click.option(
    "--authorize",
    default=None,
    type=str,
    help="Authorize the termination with a production token",
)
@click.argument("run-id", required=True, type=str)
@click.pass_obj
def terminate(obj, run_id, authorize=None):
    def _token_instructions(flow_name, prev_user):
        obj.echo(
            "There is an existing version of *%s* on Argo Workflows which was "
            "deployed by the user *%s*." % (flow_name, prev_user)
        )
        obj.echo(
            "To terminate this flow, you need to use the same production token that they used."
        )
        obj.echo(
            "Please reach out to them to get the token. Once you have it, call "
            "this command:"
        )
        obj.echo("    argo-workflows terminate --authorize MY_TOKEN RUN_ID", fg="green")
        obj.echo(
            'See "Organizing Results" at docs.metaflow.org for more information '
            "about production tokens."
        )

    validate_token(obj.workflow_name, obj.token_prefix, authorize, _token_instructions)
    obj.echo(
        "Terminating run *{run_id}* for {flow_name} ...".format(
            run_id=run_id, flow_name=obj.flow.name
        ),
        bold=True,
    )

    terminated = ArgoWorkflows.terminate(obj.flow.name, run_id)
    if terminated:
        obj.echo("\nRun terminated.")
=======
def validate_run_id(
    workflow_name, token_prefix, authorize, run_id, instructions_fn=None
):
    """
    Validates that a run_id adheres to the Argo Workflows naming rules, and
    that it belongs to the current flow (accounting for project branch as well).
    """
    # Verify that user is trying to change an Argo workflow
    if not run_id.startswith("argo-"):
        raise RunIdMismatch(
            "Run IDs for flows executed through Argo Workflows begin with 'argo-'"
        )

    # Verify that run_id belongs to the Flow, and that branches match
    name = run_id[5:]
    workflow = ArgoWorkflows.get_execution(name)
    if workflow is None:
        raise MetaflowException("Could not find workflow *%s* on Argo Workflows" % name)

    owner, token, flow_name, branch_name, project_name = workflow

    # Verify we are operating on the correct Flow file compared to the running one.
    # Without this check, using --name could be used to run commands for arbitrary run_id's, disregarding the Flow in the file.
    if current.flow_name != flow_name:
        raise RunIdMismatch(
            "The workflow with the run_id *%s* belongs to the flow *%s*, not for the flow *%s*."
            % (run_id, flow_name, current.flow_name)
        )

    if project_name is not None:
        # Verify we are operating on the correct project.
        # Perform match with separators to avoid substrings matching
        # e.g. 'test_proj' and 'test_project' should count as a mismatch.
        project_part = "%s." % sanitize_for_argo(project_name)
        if (
            current.get("project_name") != project_name
            and project_part not in workflow_name
        ):
            raise RunIdMismatch(
                "The workflow belongs to the project *%s*. "
                "Please use the project decorator or --name to target the correct project"
                % project_name
            )

        # Verify we are operating on the correct branch.
        # Perform match with separators to avoid substrings matching.
        # e.g. 'user.tes' and 'user.test' should count as a mismatch.
        branch_part = ".%s." % sanitize_for_argo(branch_name)
        if (
            current.get("branch_name") != branch_name
            and branch_part not in workflow_name
        ):
            raise RunIdMismatch(
                "The workflow belongs to the branch *%s*. "
                "Please use --branch, --production or --name to target the correct branch"
                % branch_name
            )

    # Verify that the production tokens match. We do not want to cache the token that was used though,
    # as the operations that require run_id validation can target runs not authored from the local environment
    if authorize is None:
        authorize = load_token(token_prefix)
    elif authorize.startswith("production:"):
        authorize = authorize[11:]

    if owner != get_username() and authorize != token:
        if instructions_fn:
            instructions_fn(flow_name=name, prev_user=owner)
        raise IncorrectProductionToken("Try again with the correct production token.")

    return True


def sanitize_for_argo(text):
    """
    Sanitizes a string so it does not contain characters that are not permitted in Argo Workflow resource names.
    """
    return (
        re.compile(r"^[^A-Za-z0-9]+")
        .sub("", text)
        .replace("_", "")
        .replace("@", "")
        .replace("+", "")
        .lower()
    )
>>>>>>> 82075e01
<|MERGE_RESOLUTION|>--- conflicted
+++ resolved
@@ -592,84 +592,91 @@
         )
 
 
-<<<<<<< HEAD
 @argo_workflows.command(help="Delete the flow on Argo Workflows.")
-=======
-@argo_workflows.command(help="Suspend flow execution on Argo Workflows.")
->>>>>>> 82075e01
 @click.option(
     "--authorize",
     default=None,
     type=str,
-<<<<<<< HEAD
     help="Authorize the deletion with a production token",
 )
 @click.pass_obj
 def delete(obj, authorize=None):
-=======
+    def _token_instructions(flow_name, prev_user):
+        obj.echo(
+            "There is an existing version of *%s* on Argo Workflows which was "
+            "deployed by the user *%s*." % (flow_name, prev_user)
+        )
+        obj.echo(
+            "To delete this flow, you need to use the same production token that they used."
+        )
+        obj.echo(
+            "Please reach out to them to get the token. Once you have it, call "
+            "this command:"
+        )
+        obj.echo("    argo-workflows delete --authorize MY_TOKEN", fg="green")
+        obj.echo(
+            'See "Organizing Results" at docs.metaflow.org for more information '
+            "about production tokens."
+        )
+
+    validate_token(obj.workflow_name, obj.token_prefix, authorize, _token_instructions)
+    obj.echo("Deleting workflow *{name}*...".format(name=obj.workflow_name), bold=True)
+
+    schedule_deleted, sensor_deleted, workflow_deleted = ArgoWorkflows.delete(
+        obj.workflow_name
+    )
+
+    if schedule_deleted:
+        obj.echo(
+            "Deleting cronworkflow *{name}*...".format(name=obj.workflow_name),
+            bold=True,
+        )
+
+    if sensor_deleted:
+        obj.echo(
+            "Deleting sensor *{name}*...".format(name=obj.workflow_name),
+            bold=True,
+        )
+
+    if workflow_deleted:
+        obj.echo(
+            "Deleting Kubernetes resources may take a while. "
+            "Deploying the flow again to Argo Workflows while the delete is in-flight will fail."
+        )
+        obj.echo(
+            "In-flight executions will not be affected. "
+            "If necessary, terminate them manually."
+        )
+
+
+@argo_workflows.command(help="Suspend flow execution on Argo Workflows.")
+@click.option(
+    "--authorize",
+    default=None,
+    type=str,
     help="Authorize the suspension with a production token",
 )
 @click.argument("run-id", required=True, type=str)
 @click.pass_obj
 def suspend(obj, run_id, authorize=None):
->>>>>>> 82075e01
     def _token_instructions(flow_name, prev_user):
         obj.echo(
             "There is an existing version of *%s* on Argo Workflows which was "
             "deployed by the user *%s*." % (flow_name, prev_user)
         )
         obj.echo(
-<<<<<<< HEAD
-            "To delete this flow, you need to use the same production token that they used."
-=======
             "To suspend this flow, you need to use the same production token that they used."
->>>>>>> 82075e01
         )
         obj.echo(
             "Please reach out to them to get the token. Once you have it, call "
             "this command:"
         )
-<<<<<<< HEAD
-        obj.echo("    argo-workflows delete --authorize MY_TOKEN", fg="green")
-=======
         obj.echo("    argo-workflows suspend RUN_ID --authorize MY_TOKEN", fg="green")
->>>>>>> 82075e01
         obj.echo(
             'See "Organizing Results" at docs.metaflow.org for more information '
             "about production tokens."
         )
 
-<<<<<<< HEAD
-    validate_token(obj.workflow_name, obj.token_prefix, authorize, _token_instructions)
-    obj.echo("Deleting workflow *{name}*...".format(name=obj.workflow_name), bold=True)
-
-    schedule_deleted, sensor_deleted, workflow_deleted = ArgoWorkflows.delete(
-        obj.workflow_name
-    )
-
-    if schedule_deleted:
-        obj.echo(
-            "Deleting cronworkflow *{name}*...".format(name=obj.workflow_name),
-            bold=True,
-        )
-
-    if sensor_deleted:
-        obj.echo(
-            "Deleting sensor *{name}*...".format(name=obj.workflow_name),
-            bold=True,
-        )
-
-    if workflow_deleted:
-        obj.echo(
-            "Deleting Kubernetes resources may take a while. "
-            "Deploying the flow again to Argo Workflows while the delete is in-flight will fail."
-        )
-        obj.echo(
-            "In-flight executions will not be affected. "
-            "If necessary, terminate them manually."
-        )
-
-=======
     validate_run_id(
         obj.workflow_name, obj.token_prefix, authorize, run_id, _token_instructions
     )
@@ -726,7 +733,6 @@
     if workflow_suspended:
         obj.echo("Unsuspended execution of *%s*" % run_id)
 
->>>>>>> 82075e01
 
 def validate_token(name, token_prefix, authorize, instructions_fn=None):
     """
@@ -768,7 +774,6 @@
     return True
 
 
-<<<<<<< HEAD
 @argo_workflows.command(help="Terminate flow execution on Argo Workflows.")
 @click.option(
     "--authorize",
@@ -808,7 +813,8 @@
     terminated = ArgoWorkflows.terminate(obj.flow.name, run_id)
     if terminated:
         obj.echo("\nRun terminated.")
-=======
+
+
 def validate_run_id(
     workflow_name, token_prefix, authorize, run_id, instructions_fn=None
 ):
@@ -893,5 +899,4 @@
         .replace("@", "")
         .replace("+", "")
         .lower()
-    )
->>>>>>> 82075e01
+    )