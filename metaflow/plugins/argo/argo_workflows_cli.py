--- conflicted
+++ resolved
@@ -339,18 +339,7 @@
             workflow_name = "%s-%s" % (workflow_name[:242], name_hash)
             obj._is_workflow_name_modified = True
         if not VALID_NAME.search(workflow_name):
-<<<<<<< HEAD
             workflow_name = sanitize_for_argo(workflow_name)
-=======
-            workflow_name = (
-                re.compile(r"^[^A-Za-z0-9]+")
-                .sub("", workflow_name)
-                .replace("_", "")
-                .replace("@", "")
-                .replace("+", "")
-                .lower()
-            )
->>>>>>> 4fdec0dd
             obj._is_workflow_name_modified = True
     else:
         if name and not VALID_NAME.search(name):
@@ -375,18 +364,7 @@
             raise ArgoWorkflowsNameTooLong(msg)
 
         if not VALID_NAME.search(workflow_name):
-<<<<<<< HEAD
             workflow_name = sanitize_for_argo(workflow_name)
-=======
-            workflow_name = (
-                re.compile(r"^[^A-Za-z0-9]+")
-                .sub("", workflow_name)
-                .replace("_", "")
-                .replace("@", "")
-                .replace("+", "")
-                .lower()
-            )
->>>>>>> 4fdec0dd
             obj._is_workflow_name_modified = True
 
     return workflow_name, token_prefix.lower(), is_project
@@ -816,4 +794,11 @@
     """
     Sanitizes a string so it does not contain characters that are not permitted in Argo Workflow resource names.
     """
-    return re.compile(r"^[^A-Za-z0-9]+").sub("", text).replace("_", "").lower()+    return (
+        re.compile(r"^[^A-Za-z0-9]+")
+        .sub("", text)
+        .replace("_", "")
+        .replace("@", "")
+        .replace("+", "")
+        .lower()
+    )