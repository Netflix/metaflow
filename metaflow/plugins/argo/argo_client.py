import json
import os
import sys

from metaflow.exception import MetaflowException
from metaflow.plugins.kubernetes.kubernetes_client import KubernetesClient


class ArgoClientException(MetaflowException):
    headline = "Argo Client error"


class ArgoClient(object):
    def __init__(self, namespace=None, sensor_namespace=None):
        self._client = KubernetesClient()
        self._namespace = namespace or "default"
        self._sensor_namespace = sensor_namespace or self._namespace
        self._group = "argoproj.io"
        self._version = "v1alpha1"

    def get_workflow(self, name):
        client = self._client.get()
        try:
            workflow = client.CustomObjectsApi().get_namespaced_custom_object(
                group=self._group,
                version=self._version,
                namespace=self._namespace,
                plural="workflows",
                name=name,
            )
        except client.rest.ApiException as e:
            if e.status == 404:
                return None
            raise ArgoClientException(
                json.loads(e.body)["message"] if e.body is not None else e.reason
            )
        return workflow

    def get_workflow_template(self, name):
        client = self._client.get()
        try:
            return client.CustomObjectsApi().get_namespaced_custom_object(
                group=self._group,
                version=self._version,
                namespace=self._namespace,
                plural="workflowtemplates",
                name=name,
            )
        except client.rest.ApiException as e:
            if e.status == 404:
                return None
            raise ArgoClientException(
                json.loads(e.body)["message"] if e.body is not None else e.reason
            )

    def register_workflow_template(self, name, workflow_template):
        # Unfortunately, Kubernetes client does not handle optimistic
        # concurrency control by itself unlike kubectl
        client = self._client.get()
        try:
            workflow_template["metadata"][
                "resourceVersion"
            ] = client.CustomObjectsApi().get_namespaced_custom_object(
                group=self._group,
                version=self._version,
                namespace=self._namespace,
                plural="workflowtemplates",
                name=name,
            )[
                "metadata"
            ][
                "resourceVersion"
            ]
        except client.rest.ApiException as e:
            if e.status == 404:
                try:
                    return client.CustomObjectsApi().create_namespaced_custom_object(
                        group=self._group,
                        version=self._version,
                        namespace=self._namespace,
                        plural="workflowtemplates",
                        body=workflow_template,
                    )
                except client.rest.ApiException as e:
                    raise ArgoClientException(
                        json.loads(e.body)["message"]
                        if e.body is not None
                        else e.reason
                    )
            else:
                raise ArgoClientException(
                    json.loads(e.body)["message"] if e.body is not None else e.reason
                )
        try:
            return client.CustomObjectsApi().replace_namespaced_custom_object(
                group=self._group,
                version=self._version,
                namespace=self._namespace,
                plural="workflowtemplates",
                body=workflow_template,
                name=name,
            )
        except client.rest.ApiException as e:
            raise ArgoClientException(
                json.loads(e.body)["message"] if e.body is not None else e.reason
            )

    def delete_cronworkflow(self, name):
        """
        Issues an API call for deleting a cronworkflow

        Returns either the successful API response, or None in case the resource was not found.
        """
        client = self._client.get()

        try:
            return client.CustomObjectsApi().delete_namespaced_custom_object(
                group=self._group,
                version=self._version,
                namespace=self._namespace,
                plural="cronworkflows",
                name=name,
            )
        except client.rest.ApiException as e:
            if e.status == 404:
                return None
            else:
                raise ArgoClientException(
                    json.loads(e.body)["message"] if e.body is not None else e.reason
                )

    def delete_workflow_template(self, name):
        """
        Issues an API call for deleting a cronworkflow

        Returns either the successful API response, or None in case the resource was not found.
        """
        client = self._client.get()

        try:
            return client.CustomObjectsApi().delete_namespaced_custom_object(
                group=self._group,
                version=self._version,
                namespace=self._namespace,
                plural="workflowtemplates",
                name=name,
            )
        except client.rest.ApiException as e:
            if e.status == 404:
                return None
            else:
                raise ArgoClientException(
                    json.loads(e.body)["message"] if e.body is not None else e.reason
                )

    def terminate_workflow(self, run_id):
        client = self._client.get()
        try:
            workflow = client.CustomObjectsApi().get_namespaced_custom_object(
                group=self._group,
                version=self._version,
                namespace=self._namespace,
                plural="workflows",
                name=run_id,
            )
        except client.rest.ApiException as e:
            raise ArgoClientException(
                json.loads(e.body)["message"] if e.body is not None else e.reason
            )

        if workflow["status"]["finishedAt"] is not None:
            raise ArgoClientException(
                "Cannot terminate an execution that has already finished."
            )
        if workflow["spec"].get("shutdown") == "Terminate":
            raise ArgoClientException("Execution has already been terminated.")

        try:
            body = {"spec": workflow["spec"]}
            body["spec"]["shutdown"] = "Terminate"
            return client.CustomObjectsApi().patch_namespaced_custom_object(
                group=self._group,
                version=self._version,
                namespace=self._namespace,
                plural="workflows",
                name=run_id,
                body=body,
            )
        except client.rest.ApiException as e:
            raise ArgoClientException(
                json.loads(e.body)["message"] if e.body is not None else e.reason
            )

    def suspend_workflow(self, name):
        workflow = self.get_workflow(name)
        if workflow is None:
            raise ArgoClientException("Execution argo-%s was not found" % name)

        if workflow["status"]["finishedAt"] is not None:
            raise ArgoClientException(
                "Cannot suspend an execution that has already finished."
            )
        if workflow["spec"].get("suspend") is True:
            raise ArgoClientException("Execution has already been suspended.")

        body = {"spec": workflow["spec"]}
        body["spec"]["suspend"] = True
        return self._patch_workflow(name, body)

    def unsuspend_workflow(self, name):
        workflow = self.get_workflow(name)
        if workflow is None:
            raise ArgoClientException("Execution argo-%s was not found" % name)

        if workflow["status"]["finishedAt"] is not None:
            raise ArgoClientException(
                "Cannot unsuspend an execution that has already finished."
            )
        if not workflow["spec"].get("suspend", False):
            raise ArgoClientException("Execution is already proceeding.")

        body = {"spec": workflow["spec"]}
        body["spec"]["suspend"] = False
        return self._patch_workflow(name, body)

    def _patch_workflow(self, name, body):
        client = self._client.get()
        try:
            return client.CustomObjectsApi().patch_namespaced_custom_object(
                group=self._group,
                version=self._version,
                namespace=self._namespace,
                plural="workflows",
                name=name,
                body=body,
            )
        except client.rest.ApiException as e:
            raise ArgoClientException(
                json.loads(e.body)["message"] if e.body is not None else e.reason
            )

    def trigger_workflow_template(self, name, parameters={}):
        client = self._client.get()
        body = {
            "apiVersion": "argoproj.io/v1alpha1",
            "kind": "Workflow",
            "metadata": {"generateName": name + "-"},
            "spec": {
                "workflowTemplateRef": {"name": name},
                "arguments": {
                    "parameters": [
                        {"name": k, "value": json.dumps(v)}
                        for k, v in parameters.items()
                    ]
                },
            },
        }
        try:
            return client.CustomObjectsApi().create_namespaced_custom_object(
                group=self._group,
                version=self._version,
                namespace=self._namespace,
                plural="workflows",
                body=body,
            )
        except client.rest.ApiException as e:
            raise ArgoClientException(
                json.loads(e.body)["message"] if e.body is not None else e.reason
            )

    def schedule_workflow_template(self, name, schedule=None, timezone=None):
        # Unfortunately, Kubernetes client does not handle optimistic
        # concurrency control by itself unlike kubectl
        client = self._client.get()
        body = {
            "apiVersion": "argoproj.io/v1alpha1",
            "kind": "CronWorkflow",
            "metadata": {"name": name},
            "spec": {
                "suspend": schedule is None,
                "schedule": schedule,
                "timezone": timezone,
                "workflowSpec": {"workflowTemplateRef": {"name": name}},
            },
        }
        try:
            body["metadata"][
                "resourceVersion"
            ] = client.CustomObjectsApi().get_namespaced_custom_object(
                group=self._group,
                version=self._version,
                namespace=self._namespace,
                plural="cronworkflows",
                name=name,
            )[
                "metadata"
            ][
                "resourceVersion"
            ]
        except client.rest.ApiException as e:
            # Scheduled workflow does not exist and we want to schedule a workflow
            if e.status == 404:
                if schedule is None:
                    return
                try:
                    return client.CustomObjectsApi().create_namespaced_custom_object(
                        group=self._group,
                        version=self._version,
                        namespace=self._namespace,
                        plural="cronworkflows",
                        body=body,
                    )
                except client.rest.ApiException as e:
                    raise ArgoClientException(
                        json.loads(e.body)["message"]
                        if e.body is not None
                        else e.reason
                    )
            else:
                raise ArgoClientException(
                    json.loads(e.body)["message"] if e.body is not None else e.reason
                )
        try:
            return client.CustomObjectsApi().replace_namespaced_custom_object(
                group=self._group,
                version=self._version,
                namespace=self._namespace,
                plural="cronworkflows",
                body=body,
                name=name,
            )
        except client.rest.ApiException as e:
            raise ArgoClientException(
                json.loads(e.body)["message"] if e.body is not None else e.reason
            )

    def register_sensor(self, name, sensor=None):
        if sensor is None:
            sensor = {}
        # Unfortunately, Kubernetes client does not handle optimistic
        # concurrency control by itself unlike kubectl
        client = self._client.get()
        if not sensor:
            sensor["metadata"] = {}

        try:
            sensor["metadata"][
                "resourceVersion"
            ] = client.CustomObjectsApi().get_namespaced_custom_object(
                group=self._group,
                version=self._version,
                namespace=self._sensor_namespace,
                plural="sensors",
                name=name,
            )[
                "metadata"
            ][
                "resourceVersion"
            ]
        except client.rest.ApiException as e:
            # Sensor does not exist and we want to add one
            if e.status == 404:
                try:
                    return client.CustomObjectsApi().create_namespaced_custom_object(
                        group=self._group,
                        version=self._version,
                        namespace=self._sensor_namespace,
                        plural="sensors",
                        body=sensor,
                    )
                except client.rest.ApiException as e:
                    raise ArgoClientException(
                        json.loads(e.body)["message"]
                        if e.body is not None
                        else e.reason
                    )
            else:
                raise ArgoClientException(
                    json.loads(e.body)["message"] if e.body is not None else e.reason
                )
<<<<<<< HEAD
        # Since sensors occupy real resources, delete existing sensor if needed
        if sensor.get("kind") is None:
            try:
                return client.CustomObjectsApi().delete_namespaced_custom_object(
                    group=self._group,
                    version=self._version,
                    namespace=self._sensor_namespace,
                    plural="sensors",
                    name=name,
                )
            except client.rest.ApiException as e:
                raise ArgoClientException(
                    json.loads(e.body)["message"] if e.body is not None else e.reason
                )
=======
>>>>>>> e11a7c33
        try:
            return client.CustomObjectsApi().replace_namespaced_custom_object(
                group=self._group,
                version=self._version,
                namespace=self._sensor_namespace,
                plural="sensors",
                body=sensor,
                name=name,
            )
        except client.rest.ApiException as e:
            raise ArgoClientException(
                json.loads(e.body)["message"] if e.body is not None else e.reason
            )

    def delete_sensor(self, name):
        """
        Issues an API call for deleting a sensor

        Returns either the successful API response, or None in case the resource was not found.
        """
        client = self._client.get()

        try:
            return client.CustomObjectsApi().delete_namespaced_custom_object(
                group=self._group,
                version=self._version,
                namespace=self._namespace,
                plural="sensors",
                name=name,
            )
        except client.rest.ApiException as e:
            if e.status == 404:
                return None
            raise ArgoClientException(
                json.loads(e.body)["message"] if e.body is not None else e.reason
            )<|MERGE_RESOLUTION|>--- conflicted
+++ resolved
@@ -378,23 +378,6 @@
                 raise ArgoClientException(
                     json.loads(e.body)["message"] if e.body is not None else e.reason
                 )
-<<<<<<< HEAD
-        # Since sensors occupy real resources, delete existing sensor if needed
-        if sensor.get("kind") is None:
-            try:
-                return client.CustomObjectsApi().delete_namespaced_custom_object(
-                    group=self._group,
-                    version=self._version,
-                    namespace=self._sensor_namespace,
-                    plural="sensors",
-                    name=name,
-                )
-            except client.rest.ApiException as e:
-                raise ArgoClientException(
-                    json.loads(e.body)["message"] if e.body is not None else e.reason
-                )
-=======
->>>>>>> e11a7c33
         try:
             return client.CustomObjectsApi().replace_namespaced_custom_object(
                 group=self._group,
@@ -421,7 +404,7 @@
             return client.CustomObjectsApi().delete_namespaced_custom_object(
                 group=self._group,
                 version=self._version,
-                namespace=self._namespace,
+                namespace=self._sensor_namespace,
                 plural="sensors",
                 name=name,
             )
