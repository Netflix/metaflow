import click
import os
import sys
import time
import traceback

from distutils.dir_util import copy_tree

from metaflow import util
from metaflow import R
from metaflow.exception import CommandException, METAFLOW_EXIT_DISALLOW_RETRY
from metaflow.metadata.util import sync_local_metadata_from_datastore
from metaflow.metaflow_config import DATASTORE_LOCAL_DIR
from metaflow.mflog import TASK_LOG_SOURCE

from .batch import Batch, BatchKilledException

@click.group()
def cli():
    pass


@cli.group(help="Commands related to AWS Batch.")
def batch():
    pass


def _execute_cmd(func, flow_name, run_id, user, my_runs, echo):
    if user and my_runs:
        raise CommandException("--user and --my-runs are mutually exclusive.")

    if run_id and my_runs:
        raise CommandException("--run_id and --my-runs are mutually exclusive.")

    if my_runs:
        user = util.get_username()

    latest_run = True

    if user and not run_id:
        latest_run = False

    if not run_id and latest_run:
        run_id = util.get_latest_run_id(echo, flow_name)
        if run_id is None:
            raise CommandException(
                "A previous run id was not found. Specify --run-id."
            )

    func(flow_name, run_id, user, echo)


@batch.command(help="List unfinished AWS Batch tasks of this flow")
@click.option(
    "--my-runs",
    default=False,
    is_flag=True,
    help="List all my unfinished tasks.",
)
@click.option(
    "--user", default=None, help="List unfinished tasks for the given user."
)
@click.option(
    "--run-id",
    default=None,
    help="List unfinished tasks corresponding to the run id.",
)
@click.pass_context
def list(ctx, run_id, user, my_runs):
    batch = Batch(ctx.obj.metadata, ctx.obj.environment)
    _execute_cmd(
        batch.list_jobs, ctx.obj.flow.name, run_id, user, my_runs, ctx.obj.echo
    )


@batch.command(help="Terminate unfinished AWS Batch tasks of this flow.")
@click.option(
    "--my-runs",
    default=False,
    is_flag=True,
    help="Kill all my unfinished tasks.",
)
@click.option(
    "--user",
    default=None,
    help="Terminate unfinished tasks for the given user.",
)
@click.option(
    "--run-id",
    default=None,
    help="Terminate unfinished tasks corresponding to the run id.",
)
@click.pass_context
def kill(ctx, run_id, user, my_runs):
    batch = Batch(ctx.obj.metadata, ctx.obj.environment)
    _execute_cmd(
        batch.kill_jobs, ctx.obj.flow.name, run_id, user, my_runs, ctx.obj.echo
    )


@batch.command(
    help="Execute a single task using AWS Batch. This command calls the "
    "top-level step command inside a AWS Batch job with the given options. "
    "Typically you do not call this command directly; it is used internally by "
    "Metaflow."
)
@click.argument("step-name")
@click.argument("code-package-sha")
@click.argument("code-package-url")
@click.option("--executable", help="Executable requirement for AWS Batch.")
@click.option(
    "--image",
    help="Docker image requirement for AWS Batch. In name:version format.",
)
@click.option("--iam-role", help="IAM role requirement for AWS Batch.")
@click.option(
    "--execution-role",
    help="Execution role requirement for AWS Batch on Fargate.",
)
@click.option("--cpu", help="CPU requirement for AWS Batch.")
@click.option("--gpu", help="GPU requirement for AWS Batch.")
@click.option("--memory", help="Memory requirement for AWS Batch.")
@click.option("--queue", help="Job execution queue for AWS Batch.")
@click.option("--run-id", help="Passed to the top-level 'step'.")
@click.option("--task-id", help="Passed to the top-level 'step'.")
@click.option("--input-paths", help="Passed to the top-level 'step'.")
@click.option("--split-index", help="Passed to the top-level 'step'.")
@click.option("--clone-path", help="Passed to the top-level 'step'.")
@click.option("--clone-run-id", help="Passed to the top-level 'step'.")
@click.option(
    "--tag", multiple=True, default=None, help="Passed to the top-level 'step'."
)
@click.option(
    "--namespace", default=None, help="Passed to the top-level 'step'."
)
@click.option(
    "--retry-count", default=0, help="Passed to the top-level 'step'."
)
@click.option(
    "--max-user-code-retries", default=0, help="Passed to the top-level 'step'."
)
@click.option(
    "--run-time-limit",
    default=5 * 24 * 60 * 60,
    help="Run time limit in seconds for the AWS Batch job. Default is 5 days.",
)
@click.option(
    "--shared-memory", help="Shared Memory requirement for AWS Batch."
)
@click.option("--max-swap", help="Max Swap requirement for AWS Batch.")
@click.option("--swappiness", help="Swappiness requirement for AWS Batch.")
<<<<<<< HEAD
# TODO: Maybe remove it altogether since it's not used here
@click.option("--ubf-context", default=None, type=click.Choice([None]))
=======
#TODO: Maybe remove it altogether since it's not used here
@click.option('--ubf-context', default=None, type=click.Choice([None]))
@click.option('--host-volumes', multiple=True)
>>>>>>> 135c9a6d
@click.pass_context
def step(
    ctx,
    step_name,
    code_package_sha,
    code_package_url,
    executable=None,
    image=None,
    iam_role=None,
    execution_role=None,
    cpu=None,
    gpu=None,
    memory=None,
    queue=None,
    run_time_limit=None,
    shared_memory=None,
    max_swap=None,
    swappiness=None,
    host_volumes=None,
    **kwargs
):
    def echo(msg, stream="stderr", batch_id=None):
        msg = util.to_unicode(msg)
        if batch_id:
            msg = "[%s] %s" % (batch_id, msg)
        ctx.obj.echo_always(msg, err=(stream == sys.stderr))

<<<<<<< HEAD
    if ctx.obj.datastore.datastore_root is None:
        ctx.obj.datastore.datastore_root = (
            ctx.obj.datastore.get_datastore_root_from_config(echo)
        )

=======
>>>>>>> 135c9a6d
    if R.use_r():
        entrypoint = R.entrypoint()
    else:
        if executable is None:
            executable = ctx.obj.environment.executable(step_name)
        entrypoint = "%s -u %s" % (executable, os.path.basename(sys.argv[0]))

    top_args = " ".join(util.dict_to_cli_options(ctx.parent.parent.params))

    input_paths = kwargs.get("input_paths")
    split_vars = None
    if input_paths:
        max_size = 30 * 1024
        split_vars = {
            "METAFLOW_INPUT_PATHS_%d"
            % (i // max_size): input_paths[i : i + max_size]
            for i in range(0, len(input_paths), max_size)
        }
        kwargs["input_paths"] = "".join("${%s}" % s for s in split_vars.keys())

    step_args = " ".join(util.dict_to_cli_options(kwargs))
    step_cli = u"{entrypoint} {top_args} step {step} {step_args}".format(
        entrypoint=entrypoint,
        top_args=top_args,
        step=step_name,
        step_args=step_args,
    )
    node = ctx.obj.graph[step_name]

    # Get retry information
    retry_count = kwargs.get("retry_count", 0)
    retry_deco = [deco for deco in node.decorators if deco.name == "retry"]
    minutes_between_retries = None
    if retry_deco:
        minutes_between_retries = int(
            retry_deco[0].attributes.get("minutes_between_retries", 1)
        )

    # Set batch attributes
    task_spec = {
        "flow_name": ctx.obj.flow.name,
        "step_name": step_name,
        "run_id": kwargs["run_id"],
        "task_id": kwargs["task_id"],
        "retry_count": str(retry_count),
    }
    attrs = {"metaflow.%s" % k: v for k, v in task_spec.items()}
    attrs["metaflow.user"] = util.get_username()
    attrs["metaflow.version"] = ctx.obj.environment.get_environment_info()[
        "metaflow_version"
    ]

    env_deco = [deco for deco in node.decorators if deco.name == "environment"]
    if env_deco:
        env = env_deco[0].attributes["vars"]
    else:
        env = {}

<<<<<<< HEAD
    datastore_root = os.path.join(
        ctx.obj.datastore.make_path(
            ctx.obj.flow.name, kwargs["run_id"], step_name, kwargs["task_id"]
        )
    )
=======
>>>>>>> 135c9a6d
    # Add the environment variables related to the input-paths argument
    if split_vars:
        env.update(split_vars)

    if retry_count:
        ctx.obj.echo_always(
            "Sleeping %d minutes before the next AWS Batch retry"
            % minutes_between_retries
        )
        time.sleep(minutes_between_retries * 60)

    # this information is needed for log tailing
<<<<<<< HEAD
    spec = task_spec.copy()
    spec["attempt"] = int(spec.pop("retry_count"))
    ds = ctx.obj.datastore(mode="w", **spec)
    stdout_location = ds.get_log_location(TASK_LOG_SOURCE, "stdout")
    stderr_location = ds.get_log_location(TASK_LOG_SOURCE, "stderr")

    def _sync_metadata():
        if ctx.obj.metadata.TYPE == "local":
            sync_metadata_from_S3(
                DATASTORE_LOCAL_DIR, datastore_root, retry_count
            )
=======
    ds = ctx.obj.flow_datastore.get_task_datastore(
        mode='w',
        run_id=kwargs['run_id'],
        step_name=step_name,
        task_id=kwargs['task_id'],
        attempt=int(retry_count)
    )
    stdout_location = ds.get_log_location(TASK_LOG_SOURCE, 'stdout')
    stderr_location = ds.get_log_location(TASK_LOG_SOURCE, 'stderr')

    def _sync_metadata():
        if ctx.obj.metadata.TYPE == 'local':
            sync_local_metadata_from_datastore(
                DATASTORE_LOCAL_DIR, 
                ctx.obj.flow_datastore.get_task_datastore(kwargs['run_id'],
                                                          step_name,
                                                          kwargs['task_id']))
>>>>>>> 135c9a6d

    batch = Batch(ctx.obj.metadata, ctx.obj.environment)
    try:
        with ctx.obj.monitor.measure("metaflow.aws.batch.launch_job"):
            batch.launch_job(
                step_name,
                step_cli,
                task_spec,
                code_package_sha,
                code_package_url,
                ctx.obj.flow_datastore.TYPE,
                image=image,
                queue=queue,
                iam_role=iam_role,
                execution_role=execution_role,
                cpu=cpu,
                gpu=gpu,
                memory=memory,
                run_time_limit=run_time_limit,
                shared_memory=shared_memory,
                max_swap=max_swap,
                swappiness=swappiness,
                env=env,
                attrs=attrs,
<<<<<<< HEAD
=======
                host_volumes=host_volumes,
>>>>>>> 135c9a6d
            )
    except Exception as e:
        traceback.print_exc()
        _sync_metadata()
        sys.exit(METAFLOW_EXIT_DISALLOW_RETRY)
    try:
        batch.wait(stdout_location, stderr_location, echo=echo)
    except BatchKilledException:
        # don't retry killed tasks
        traceback.print_exc()
        sys.exit(METAFLOW_EXIT_DISALLOW_RETRY)
    finally:
        _sync_metadata()<|MERGE_RESOLUTION|>--- conflicted
+++ resolved
@@ -149,14 +149,9 @@
 )
 @click.option("--max-swap", help="Max Swap requirement for AWS Batch.")
 @click.option("--swappiness", help="Swappiness requirement for AWS Batch.")
-<<<<<<< HEAD
-# TODO: Maybe remove it altogether since it's not used here
-@click.option("--ubf-context", default=None, type=click.Choice([None]))
-=======
 #TODO: Maybe remove it altogether since it's not used here
 @click.option('--ubf-context', default=None, type=click.Choice([None]))
 @click.option('--host-volumes', multiple=True)
->>>>>>> 135c9a6d
 @click.pass_context
 def step(
     ctx,
@@ -184,14 +179,6 @@
             msg = "[%s] %s" % (batch_id, msg)
         ctx.obj.echo_always(msg, err=(stream == sys.stderr))
 
-<<<<<<< HEAD
-    if ctx.obj.datastore.datastore_root is None:
-        ctx.obj.datastore.datastore_root = (
-            ctx.obj.datastore.get_datastore_root_from_config(echo)
-        )
-
-=======
->>>>>>> 135c9a6d
     if R.use_r():
         entrypoint = R.entrypoint()
     else:
@@ -250,14 +237,6 @@
     else:
         env = {}
 
-<<<<<<< HEAD
-    datastore_root = os.path.join(
-        ctx.obj.datastore.make_path(
-            ctx.obj.flow.name, kwargs["run_id"], step_name, kwargs["task_id"]
-        )
-    )
-=======
->>>>>>> 135c9a6d
     # Add the environment variables related to the input-paths argument
     if split_vars:
         env.update(split_vars)
@@ -270,19 +249,6 @@
         time.sleep(minutes_between_retries * 60)
 
     # this information is needed for log tailing
-<<<<<<< HEAD
-    spec = task_spec.copy()
-    spec["attempt"] = int(spec.pop("retry_count"))
-    ds = ctx.obj.datastore(mode="w", **spec)
-    stdout_location = ds.get_log_location(TASK_LOG_SOURCE, "stdout")
-    stderr_location = ds.get_log_location(TASK_LOG_SOURCE, "stderr")
-
-    def _sync_metadata():
-        if ctx.obj.metadata.TYPE == "local":
-            sync_metadata_from_S3(
-                DATASTORE_LOCAL_DIR, datastore_root, retry_count
-            )
-=======
     ds = ctx.obj.flow_datastore.get_task_datastore(
         mode='w',
         run_id=kwargs['run_id'],
@@ -300,7 +266,6 @@
                 ctx.obj.flow_datastore.get_task_datastore(kwargs['run_id'],
                                                           step_name,
                                                           kwargs['task_id']))
->>>>>>> 135c9a6d
 
     batch = Batch(ctx.obj.metadata, ctx.obj.environment)
     try:
@@ -325,10 +290,7 @@
                 swappiness=swappiness,
                 env=env,
                 attrs=attrs,
-<<<<<<< HEAD
-=======
                 host_volumes=host_volumes,
->>>>>>> 135c9a6d
             )
     except Exception as e:
         traceback.print_exc()
