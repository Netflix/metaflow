import os
import sys
import platform
import re
import tarfile
import requests

from metaflow.decorators import StepDecorator
from metaflow.metaflow_config import DATASTORE_LOCAL_DIR
from metaflow.plugins import ResourcesDecorator
from metaflow.plugins.timeout_decorator import get_run_time_limit_for_task
from metaflow.metadata import MetaDatum
from metaflow.metadata.util import sync_local_metadata_to_datastore

from metaflow import util
from metaflow import R

from .batch import BatchException
from metaflow.metaflow_config import ECS_S3_ACCESS_IAM_ROLE, BATCH_JOB_QUEUE, \
                    BATCH_CONTAINER_IMAGE, BATCH_CONTAINER_REGISTRY, \
                    ECS_FARGATE_EXECUTION_ROLE
from metaflow.sidecar import SidecarSubProcess


class BatchDecorator(StepDecorator):
    """
    Step decorator to specify that this step should execute on AWS Batch.

    This decorator indicates that your step should execute on AWS Batch. Note
    that you can apply this decorator automatically to all steps using the
    ```--with batch``` argument when calling run/resume. Step level decorators
    within the code are overrides and will force a step to execute on AWS Batch
    regardless of the ```--with``` specification.

    To use, annotate your step as follows:
    ```
    @batch
    @step
    def my_step(self):
        ...
    ```
    Parameters
    ----------
    cpu : int
        Number of CPUs required for this step. Defaults to 1. If @resources is
        also present, the maximum value from all decorators is used
    gpu : int
        Number of GPUs required for this step. Defaults to 0. If @resources is
        also present, the maximum value from all decorators is used
    memory : int
        Memory size (in MB) required for this step. Defaults to 4096. If
        @resources is also present, the maximum value from all decorators is
        used
    nodes: ins
        If set to > 1, launch a multi-node batch job. See
        https://docs.aws.amazon.com/batch/latest/userguide/multi-node-parallel-jobs.html
    image : string
        Docker image to use when launching on AWS Batch. If not specified, a
        default docker image mapping to the current version of Python is used
    queue : string
        AWS Batch Job Queue to submit the job to. Defaults to the one
        specified by the environment variable METAFLOW_BATCH_JOB_QUEUE
    iam_role : string
        AWS IAM role that AWS Batch container uses to access AWS cloud resources
        (Amazon S3, Amazon DynamoDb, etc). Defaults to the one specified by the
        environment variable METAFLOW_ECS_S3_ACCESS_IAM_ROLE
    execution_role : string
        AWS IAM role that AWS Batch can use to trigger AWS Fargate tasks.
        Defaults to the one determined by the environment variable
        METAFLOW_ECS_FARGATE_EXECUTION_ROLE https://docs.aws.amazon.com/batch/latest/userguide/execution-IAM-role.html
    shared_memory : int
        The value for the size (in MiB) of the /dev/shm volume for this step.
        This parameter maps to the --shm-size option to docker run.
    max_swap : int
        The total amount of swap memory (in MiB) a container can use for this
        step. This parameter is translated to the --memory-swap option to
        docker run where the value is the sum of the container memory plus the
        max_swap value.
    swappiness : int
        This allows you to tune memory swappiness behavior for this step.
        A swappiness value of 0 causes swapping not to happen unless absolutely
        necessary. A swappiness value of 100 causes pages to be swapped very
        aggressively. Accepted values are whole numbers between 0 and 100.
    """
    name = 'batch'
    defaults = {
        'cpu': '1',
        'gpu': '0',
        'memory': '4096',
        'nodes': 1,
        'image': None,
        'queue': BATCH_JOB_QUEUE,
        'iam_role': ECS_S3_ACCESS_IAM_ROLE,
        'execution_role': ECS_FARGATE_EXECUTION_ROLE,
        'shared_memory': None,
        'max_swap': None,
        'swappiness': None,
        'host_volumes': None,
    }
    package_url = None
    package_sha = None
    run_time_limit = None

    def __init__(self, attributes=None, statically_defined=False):
        super(BatchDecorator, self).__init__(attributes, statically_defined)

        if not self.attributes['image']:
            if BATCH_CONTAINER_IMAGE:
                self.attributes['image'] = BATCH_CONTAINER_IMAGE
            else:
                if R.use_r():
                    self.attributes['image'] = R.container_image()
                else:
                    self.attributes['image'] = 'python:%s.%s' % (platform.python_version_tuple()[0],
                        platform.python_version_tuple()[1])
        if not BatchDecorator._get_registry(self.attributes['image']):
            if BATCH_CONTAINER_REGISTRY:
                self.attributes['image'] = '%s/%s' % (BATCH_CONTAINER_REGISTRY.rstrip('/'),
                    self.attributes['image'])

    def step_init(self,
                  flow,
                  graph,
                  step,
                  decos,
                  environment,
                  flow_datastore,
                  logger):
        if flow_datastore.TYPE != 's3':
            raise BatchException('The *@batch* decorator requires --datastore=s3.')

        self.logger = logger
        self.environment = environment
        self.step = step
        self.flow_datastore = flow_datastore
        for deco in decos:
            if isinstance(deco, ResourcesDecorator):
                for k, v in deco.attributes.items():
                    # we use the larger of @resources and @batch attributes
                    my_val = self.attributes.get(k)
                    if not (my_val is None and v is None):
                        self.attributes[k] = str(max(int(my_val or 0), int(v or 0)))
        self.run_time_limit = get_run_time_limit_for_task(decos)
        if self.run_time_limit < 60:
            raise BatchException('The timeout for step *{step}* should be at '
                'least 60 seconds for execution on AWS Batch'.format(step=step))

    def runtime_init(self, flow, graph, package, run_id):
        self.flow = flow
        self.graph = graph
        self.package = package
        self.run_id = run_id

    def runtime_task_created(self,
                             task_datastore,
                             task_id,
                             split_index,
                             input_paths,
                             is_cloned,
                             ubf_context):
        if not is_cloned:
            self._save_package_once(self.flow_datastore, self.package)

    def runtime_step_cli(self,
                         cli_args,
                         retry_count,
                         max_user_code_retries,
                         ubf_context):
        if retry_count <= max_user_code_retries:
            # after all attempts to run the user code have failed, we don't need
            # Batch anymore. We can execute possible fallback code locally.
            cli_args.commands = ['batch', 'step']
            cli_args.command_args.append(self.package_sha)
            cli_args.command_args.append(self.package_url)
            cli_args.command_options.update(self.attributes)
            cli_args.command_options['run-time-limit'] = self.run_time_limit
            if not R.use_r():
                cli_args.entrypoint[0] = sys.executable

    def task_pre_step(self,
                      step_name,
                      task_datastore,
                      metadata,
                      run_id,
                      task_id,
                      flow,
                      graph,
                      retry_count,
                      max_retries,
                      ubf_context,
                      inputs):
        if metadata.TYPE == 'local':
            self.task_datastore = task_datastore
        else:
            self.task_datastore = None
        meta = {}
        meta['aws-batch-job-id'] = os.environ['AWS_BATCH_JOB_ID']
        meta['aws-batch-job-attempt'] = os.environ['AWS_BATCH_JOB_ATTEMPT']
        meta['aws-batch-ce-name'] = os.environ['AWS_BATCH_CE_NAME']
        meta['aws-batch-jq-name'] = os.environ['AWS_BATCH_JQ_NAME']
        meta['aws-batch-execution-env'] = os.environ['AWS_EXECUTION_ENV']

        # Capture AWS Logs metadata. This is best effort only since
        # only V4 of the metadata uri for the ECS container hosts this
        # information and it is quite likely that not all consumers of
        # Metaflow would be running the container agent compatible with
        # version V4.
        # https://docs.aws.amazon.com/AmazonECS/latest/developerguide/task-metadata-endpoint.html
        try:
            logs_meta = requests.get(
                            url=os.environ['ECS_CONTAINER_METADATA_URI_V4']) \
                                .json() \
                                .get('LogOptions', {})
            meta['aws-batch-awslogs-group'] = logs_meta.get('awslogs-group')
            meta['aws-batch-awslogs-region'] = logs_meta.get('awslogs-region')
            meta['aws-batch-awslogs-stream'] = logs_meta.get('awslogs-stream')
        except:
            pass

        entries = [MetaDatum(
            field=k, value=v, type=k, tags=["attempt_id:{0}".format(retry_count)])
            for k, v in meta.items()]
        # Register book-keeping metadata for debugging.
        metadata.register_metadata(run_id, step_name, task_id, entries)
        self._save_logs_sidecar = SidecarSubProcess('save_logs_periodically')

<<<<<<< HEAD
        # For multi-node tasks, self.next should be disabled for others than main node.
        main_node_index = os.environ.get('AWS_BATCH_JOB_MAIN_NODE_INDEX', None)
        node_index = os.environ.get('AWS_BATCH_JOB_NODE_INDEX', None)
        if main_node_index is not None and node_index is not None:
            if main_node_index != node_index:
                self.next = lambda next_step: print("Next called, ignored as this worker is not main node.")
            print("Multinode node id {} starting, main is {}".format(node_index, main_node_index))

    def task_finished(self, step_name, flow, graph, is_task_ok, retry_count, max_retries):
        if self.ds_root:
            # We have a local metadata service so we need to persist it to the datastore.
            # Note that the datastore is *always* s3 (see runtime_task_created function)
            with util.TempDir() as td:
                tar_file_path = os.path.join(td, 'metadata.tgz')
                with tarfile.open(tar_file_path, 'w:gz') as tar:
                    # The local metadata is stored in the local datastore
                    # which, for batch jobs, is always the DATASTORE_LOCAL_DIR
                    tar.add(DATASTORE_LOCAL_DIR)
                # At this point we upload what need to s3
                s3, _ = get_s3_client()
                with open(tar_file_path, 'rb') as f:
                    path = os.path.join(
                        self.ds_root,
                        MetaflowDataStore.filename_with_attempt_prefix(
                            'metadata.tgz', retry_count))
                    url = urlparse(path)
                    s3.upload_fileobj(f, url.netloc, url.path.lstrip('/'))
=======
    def task_post_step(self,
                       step_name,
                       flow,
                       graph,
                       retry_count,
                       max_user_code_retries):
        if self.task_datastore:
            sync_local_metadata_to_datastore(DATASTORE_LOCAL_DIR, 
                self.task_datastore)

    def task_exception(self,
                       exception,
                       step_name,
                       flow,
                       graph,
                       retry_count,
                       max_user_code_retries):
        if self.task_datastore:
            sync_local_metadata_to_datastore(DATASTORE_LOCAL_DIR, 
                self.task_datastore)

    def task_finished(self,
                      step_name,
                      flow,
                      graph,
                      is_task_ok,
                      retry_count,
                      max_retries):
>>>>>>> 0d3ef338
        try:
            self._save_logs_sidecar.kill()
        except:
            pass

    @classmethod
    def _save_package_once(cls, flow_datastore, package):
        if cls.package_url is None:
            cls.package_url, cls.package_sha = flow_datastore.save_data(
                [package.blob], len_hint=1)[0]

    @classmethod
    def _get_registry(cls, image):
        """
        Explanation:

            (.+?(?:[:.].+?)\/)? - [GROUP 0] REGISTRY
                .+?                 - A registry must start with at least one character
                (?:[:.].+?)\/       - A registry must have ":" or "." and end with "/"
                ?                   - Make a registry optional
            (.*?)               - [GROUP 1] REPOSITORY
                .*?                 - Get repository name until separator
            (?:[@:])?           - SEPARATOR
                ?:                  - Don't capture separator
                [@:]                - The separator must be either "@" or ":"
                ?                   - The separator is optional
            ((?<=[@:]).*)?      - [GROUP 2] TAG / DIGEST
                (?<=[@:])           - A tag / digest must be preceded by "@" or ":"
                .*                  - Capture rest of tag / digest
                ?                   - A tag / digest is optional

        Examples:

            image
                - None
                - image
                - None
            example/image
                - None
                - example/image
                - None
            example/image:tag
                - None
                - example/image
                - tag
            example.domain.com/example/image:tag
                - example.domain.com/
                - example/image
                - tag
            123.123.123.123:123/example/image:tag
                - 123.123.123.123:123/
                - example/image
                - tag
            example.domain.com/example/image@sha256:45b23dee0
                - example.domain.com/
                - example/image
                - sha256:45b23dee0
        """

        pattern = re.compile(r"^(.+?(?:[:.].+?)\/)?(.*?)(?:[@:])?((?<=[@:]).*)?$")
        registry, repository, tag = pattern.match(image).groups()
        if registry is not None:
            registry = registry.rstrip("/")
        return registry<|MERGE_RESOLUTION|>--- conflicted
+++ resolved
@@ -224,7 +224,6 @@
         metadata.register_metadata(run_id, step_name, task_id, entries)
         self._save_logs_sidecar = SidecarSubProcess('save_logs_periodically')
 
-<<<<<<< HEAD
         # For multi-node tasks, self.next should be disabled for others than main node.
         main_node_index = os.environ.get('AWS_BATCH_JOB_MAIN_NODE_INDEX', None)
         node_index = os.environ.get('AWS_BATCH_JOB_NODE_INDEX', None)
@@ -233,26 +232,7 @@
                 self.next = lambda next_step: print("Next called, ignored as this worker is not main node.")
             print("Multinode node id {} starting, main is {}".format(node_index, main_node_index))
 
-    def task_finished(self, step_name, flow, graph, is_task_ok, retry_count, max_retries):
-        if self.ds_root:
-            # We have a local metadata service so we need to persist it to the datastore.
-            # Note that the datastore is *always* s3 (see runtime_task_created function)
-            with util.TempDir() as td:
-                tar_file_path = os.path.join(td, 'metadata.tgz')
-                with tarfile.open(tar_file_path, 'w:gz') as tar:
-                    # The local metadata is stored in the local datastore
-                    # which, for batch jobs, is always the DATASTORE_LOCAL_DIR
-                    tar.add(DATASTORE_LOCAL_DIR)
-                # At this point we upload what need to s3
-                s3, _ = get_s3_client()
-                with open(tar_file_path, 'rb') as f:
-                    path = os.path.join(
-                        self.ds_root,
-                        MetaflowDataStore.filename_with_attempt_prefix(
-                            'metadata.tgz', retry_count))
-                    url = urlparse(path)
-                    s3.upload_fileobj(f, url.netloc, url.path.lstrip('/'))
-=======
+
     def task_post_step(self,
                        step_name,
                        flow,
@@ -260,7 +240,7 @@
                        retry_count,
                        max_user_code_retries):
         if self.task_datastore:
-            sync_local_metadata_to_datastore(DATASTORE_LOCAL_DIR, 
+            sync_local_metadata_to_datastore(DATASTORE_LOCAL_DIR,
                 self.task_datastore)
 
     def task_exception(self,
@@ -271,7 +251,7 @@
                        retry_count,
                        max_user_code_retries):
         if self.task_datastore:
-            sync_local_metadata_to_datastore(DATASTORE_LOCAL_DIR, 
+            sync_local_metadata_to_datastore(DATASTORE_LOCAL_DIR,
                 self.task_datastore)
 
     def task_finished(self,
@@ -281,7 +261,6 @@
                       is_task_ok,
                       retry_count,
                       max_retries):
->>>>>>> 0d3ef338
         try:
             self._save_logs_sidecar.kill()
         except:
