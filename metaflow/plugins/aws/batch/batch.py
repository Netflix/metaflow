--- conflicted
+++ resolved
@@ -53,17 +53,16 @@
 
     def _command(self, environment, code_package_url, step_name, step_cmds, task_spec):
         mflog_expr = export_mflog_env_vars(
-            datastore_type="s3", stdout_path=STDOUT_PATH, stderr_path=STDERR_PATH, **task_spec
+            datastore_type="s3",
+            stdout_path=STDOUT_PATH,
+            stderr_path=STDERR_PATH,
+            **task_spec
         )
         init_cmds = environment.get_package_commands(code_package_url, "s3")
         init_expr = " && ".join(init_cmds)
-<<<<<<< HEAD
-        step_expr = bash_capture_logs(" && ".join(environment.bootstrap_commands(step_name) + step_cmds))
-=======
         step_expr = bash_capture_logs(
             " && ".join(environment.bootstrap_commands(step_name, "s3") + step_cmds)
         )
->>>>>>> c8456aa1
 
         # construct an entry point that
         # 1) initializes the mflog environment (mflog_expr)
@@ -125,7 +124,11 @@
         found = False
         for job in jobs:
             found = True
-            echo("{name} [{id}] ({status})".format(name=job["jobName"], id=job["jobId"], status=job["status"]))
+            echo(
+                "{name} [{id}] ({status})".format(
+                    name=job["jobName"], id=job["jobId"], status=job["status"]
+                )
+            )
         if not found:
             echo("No running AWS Batch jobs found.")
 
@@ -144,7 +147,10 @@
                     )
                 )
             except Exception as e:
-                echo("Failed to terminate AWS Batch job %s [%s]" % (job["jobId"], repr(e)))
+                echo(
+                    "Failed to terminate AWS Batch job %s [%s]"
+                    % (job["jobId"], repr(e))
+                )
         if not found:
             echo("No running AWS Batch jobs found.")
 
@@ -185,7 +191,11 @@
             self._client.job()
             .job_name(job_name)
             .job_queue(queue)
-            .command(self._command(self.environment, code_package_url, step_name, [step_cli], task_spec))
+            .command(
+                self._command(
+                    self.environment, code_package_url, step_name, [step_cli], task_spec
+                )
+            )
             .image(image)
             .iam_role(iam_role)
             .execution_role(execution_role)
@@ -216,7 +226,9 @@
             .environment_variable("METAFLOW_CODE_DS", code_package_ds)
             .environment_variable("METAFLOW_USER", attrs["metaflow.user"])
             .environment_variable("METAFLOW_SERVICE_URL", BATCH_METADATA_SERVICE_URL)
-            .environment_variable("METAFLOW_SERVICE_HEADERS", json.dumps(BATCH_METADATA_SERVICE_HEADERS))
+            .environment_variable(
+                "METAFLOW_SERVICE_HEADERS", json.dumps(BATCH_METADATA_SERVICE_HEADERS)
+            )
             .environment_variable("METAFLOW_DATASTORE_SYSROOT_S3", DATASTORE_SYSROOT_S3)
             .environment_variable("METAFLOW_DATATOOLS_S3ROOT", DATATOOLS_S3ROOT)
             .environment_variable("METAFLOW_DEFAULT_DATASTORE", "s3")
@@ -284,7 +296,8 @@
             queue = next(self._client.active_job_queues(), None)
             if queue is None:
                 raise BatchException(
-                    "Unable to launch AWS Batch job. No job queue " " specified and no valid & enabled queue found."
+                    "Unable to launch AWS Batch job. No job queue "
+                    " specified and no valid & enabled queue found."
                 )
         job = self.create_job(
             step_name,
@@ -327,16 +340,28 @@
                     if not child_jobs:
                         child_statuses = ""
                     else:
-                        status_keys = set([child_job.status for child_job in child_jobs])
+                        status_keys = set(
+                            [child_job.status for child_job in child_jobs]
+                        )
                         status_counts = [
                             (
                                 status,
-                                len([child_job.status == status for child_job in child_jobs]),
+                                len(
+                                    [
+                                        child_job.status == status
+                                        for child_job in child_jobs
+                                    ]
+                                ),
                             )
                             for status in status_keys
                         ]
                         child_statuses = " (parallel node status: [{}])".format(
-                            ", ".join(["{}:{}".format(status, num) for (status, num) in sorted(status_counts)])
+                            ", ".join(
+                                [
+                                    "{}:{}".format(status, num)
+                                    for (status, num) in sorted(status_counts)
+                                ]
+                            )
                         )
                     status = job.status
                     echo(
@@ -386,7 +411,9 @@
                 ]
                 if msg is not None
             )
-            raise BatchException("%s " "This could be a transient error. " "Use @retry to retry." % msg)
+            raise BatchException(
+                "%s " "This could be a transient error. " "Use @retry to retry." % msg
+            )
         else:
             if self.job.is_running:
                 # Kill the job if it is still running by throwing an exception.
