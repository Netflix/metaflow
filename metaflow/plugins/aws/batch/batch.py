import atexit
import copy
import json
import os
import select
import shlex
import time

from metaflow import util
from metaflow.datatools.s3tail import S3Tail
from metaflow.exception import MetaflowException, MetaflowInternalError
from metaflow.metaflow_config import (
    BATCH_METADATA_SERVICE_URL,
    DATATOOLS_S3ROOT,
    DATASTORE_LOCAL_DIR,
    DATASTORE_SYSROOT_S3,
    DEFAULT_METADATA,
    BATCH_METADATA_SERVICE_HEADERS,
    BATCH_EMIT_TAGS,
    DATASTORE_CARD_S3ROOT,
)
from metaflow.mflog.mflog import refine, set_should_persist
from metaflow.mflog import (
    export_mflog_env_vars,
    capture_output_to_mflog,
    tail_logs,
    BASH_SAVE_LOGS,
)

from .batch_client import BatchClient

# Redirect structured logs to $PWD/.logs/
LOGS_DIR = "$PWD/.logs"
STDOUT_FILE = "mflog_stdout"
STDERR_FILE = "mflog_stderr"
STDOUT_PATH = os.path.join(LOGS_DIR, STDOUT_FILE)
STDERR_PATH = os.path.join(LOGS_DIR, STDERR_FILE)


class BatchException(MetaflowException):
    headline = "AWS Batch error"


class BatchKilledException(MetaflowException):
    headline = "AWS Batch task killed"


class Batch(object):
    def __init__(self, metadata, environment):
        self.metadata = metadata
        self.environment = environment
        self._client = BatchClient()
        atexit.register(lambda: self.job.kill() if hasattr(self, "job") else None)

    def _command(self, environment, code_package_url, step_name, step_cmds, task_spec):
        mflog_expr = export_mflog_env_vars(
            datastore_type="s3",
            stdout_path=STDOUT_PATH,
            stderr_path=STDERR_PATH,
            **task_spec
        )
        init_cmds = environment.get_package_commands(code_package_url)
        init_expr = " && ".join(init_cmds)
        step_expr = " && ".join(
            [
                capture_output_to_mflog(a)
                for a in (environment.bootstrap_commands(step_name))
            ]
            + step_cmds
        )

        # construct an entry point that
        # 1) initializes the mflog environment (mflog_expr)
        # 2) bootstraps a metaflow environment (init_expr)
        # 3) executes a task (step_expr)

        # the `true` command is to make sure that the generated command
        # plays well with docker containers which have entrypoint set as
        # eval $@
        cmd_str = "true && mkdir -p %s && %s && %s && %s; " % (
            LOGS_DIR,
            mflog_expr,
            init_expr,
            step_expr,
        )
        # after the task has finished, we save its exit code (fail/success)
        # and persist the final logs. The whole entrypoint should exit
        # with the exit code (c) of the task.
        #
        # Note that if step_expr OOMs, this tail expression is never executed.
        # We lose the last logs in this scenario (although they are visible
        # still through AWS CloudWatch console).
        cmd_str += "c=$?; %s; exit $c" % BASH_SAVE_LOGS
        return shlex.split('bash -c "%s"' % cmd_str)

    def _search_jobs(self, flow_name, run_id, user):
        if user is None:
            regex = "-{flow_name}-".format(flow_name=flow_name)
        else:
            regex = "{user}-{flow_name}-".format(user=user, flow_name=flow_name)
        jobs = []
        for job in self._client.unfinished_jobs():
            if regex in job["jobName"]:
                jobs.append(job["jobId"])
        if run_id is not None:
            run_id = run_id[run_id.startswith("sfn-") and len("sfn-") :]
        for job in self._client.describe_jobs(jobs):
            parameters = job["parameters"]
            match = (
                (user is None or parameters["metaflow.user"] == user)
                and (parameters["metaflow.flow_name"] == flow_name)
                and (run_id is None or parameters["metaflow.run_id"] == run_id)
            )
            if match:
                yield job

    def _job_name(self, user, flow_name, run_id, step_name, task_id, retry_count):
        return "{user}-{flow_name}-{run_id}-{step_name}-{task_id}-{retry_count}".format(
            user=user,
            flow_name=flow_name,
            run_id=str(run_id) if run_id is not None else "",
            step_name=step_name,
            task_id=str(task_id) if task_id is not None else "",
            retry_count=str(retry_count) if retry_count is not None else "",
        )

    def list_jobs(self, flow_name, run_id, user, echo):
        jobs = self._search_jobs(flow_name, run_id, user)
        found = False
        for job in jobs:
            found = True
            echo(
                "{name} [{id}] ({status})".format(
                    name=job["jobName"], id=job["jobId"], status=job["status"]
                )
            )
        if not found:
            echo("No running AWS Batch jobs found.")

    def kill_jobs(self, flow_name, run_id, user, echo):
        jobs = self._search_jobs(flow_name, run_id, user)
        found = False
        for job in jobs:
            found = True
            try:
                self._client.attach_job(job["jobId"]).kill()
                echo(
                    "Killing AWS Batch job: {name} [{id}] ({status})".format(
                        name=job["jobName"],
                        id=job["jobId"],
                        status=job["status"],
                    )
                )
            except Exception as e:
                echo(
                    "Failed to terminate AWS Batch job %s [%s]"
                    % (job["jobId"], repr(e))
                )
        if not found:
            echo("No running AWS Batch jobs found.")

    def create_job(
        self,
        step_name,
        step_cli,
        task_spec,
        code_package_sha,
        code_package_url,
        code_package_ds,
        image,
        queue,
        iam_role=None,
        execution_role=None,
        cpu=None,
        gpu=None,
        memory=None,
        run_time_limit=None,
        shared_memory=None,
        max_swap=None,
        swappiness=None,
        env={},
        attrs={},
        host_volumes=None,
        num_parallel=1,
    ):
        job_name = self._job_name(
            attrs.get("metaflow.user"),
            attrs.get("metaflow.flow_name"),
            attrs.get("metaflow.run_id"),
            attrs.get("metaflow.step_name"),
            attrs.get("metaflow.task_id"),
            attrs.get("metaflow.retry_count"),
        )
        job = (
            self._client.job()
            .job_name(job_name)
            .job_queue(queue)
            .command(
                self._command(
                    self.environment, code_package_url, step_name, [step_cli], task_spec
                )
            )
            .image(image)
            .iam_role(iam_role)
            .execution_role(execution_role)
            .job_def(
                image,
                iam_role,
                queue,
                execution_role,
                shared_memory,
                max_swap,
                swappiness,
                host_volumes=host_volumes,
                num_parallel=num_parallel,
            )
            .cpu(cpu)
            .gpu(gpu)
            .memory(memory)
            .shared_memory(shared_memory)
            .max_swap(max_swap)
            .swappiness(swappiness)
            .timeout_in_secs(run_time_limit)
            .task_id(attrs.get("metaflow.task_id"))
            .environment_variable("AWS_DEFAULT_REGION", self._client.region())
            .environment_variable("METAFLOW_CODE_SHA", code_package_sha)
            .environment_variable("METAFLOW_CODE_URL", code_package_url)
            .environment_variable("METAFLOW_CODE_DS", code_package_ds)
            .environment_variable("METAFLOW_USER", attrs["metaflow.user"])
            .environment_variable("METAFLOW_SERVICE_URL", BATCH_METADATA_SERVICE_URL)
            .environment_variable(
                "METAFLOW_SERVICE_HEADERS", json.dumps(BATCH_METADATA_SERVICE_HEADERS)
            )
            .environment_variable("METAFLOW_DATASTORE_SYSROOT_S3", DATASTORE_SYSROOT_S3)
            .environment_variable("METAFLOW_DATATOOLS_S3ROOT", DATATOOLS_S3ROOT)
            .environment_variable("METAFLOW_DEFAULT_DATASTORE", "s3")
            .environment_variable("METAFLOW_DEFAULT_METADATA", DEFAULT_METADATA)
<<<<<<< HEAD
            .environment_variable("METAFLOW_CARD_S3ROOT", DATASTORE_CARD_S3ROOT)
=======
            .environment_variable("METAFLOW_RUNTIME_ENVIRONMENT", "aws-batch")
>>>>>>> 100e1c8b
        )
        # Skip setting METAFLOW_DATASTORE_SYSROOT_LOCAL because metadata sync between the local user
        # instance and the remote AWS Batch instance assumes metadata is stored in DATASTORE_LOCAL_DIR
        # on the remote AWS Batch instance; this happens when METAFLOW_DATASTORE_SYSROOT_LOCAL
        # is NOT set (see get_datastore_root_from_config in datastore/local.py).
        for name, value in env.items():
            job.environment_variable(name, value)
        if attrs:
            for key, value in attrs.items():
                job.parameter(key, value)
        # Tags for AWS Batch job (for say cost attribution)
        if BATCH_EMIT_TAGS:
            for key in [
                "metaflow.flow_name",
                "metaflow.run_id",
                "metaflow.step_name",
                "metaflow.version",
                "metaflow.run_id.$",
                "metaflow.user",
                "metaflow.owner",
                "metaflow.production_token",
            ]:
                if key in attrs:
                    job.tag(key, attrs.get(key))
        return job

    def launch_job(
        self,
        step_name,
        step_cli,
        task_spec,
        code_package_sha,
        code_package_url,
        code_package_ds,
        image,
        queue,
        iam_role=None,
        execution_role=None,  # for FARGATE compatibility
        cpu=None,
        gpu=None,
        memory=None,
        run_time_limit=None,
        shared_memory=None,
        max_swap=None,
        swappiness=None,
        host_volumes=None,
        num_parallel=1,
        env={},
        attrs={},
    ):
        if queue is None:
            queue = next(self._client.active_job_queues(), None)
            if queue is None:
                raise BatchException(
                    "Unable to launch AWS Batch job. No job queue "
                    " specified and no valid & enabled queue found."
                )
        job = self.create_job(
            step_name,
            capture_output_to_mflog(step_cli),
            task_spec,
            code_package_sha,
            code_package_url,
            code_package_ds,
            image,
            queue,
            iam_role,
            execution_role,
            cpu,
            gpu,
            memory,
            run_time_limit,
            shared_memory,
            max_swap,
            swappiness,
            env=env,
            attrs=attrs,
            host_volumes=host_volumes,
            num_parallel=num_parallel,
        )
        self.num_parallel = num_parallel
        self.job = job.execute()

    def wait(self, stdout_location, stderr_location, echo=None):
        def wait_for_launch(job, child_jobs):
            status = job.status
            echo(
                "Task is starting (status %s)..." % status,
                "stderr",
                batch_id=job.id,
            )
            t = time.time()
            while True:
                if status != job.status or (time.time() - t) > 30:
                    if not child_jobs:
                        child_statuses = ""
                    else:
                        child_statuses = " (child nodes: [{}])".format(
                            ", ".join([child_job.status for child_job in child_jobs])
                        )
                    status = job.status
                    echo(
                        "Task is starting (status %s)... %s" % (status, child_statuses),
                        "stderr",
                        batch_id=job.id,
                    )
                    t = time.time()
                if job.is_running or job.is_done or job.is_crashed:
                    break
                select.poll().poll(200)

        prefix = b"[%s] " % util.to_bytes(self.job.id)
        stdout_tail = S3Tail(stdout_location)
        stderr_tail = S3Tail(stderr_location)

        child_jobs = []
        if self.num_parallel > 1:
            for node in range(1, self.num_parallel):
                child_job = copy.copy(self.job)
                child_job._id = child_job._id + "#{}".format(node)
                child_jobs.append(child_job)

        # 1) Loop until the job has started
        wait_for_launch(self.job, child_jobs)

        # 2) Tail logs until the job has finished
        tail_logs(
            prefix=prefix,
            stdout_tail=stdout_tail,
            stderr_tail=stderr_tail,
            echo=echo,
            has_log_updates=lambda: self.job.is_running,
        )

        # In case of hard crashes (OOM), the final save_logs won't happen.
        # We can fetch the remaining logs from AWS CloudWatch and persist them
        # to Amazon S3.

        if self.job.is_crashed:
            msg = next(
                msg
                for msg in [
                    self.job.reason,
                    self.job.status_reason,
                    "Task crashed.",
                ]
                if msg is not None
            )
            raise BatchException(
                "%s " "This could be a transient error. " "Use @retry to retry." % msg
            )
        else:
            if self.job.is_running:
                # Kill the job if it is still running by throwing an exception.
                raise BatchException("Task failed!")
            echo(
                "Task finished with exit code %s." % self.job.status_code,
                "stderr",
                batch_id=self.job.id,
            )<|MERGE_RESOLUTION|>--- conflicted
+++ resolved
@@ -235,11 +235,8 @@
             .environment_variable("METAFLOW_DATATOOLS_S3ROOT", DATATOOLS_S3ROOT)
             .environment_variable("METAFLOW_DEFAULT_DATASTORE", "s3")
             .environment_variable("METAFLOW_DEFAULT_METADATA", DEFAULT_METADATA)
-<<<<<<< HEAD
             .environment_variable("METAFLOW_CARD_S3ROOT", DATASTORE_CARD_S3ROOT)
-=======
             .environment_variable("METAFLOW_RUNTIME_ENVIRONMENT", "aws-batch")
->>>>>>> 100e1c8b
         )
         # Skip setting METAFLOW_DATASTORE_SYSROOT_LOCAL because metadata sync between the local user
         # instance and the remote AWS Batch instance assumes metadata is stored in DATASTORE_LOCAL_DIR
