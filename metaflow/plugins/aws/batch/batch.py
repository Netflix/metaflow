import atexit
import copy
import json
import os
import select
import shlex
import time

from metaflow import util
from metaflow.plugins.datatools.s3.s3tail import S3Tail
from metaflow.plugins.aws.aws_utils import sanitize_batch_tag
from metaflow.exception import MetaflowException
from metaflow.metaflow_config import (
    OTEL_ENDPOINT,
    SERVICE_INTERNAL_URL,
    DATATOOLS_S3ROOT,
    DATASTORE_SYSROOT_S3,
    DEFAULT_METADATA,
    SERVICE_HEADERS,
    BATCH_EMIT_TAGS,
    CARD_S3ROOT,
    S3_ENDPOINT_URL,
    DEFAULT_SECRETS_BACKEND_TYPE,
    AWS_SECRETS_MANAGER_DEFAULT_REGION,
    S3_SERVER_SIDE_ENCRYPTION,
)

from metaflow.metaflow_config_funcs import config_values

from metaflow.mflog import (
    export_mflog_env_vars,
    bash_capture_logs,
    tail_logs,
    BASH_SAVE_LOGS,
)

from .batch_client import BatchClient

# Redirect structured logs to $PWD/.logs/
LOGS_DIR = "$PWD/.logs"
STDOUT_FILE = "mflog_stdout"
STDERR_FILE = "mflog_stderr"
STDOUT_PATH = os.path.join(LOGS_DIR, STDOUT_FILE)
STDERR_PATH = os.path.join(LOGS_DIR, STDERR_FILE)


class BatchException(MetaflowException):
    headline = "AWS Batch error"


class BatchKilledException(MetaflowException):
    headline = "AWS Batch task killed"


class Batch(object):
    def __init__(self, metadata, environment, flow_datastore=None):
        self.metadata = metadata
        self.environment = environment
        self.flow_datastore = flow_datastore
        self._client = BatchClient()
        atexit.register(lambda: self.job.kill() if hasattr(self, "job") else None)

    def _command(
        self,
        environment,
        code_package_metadata,
        code_package_url,
        step_name,
        step_cmds,
        task_spec,
        offload_command_to_s3,
    ):
        mflog_expr = export_mflog_env_vars(
            datastore_type="s3",
            stdout_path=STDOUT_PATH,
            stderr_path=STDERR_PATH,
            **task_spec
        )
        init_cmds = environment.get_package_commands(
            code_package_url, "s3", code_package_metadata
        )
        init_expr = " && ".join(init_cmds)
        step_expr = bash_capture_logs(
            " && ".join(environment.bootstrap_commands(step_name, "s3") + step_cmds)
        )

        # construct an entry point that
        # 1) initializes the mflog environment (mflog_expr)
        # 2) bootstraps a metaflow environment (init_expr)
        # 3) executes a task (step_expr)

        # the `true` command is to make sure that the generated command
        # plays well with docker containers which have entrypoint set as
        # eval $@
        cmd_str = "true && mkdir -p %s && %s && %s && %s; " % (
            LOGS_DIR,
            mflog_expr,
            init_expr,
            step_expr,
        )
        # after the task has finished, we save its exit code (fail/success)
        # and persist the final logs. The whole entrypoint should exit
        # with the exit code (c) of the task.
        #
        # Note that if step_expr OOMs, this tail expression is never executed.
        # We lose the last logs in this scenario (although they are visible
        # still through AWS CloudWatch console).
        cmd_str += "c=$?; %s; exit $c" % BASH_SAVE_LOGS
        command = shlex.split('bash -c "%s"' % cmd_str)

        if not offload_command_to_s3:
            return command

        # If S3 upload is enabled, we need to modify the command after it's created
        if self.flow_datastore is None:
            raise MetaflowException(
                "Can not offload Batch command to S3 without a datastore configured."
            )

        from metaflow.plugins.aws.aws_utils import parse_s3_full_path

        # Get the command that was created
        # Upload the command to S3 during deployment
        try:
            command_bytes = cmd_str.encode("utf-8")
            result_paths = self.flow_datastore.save_data([command_bytes], len_hint=1)
            s3_path, _key = result_paths[0]

            bucket, s3_object = parse_s3_full_path(s3_path)
            download_script = "{python} -c '{script}'".format(
                python=self.environment._python(),
                script='import boto3, os; ep=os.getenv(\\"METAFLOW_S3_ENDPOINT_URL\\"); boto3.client(\\"s3\\", **({\\"endpoint_url\\":ep} if ep else {})).download_file(\\"%s\\", \\"%s\\", \\"/tmp/step_command.sh\\")'
                % (bucket, s3_object),
            )
            download_cmd = (
                f"{self.environment._get_install_dependencies_cmd('s3')} && "  # required for boto3 due to the original dependencies cmd getting packaged, and not being downloaded in time.
                f"{download_script} && "
                f"chmod +x /tmp/step_command.sh && "
                f"bash /tmp/step_command.sh"
            )
            new_cmd = shlex.split('bash -c "%s"' % download_cmd)
            return new_cmd
        except Exception as e:
            print(f"Warning: Failed to upload command to S3: {e}")
            print("Falling back to inline command")

    def _search_jobs(self, flow_name, run_id, user):
        if user is None:
            regex = "-{flow_name}-".format(flow_name=flow_name)
        else:
            regex = "{user}-{flow_name}-".format(user=user, flow_name=flow_name)
        jobs = []
        for job in self._client.unfinished_jobs():
            if regex in job["jobName"]:
                jobs.append(job["jobId"])
        if run_id is not None:
            run_id = run_id[run_id.startswith("sfn-") and len("sfn-") :]
        for job in self._client.describe_jobs(jobs):
            parameters = job["parameters"]
            match = (
                (user is None or parameters["metaflow.user"] == user)
                and (parameters["metaflow.flow_name"] == flow_name)
                and (run_id is None or parameters["metaflow.run_id"] == run_id)
            )
            if match:
                yield job

    def _job_name(self, user, flow_name, run_id, step_name, task_id, retry_count):
        return "{user}-{flow_name}-{run_id}-{step_name}-{task_id}-{retry_count}".format(
            user=user,
            flow_name=flow_name,
            run_id=str(run_id) if run_id is not None else "",
            step_name=step_name,
            task_id=str(task_id) if task_id is not None else "",
            retry_count=str(retry_count) if retry_count is not None else "",
        )

    def list_jobs(self, flow_name, run_id, user, echo):
        jobs = self._search_jobs(flow_name, run_id, user)
        found = False
        for job in jobs:
            found = True
            echo(
                "{name} [{id}] ({status})".format(
                    name=job["jobName"], id=job["jobId"], status=job["status"]
                )
            )
        if not found:
            echo("No running AWS Batch jobs found.")

    def kill_jobs(self, flow_name, run_id, user, echo):
        jobs = self._search_jobs(flow_name, run_id, user)
        found = False
        for job in jobs:
            found = True
            try:
                self._client.attach_job(job["jobId"]).kill()
                echo(
                    "Killing AWS Batch job: {name} [{id}] ({status})".format(
                        name=job["jobName"],
                        id=job["jobId"],
                        status=job["status"],
                    )
                )
            except Exception as e:
                echo(
                    "Failed to terminate AWS Batch job %s [%s]"
                    % (job["jobId"], repr(e))
                )
        if not found:
            echo("No running AWS Batch jobs found.")

    def create_job(
        self,
        step_name,
        step_cli,
        task_spec,
        code_package_metadata,
        code_package_sha,
        code_package_url,
        code_package_ds,
        image,
        queue,
        iam_role=None,
        execution_role=None,
        cpu=None,
        gpu=None,
        memory=None,
        run_time_limit=None,
        shared_memory=None,
        max_swap=None,
        swappiness=None,
        inferentia=None,
        efa=None,
        env={},
        attrs={},
        host_volumes=None,
        efs_volumes=None,
        use_tmpfs=None,
        aws_batch_tags=None,
        tmpfs_tempdir=None,
        tmpfs_size=None,
        tmpfs_path=None,
        num_parallel=0,
        ephemeral_storage=None,
        log_driver=None,
        log_options=None,
<<<<<<< HEAD
        container_secrets=None,
=======
        offload_command_to_s3=False,
>>>>>>> a6a71a37
    ):
        job_name = self._job_name(
            attrs.get("metaflow.user"),
            attrs.get("metaflow.flow_name"),
            attrs.get("metaflow.run_id"),
            attrs.get("metaflow.step_name"),
            attrs.get("metaflow.task_id"),
            attrs.get("metaflow.retry_count"),
        )
        job = (
            self._client.job()
            .job_name(job_name)
            .job_queue(queue)
            .command(
                self._command(
                    self.environment,
                    code_package_metadata,
                    code_package_url,
                    step_name,
                    [step_cli],
                    task_spec,
                    offload_command_to_s3,
                )
            )
            .image(image)
            .iam_role(iam_role)
            .execution_role(execution_role)
            .cpu(cpu)
            .gpu(gpu)
            .memory(memory)
            .shared_memory(shared_memory)
            .max_swap(max_swap)
            .swappiness(swappiness)
            .inferentia(inferentia)
            .efa(efa)
            .timeout_in_secs(run_time_limit)
            .job_def(
                image,
                iam_role,
                queue,
                execution_role,
                shared_memory,
                max_swap,
                swappiness,
                inferentia,
                efa,
                memory=memory,
                host_volumes=host_volumes,
                efs_volumes=efs_volumes,
                use_tmpfs=use_tmpfs,
                tmpfs_tempdir=tmpfs_tempdir,
                tmpfs_size=tmpfs_size,
                tmpfs_path=tmpfs_path,
                num_parallel=num_parallel,
                ephemeral_storage=ephemeral_storage,
                log_driver=log_driver,
                log_options=log_options,
                container_secrets=container_secrets,
            )
            .task_id(attrs.get("metaflow.task_id"))
            .environment_variable("AWS_DEFAULT_REGION", self._client.region())
            .environment_variable("METAFLOW_CODE_METADATA", code_package_metadata)
            .environment_variable("METAFLOW_CODE_SHA", code_package_sha)
            .environment_variable("METAFLOW_CODE_URL", code_package_url)
            .environment_variable("METAFLOW_CODE_DS", code_package_ds)
            .environment_variable("METAFLOW_USER", attrs["metaflow.user"])
            .environment_variable("METAFLOW_SERVICE_URL", SERVICE_INTERNAL_URL)
            .environment_variable(
                "METAFLOW_SERVICE_HEADERS", json.dumps(SERVICE_HEADERS)
            )
            .environment_variable("METAFLOW_DATASTORE_SYSROOT_S3", DATASTORE_SYSROOT_S3)
            .environment_variable("METAFLOW_DATATOOLS_S3ROOT", DATATOOLS_S3ROOT)
            .environment_variable("METAFLOW_DEFAULT_DATASTORE", "s3")
            .environment_variable("METAFLOW_DEFAULT_METADATA", DEFAULT_METADATA)
            .environment_variable("METAFLOW_CARD_S3ROOT", CARD_S3ROOT)
            .environment_variable("METAFLOW_OTEL_ENDPOINT", OTEL_ENDPOINT)
            .environment_variable("METAFLOW_RUNTIME_ENVIRONMENT", "aws-batch")
        )

        # Temporary passing of *some* environment variables. Do not rely on this
        # mechanism as it will be removed in the near future
        for k, v in config_values():
            if k.startswith("METAFLOW_CONDA_") or k.startswith("METAFLOW_DEBUG_"):
                job.environment_variable(k, v)

        if DEFAULT_SECRETS_BACKEND_TYPE is not None:
            job.environment_variable(
                "METAFLOW_DEFAULT_SECRETS_BACKEND_TYPE", DEFAULT_SECRETS_BACKEND_TYPE
            )
        if AWS_SECRETS_MANAGER_DEFAULT_REGION is not None:
            job.environment_variable(
                "METAFLOW_AWS_SECRETS_MANAGER_DEFAULT_REGION",
                AWS_SECRETS_MANAGER_DEFAULT_REGION,
            )

        tmpfs_enabled = use_tmpfs or (tmpfs_size and not use_tmpfs)

        if tmpfs_enabled and tmpfs_tempdir:
            job.environment_variable("METAFLOW_TEMPDIR", tmpfs_path)

        if S3_SERVER_SIDE_ENCRYPTION is not None:
            job.environment_variable(
                "METAFLOW_S3_SERVER_SIDE_ENCRYPTION", S3_SERVER_SIDE_ENCRYPTION
            )

        # Skip setting METAFLOW_DATASTORE_SYSROOT_LOCAL because metadata sync between the local user
        # instance and the remote AWS Batch instance assumes metadata is stored in DATASTORE_LOCAL_DIR
        # on the remote AWS Batch instance; this happens when METAFLOW_DATASTORE_SYSROOT_LOCAL
        # is NOT set (see get_datastore_root_from_config in datastore/local.py).
        # add METAFLOW_S3_ENDPOINT_URL
        if S3_ENDPOINT_URL is not None:
            job.environment_variable("METAFLOW_S3_ENDPOINT_URL", S3_ENDPOINT_URL)

        for name, value in env.items():
            job.environment_variable(name, value)

        if attrs:
            for key, value in attrs.items():
                job.parameter(key, value)
        # Tags for AWS Batch job (for say cost attribution)
        if BATCH_EMIT_TAGS:
            job.tag("app", "metaflow")
            for key in [
                "metaflow.flow_name",
                "metaflow.run_id",
                "metaflow.step_name",
                "metaflow.run_id.$",
                "metaflow.production_token",
            ]:
                if key in attrs:
                    job.tag(key, attrs.get(key))
            # As some values can be affected by users, sanitize them so they adhere to AWS tagging restrictions.
            for key in [
                "metaflow.version",
                "metaflow.user",
                "metaflow.owner",
            ]:
                if key in attrs:
                    k, v = sanitize_batch_tag(key, attrs.get(key))
                    job.tag(k, v)

            if aws_batch_tags is not None:
                for key, value in aws_batch_tags.items():
                    job.tag(key, value)

        return job

    def launch_job(
        self,
        step_name,
        step_cli,
        task_spec,
        code_package_metadata,
        code_package_sha,
        code_package_url,
        code_package_ds,
        image,
        queue,
        iam_role=None,
        execution_role=None,  # for FARGATE compatibility
        cpu=None,
        gpu=None,
        memory=None,
        run_time_limit=None,
        shared_memory=None,
        max_swap=None,
        swappiness=None,
        inferentia=None,
        efa=None,
        host_volumes=None,
        efs_volumes=None,
        use_tmpfs=None,
        aws_batch_tags=None,
        tmpfs_tempdir=None,
        tmpfs_size=None,
        tmpfs_path=None,
        num_parallel=0,
        env={},
        attrs={},
        ephemeral_storage=None,
        log_driver=None,
        log_options=None,
        container_secrets=None,
    ):
        if queue is None:
            queue = next(self._client.active_job_queues(), None)
            if queue is None:
                raise BatchException(
                    "Unable to launch AWS Batch job. No job queue "
                    " specified and no valid & enabled queue found."
                )
        job = self.create_job(
            step_name,
            step_cli,
            task_spec,
            code_package_metadata,
            code_package_sha,
            code_package_url,
            code_package_ds,
            image,
            queue,
            iam_role,
            execution_role,
            cpu,
            gpu,
            memory,
            run_time_limit,
            shared_memory,
            max_swap,
            swappiness,
            inferentia,
            efa,
            env=env,
            attrs=attrs,
            host_volumes=host_volumes,
            efs_volumes=efs_volumes,
            use_tmpfs=use_tmpfs,
            aws_batch_tags=aws_batch_tags,
            tmpfs_tempdir=tmpfs_tempdir,
            tmpfs_size=tmpfs_size,
            tmpfs_path=tmpfs_path,
            num_parallel=num_parallel,
            ephemeral_storage=ephemeral_storage,
            log_driver=log_driver,
            log_options=log_options,
            container_secrets=container_secrets,
        )
        self.num_parallel = num_parallel
        self.job = job.execute()

    def wait(self, stdout_location, stderr_location, echo=None):
        def wait_for_launch(job, child_jobs):
            status = job.status
            echo(
                "Task is starting (status %s)..." % status,
                "stderr",
                batch_id=job.id,
            )
            t = time.time()
            while True:
                if status != job.status or (time.time() - t) > 30:
                    if not child_jobs:
                        child_statuses = ""
                    else:
                        status_keys = set(
                            [child_job.status for child_job in child_jobs]
                        )
                        status_counts = [
                            (
                                status,
                                len(
                                    [
                                        child_job.status == status
                                        for child_job in child_jobs
                                    ]
                                ),
                            )
                            for status in status_keys
                        ]
                        child_statuses = " (parallel node status: [{}])".format(
                            ", ".join(
                                [
                                    "{}:{}".format(status, num)
                                    for (status, num) in sorted(status_counts)
                                ]
                            )
                        )
                    status = job.status
                    echo(
                        "Task is starting (status %s)... %s" % (status, child_statuses),
                        "stderr",
                        batch_id=job.id,
                    )
                    t = time.time()
                if job.is_running or job.is_done or job.is_crashed:
                    break
                select.poll().poll(200)

        prefix = b"[%s] " % util.to_bytes(self.job.id)
        stdout_tail = S3Tail(stdout_location)
        stderr_tail = S3Tail(stderr_location)

        child_jobs = []
        if self.num_parallel > 1:
            for node in range(1, self.num_parallel):
                child_job = copy.copy(self.job)
                child_job._id = child_job._id + "#{}".format(node)
                child_jobs.append(child_job)

        # 1) Loop until the job has started
        wait_for_launch(self.job, child_jobs)

        # 2) Tail logs until the job has finished
        tail_logs(
            prefix=prefix,
            stdout_tail=stdout_tail,
            stderr_tail=stderr_tail,
            echo=echo,
            has_log_updates=lambda: self.job.is_running,
        )

        # In case of hard crashes (OOM), the final save_logs won't happen.
        # We can fetch the remaining logs from AWS CloudWatch and persist them
        # to Amazon S3.

        if self.job.is_crashed:
            msg = next(
                msg
                for msg in [
                    self.job.reason,
                    self.job.status_reason,
                    "Task crashed.",
                ]
                if msg is not None
            )
            raise BatchException(
                "%s " "This could be a transient error. " "Use @retry to retry." % msg
            )
        else:
            if self.job.is_running:
                # Kill the job if it is still running by throwing an exception.
                raise BatchException("Task failed!")
            echo(
                "Task finished with exit code %s." % self.job.status_code,
                "stderr",
                batch_id=self.job.id,
            )<|MERGE_RESOLUTION|>--- conflicted
+++ resolved
@@ -245,11 +245,8 @@
         ephemeral_storage=None,
         log_driver=None,
         log_options=None,
-<<<<<<< HEAD
         container_secrets=None,
-=======
         offload_command_to_s3=False,
->>>>>>> a6a71a37
     ):
         job_name = self._job_name(
             attrs.get("metaflow.user"),
