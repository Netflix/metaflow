--- conflicted
+++ resolved
@@ -132,12 +132,8 @@
                 ]
             }
         }
-<<<<<<< HEAD
-        
-        if platform == 'FARGATE':
-=======
+
         if platform == 'FARGATE' or platform == 'FARGATE_SPOT':
->>>>>>> 0284cdf6
             if execution_role is None:
                 raise BatchJobException(
                     'No AWS Fargate task execution IAM role found. Please see '
