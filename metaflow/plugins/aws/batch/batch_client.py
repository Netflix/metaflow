--- conflicted
+++ resolved
@@ -1,10 +1,7 @@
 # -*- coding: utf-8 -*-
 from collections import defaultdict, deque
-<<<<<<< HEAD
-=======
 import copy
 import random
->>>>>>> 0a1330cb
 import select
 import hashlib
 
