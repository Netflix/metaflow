from collections import defaultdict, deque
import random
import select
import sys
import time
import hashlib

try:
    unicode
except NameError:
    unicode = str
    basestring = str

from metaflow.exception import MetaflowException
from metaflow.metaflow_config import AWS_SANDBOX_ENABLED

class BatchClient(object):
    def __init__(self):
        from ..aws_client import get_aws_client
        self._client = get_aws_client('batch')

    def active_job_queues(self):
        paginator = self._client.get_paginator('describe_job_queues')
        return (
            queue['jobQueueName']
            for page in paginator.paginate()
            for queue in page['jobQueues']
            if queue['state'] == 'ENABLED' and queue['status'] == 'VALID'
        )

    def unfinished_jobs(self):
        queues = self.active_job_queues()
        return (
            job
            for queue in queues
            for status in ['SUBMITTED', 'PENDING', 'RUNNABLE', 'STARTING', 'RUNNING']
            for page in self._client.get_paginator('list_jobs').paginate(
                jobQueue=queue, jobStatus=status
            )
            for job in page['jobSummaryList']
        )

    def describe_jobs(self, job_ids):
        for jobIds in [job_ids[i:i+100] for i in range(0, len(job_ids), 100)]:
            for jobs in self._client.describe_jobs(jobs=jobIds)['jobs']:
                yield jobs

    def describe_job_queue(self, job_queue):
        paginator = self._client.get_paginator('describe_job_queues').paginate(
            jobQueues=[job_queue], maxResults=1)
        return paginator.paginate()['jobQueues'][0] 

    def job(self):
        return BatchJob(self._client)

    def attach_job(self, job_id):
        job = RunningJob(job_id, self._client)
        return job.update()

    def region(self):
        return self._client._client_config.region_name


class BatchJobException(MetaflowException):
    headline = 'AWS Batch job error'


class BatchJob(object):
    def __init__(self, client):
        self._client = client
        tree = lambda: defaultdict(tree)
        self.payload = tree()

    def execute(self):
        if self._image is None:
            raise BatchJobException(
                'Unable to launch AWS Batch job. No docker image specified.'
            )
        if self._iam_role is None:
            raise BatchJobException(
                'Unable to launch AWS Batch job. No IAM role specified.'
            )
        if 'jobDefinition' not in self.payload:
            self.payload['jobDefinition'] = \
                self._register_job_definition(self._image,
                                              self._iam_role,
                                              self.payload['job_queue'],
<<<<<<< HEAD
                                              self._execution_role,
                                              self._shared_memory,
                                              self._max_swap,
                                              self._swappiness)
=======
                                              self._execution_role)
>>>>>>> ae5ec8cc
        response = self._client.submit_job(**self.payload)
        job = RunningJob(response['jobId'], self._client)
        return job.update()

    def _register_job_definition(self,
                                 image,
                                 job_role,
                                 job_queue,
<<<<<<< HEAD
                                 execution_role,
                                 shared_memory,
                                 max_swap,
                                 swappiness):
=======
                                 execution_role):
>>>>>>> ae5ec8cc
        # identify platform from any compute environment associated with the
        # queue
        if AWS_SANDBOX_ENABLED:
            # within the Metaflow sandbox, we can't execute the
            # describe_job_queues directive for AWS Batch to detect compute
            # environment platform, so let's just default to EC2 for now.
            platform = "EC2"
        else:
            response = self._client.describe_job_queues(jobQueues=[job_queue])
            if len(response['jobQueues']) == 0:
                raise BatchJobException('Job queue %s found.' % job_queue)
            compute_environment = response['jobQueues'][0] \
                                    ['computeEnvironmentOrder'][0] \
                                    ['computeEnvironment']
            response = self._client.describe_compute_environments(
                computeEnvironments=[compute_environment])
            platform = response['computeEnvironments'][0] \
                            ['computeResources']['type']

        # compose job definition
        job_definition = {
            'type': 'container',
            'containerProperties': {
                'image': image,
                'jobRoleArn': job_role,
                'command': ['echo', 'hello world'],
                'resourceRequirements': [
                    {
                        'value': '1',
                        'type': 'VCPU'
                    },
                    {
                        'value': '4096',
                        'type': 'MEMORY'
                    }
                ]
            }
        }
<<<<<<< HEAD

=======
>>>>>>> ae5ec8cc
        if platform == 'FARGATE' or platform == 'FARGATE_SPOT':
            if execution_role is None:
                raise BatchJobException(
                    'No AWS Fargate task execution IAM role found. Please see '
                    'https://docs.aws.amazon.com/batch/latest/userguide/execution-IAM-role.html '
                    'and set the role as METAFLOW_ECS_FARGATE_EXECUTION_ROLE '
                    'environment variable.')
            job_definition['containerProperties']['executionRoleArn'] = \
                execution_role
            job_definition['platformCapabilities'] = ['FARGATE']
            job_definition['containerProperties']['networkConfiguration'] = \
                {'assignPublicIp': 'ENABLED'}
        
<<<<<<< HEAD
        if platform == 'EC2' or platform == 'SPOT':
            if 'linuxParameters' not in job_definition['containerProperties']:
                job_definition['containerProperties']['linuxParameters'] = {}
            if shared_memory is not None:
                if not (isinstance(shared_memory, (int, unicode, basestring)) and 
                    int(shared_memory) > 0):
                    raise BatchJobException(
                        'Invalid shared memory size value ({}); '
                        'it should be greater than 0'.format(shared_memory))
                else:
                    job_definition['containerProperties'] \
                        ['linuxParameters']['sharedMemorySize'] = int(shared_memory)
            if swappiness is not None: 
                if not (isinstance(swappiness, (int, unicode, basestring)) and 
                    int(swappiness) >= 0 and int(swappiness) < 100):
                    raise BatchJobException(
                        'Invalid swappiness value ({}); '
                        '(should be 0 or greater and less than 100)'.format(swappiness))
                else:
                    job_definition['containerProperties'] \
                        ['linuxParameters']['swappiness'] = int(swappiness)
            if max_swap is not None: 
                if not (isinstance(max_swap, (int, unicode, basestring)) and 
                    int(max_swap) >= 0):
                    raise BatchJobException(
                        'Invalid swappiness value ({}); '
                        '(should be 0 or greater)'.format(max_swap))
                else:
                    job_definition['containerProperties'] \
                        ['linuxParameters']['maxSwap'] = int(max_swap)
        
=======
>>>>>>> ae5ec8cc
        # check if job definition already exists
        def_name = 'metaflow_%s' % \
            hashlib.sha224(str(job_definition).encode('utf-8')).hexdigest()
        payload = {'jobDefinitionName': def_name, 'status': 'ACTIVE'}
        response = self._client.describe_job_definitions(**payload)
        if len(response['jobDefinitions']) > 0:
            return response['jobDefinitions'][0]['jobDefinitionArn']

        # else create a job definition
        job_definition['jobDefinitionName'] = def_name
        try:
            response = self._client.register_job_definition(**job_definition)
        except Exception as ex:
            if type(ex).__name__ == 'ParamValidationError' and \
                    (platform == 'FARGATE' or platform == 'FARGATE_SPOT'):
                raise BatchJobException(
                    '%s \nPlease ensure you have installed boto3>=1.16.29 if '
                    'you intend to launch AWS Batch jobs on AWS Fargate '
                    'compute platform.' % ex)
            else:
                raise ex
        return response['jobDefinitionArn']

<<<<<<< HEAD
    def job_def(self,
                image,
                iam_role,
                job_queue,
                execution_role,
                shared_memory,
                max_swap,
                swappiness):
=======
    def job_def(self, image, iam_role, job_queue, execution_role):
>>>>>>> ae5ec8cc
        self.payload['jobDefinition'] = \
            self._register_job_definition(image,
                                          iam_role,
                                          job_queue,
<<<<<<< HEAD
                                          execution_role,
                                          shared_memory,
                                          max_swap,
                                          swappiness)
=======
                                          execution_role)
>>>>>>> ae5ec8cc
        return self

    def job_name(self, job_name):
        self.payload['jobName'] = job_name
        return self

    def job_queue(self, job_queue):
        self.payload['jobQueue'] = job_queue
        return self

    def image(self, image):
        self._image = image
        return self

    def iam_role(self, iam_role):
        self._iam_role = iam_role
        return self

    def execution_role(self, execution_role):
        self._execution_role = execution_role
        return self

<<<<<<< HEAD
    def shared_memory(self, shared_memory):
        self._shared_memory = shared_memory
        return self

    def max_swap(self, max_swap):
        self._max_swap = max_swap
        return self

    def swappiness(self, swappiness):
        self._swappiness = swappiness
        return self

=======
>>>>>>> ae5ec8cc
    def command(self, command):
        if 'command' not in self.payload['containerOverrides']:
            self.payload['containerOverrides']['command'] = []
        self.payload['containerOverrides']['command'].extend(command)
        return self

    def cpu(self, cpu):
        if not (isinstance(cpu, (int, unicode, basestring, float)) and float(cpu) > 0):
            raise BatchJobException(
                'Invalid CPU value ({}); it should be greater than 0'.format(cpu))
        if 'resourceRequirements' not in self.payload['containerOverrides']:
            self.payload['containerOverrides']['resourceRequirements'] = []
        self.payload['containerOverrides']['resourceRequirements'].append(
            {'value' : str(cpu), 'type': 'VCPU'}
        )
        return self

    def memory(self, mem):
        if not (isinstance(mem, (int, unicode, basestring)) and int(mem) > 0):
            raise BatchJobException(
                'Invalid memory value ({}); it should be greater than 0'.format(mem))
        if 'resourceRequirements' not in self.payload['containerOverrides']:
            self.payload['containerOverrides']['resourceRequirements'] = []
        self.payload['containerOverrides']['resourceRequirements'].append(
            {'value' : str(mem), 'type': 'MEMORY'}
        )
        return self

    def gpu(self, gpu):
        if not (isinstance(gpu, (int, unicode, basestring))):
            raise BatchJobException(
                'invalid gpu value: ({}) (should be 0 or greater)'.format(gpu))
        if int(gpu) > 0:
            if 'resourceRequirements' not in self.payload['containerOverrides']:
                self.payload['containerOverrides']['resourceRequirements'] = []
            self.payload['containerOverrides']['resourceRequirements'].append(
                {'type': 'GPU', 'value': str(gpu)}
            )
        return self

    def environment_variable(self, name, value):
        if 'environment' not in self.payload['containerOverrides']:
            self.payload['containerOverrides']['environment'] = []
        value = str(value)
        if value.startswith("$$.") or value.startswith("$."):
            # Context Object substitution for AWS Step Functions
            # https://docs.aws.amazon.com/step-functions/latest/dg/input-output-contextobject.html
            self.payload['containerOverrides']['environment'].append(
                {'name': name, 'value.$': value}
            )
        else:
            self.payload['containerOverrides']['environment'].append(
                {'name': name, 'value': value}
            )
        return self

    def timeout_in_secs(self, timeout_in_secs):
        self.payload['timeout']['attemptDurationSeconds'] = timeout_in_secs
        return self

    def parameter(self, key, value):
        self.payload['parameters'][key] = str(value)
        return self

    def attempts(self, attempts):
        self.payload['retryStrategy']['attempts'] = attempts
        return self

class Throttle(object):
    def __init__(self, delta_in_secs=1, num_tries=20):
        self.delta_in_secs = delta_in_secs
        self.num_tries = num_tries
        self._now = None
        self._reset()

    def _reset(self):
        self._tries_left = self.num_tries
        self._wait = self.delta_in_secs

    def __call__(self, func):
        def wrapped(*args, **kwargs):
            now = time.time()
            if self._now is None or (now - self._now > self._wait):
                self._now = now
                try:
                    func(*args, **kwargs)
                    self._reset()
                except TriableException as ex:
                    self._tries_left -= 1
                    if self._tries_left == 0:
                        raise ex.ex
                    self._wait = (self.delta_in_secs*1.2)**(self.num_tries-self._tries_left) + \
                        random.randint(0, 3*self.delta_in_secs)
        return wrapped

class TriableException(Exception):
    def __init__(self, ex):
        self.ex = ex

class RunningJob(object):

    NUM_RETRIES = 8

    def __init__(self, id, client):
        self._id = id
        self._client = client
        self._data = {}

    def __repr__(self):
        return '{}(\'{}\')'.format(self.__class__.__name__, self._id)

    def _apply(self, data):
        self._data = data

    @Throttle()
    def _update(self):
        try:
            data = self._client.describe_jobs(jobs=[self._id])
        except self._client.exceptions.ClientError as err:
            code = err.response['ResponseMetadata']['HTTPStatusCode']
            if code == 429 or code >= 500:
                raise TriableException(err)
            raise err
        self._apply(data['jobs'][0])

    def update(self):
        self._update()
        while not self._data:
            self._update()
        return self

    @property
    def id(self):
        return self._id

    @property
    def info(self):
        if not self._data:
            self.update()
        return self._data

    @property
    def job_name(self):
        return self.info['jobName']

    @property
    def job_queue(self):
        return self.info['jobQueue']

    @property
    def status(self):
        if not self.is_done:
            self.update()
        return self.info['status']

    @property
    def status_reason(self):
        return self.info.get('statusReason')

    @property
    def created_at(self):
        return self.info['createdAt']

    @property
    def stopped_at(self):
        return self.info.get('stoppedAt', 0)

    @property
    def is_done(self):
        if self.stopped_at == 0:
            self.update()
        return self.stopped_at > 0

    @property
    def is_running(self):
        return self.status == 'RUNNING'

    @property
    def is_successful(self):
        return self.status == 'SUCCEEDED'

    @property
    def is_crashed(self):
        # TODO: Check statusmessage to find if the job crashed instead of failing
        return self.status == 'FAILED'

    @property
    def reason(self):
        return self.info['container'].get('reason')

    @property
    def status_code(self):
        if not self.is_done:
            self.update()
        return self.info['container'].get('exitCode')

    def wait_for_running(self):
        if not self.is_running and not self.is_done:
            BatchWaiter(self._client).wait_for_running(self.id)

    @property
    def log_stream_name(self):
        return self.info['container'].get('logStreamName')

    def logs(self):
        def get_log_stream(job):
            log_stream_name = job.log_stream_name
            if log_stream_name:
                return BatchLogs('/aws/batch/job', log_stream_name, sleep_on_no_data=1)
            else:
                return None

        log_stream = None
        while True:
            if self.is_running or self.is_done or self.is_crashed:
                log_stream = get_log_stream(self)
                break
            elif not self.is_done:
                self.wait_for_running()

        if log_stream is None:
            return 
        exception = None
        for i in range(self.NUM_RETRIES + 1):
            try:
                check_after_done = 0
                for line in log_stream:
                    if not line:
                        if self.is_done:
                            if check_after_done > 1:
                                return
                            check_after_done += 1
                        else:
                            pass
                    else:
                        i = 0
                        yield line
                return
            except Exception as ex:
                exception = ex
                if self.is_crashed:
                    break
                #sys.stderr.write(repr(ex) + '\n')
                if i < self.NUM_RETRIES:
                    time.sleep(2 ** i + random.randint(0, 5))
        raise BatchJobException(repr(exception))

    def kill(self):
        if not self.is_done:
            self._client.terminate_job(
                jobId=self._id, reason='Metaflow initiated job termination.')
        return self.update()


class BatchWaiter(object):
    def __init__(self, client):
        try:
            from botocore import waiter
        except:
            raise BatchJobException(
                'Could not import module \'botocore\' which '
                'is required for Batch jobs. Install botocore '
                'first.'
            )
        self._client = client
        self._waiter = waiter

    def wait_for_running(self, job_id):
        model = self._waiter.WaiterModel(
            {
                'version': 2,
                'waiters': {
                    'JobRunning': {
                        'delay': 1,
                        'operation': 'DescribeJobs',
                        'description': 'Wait until job starts running',
                        'maxAttempts': 1000000,
                        'acceptors': [
                            {
                                'argument': 'jobs[].status',
                                'expected': 'SUCCEEDED',
                                'matcher': 'pathAll',
                                'state': 'success',
                            },
                            {
                                'argument': 'jobs[].status',
                                'expected': 'FAILED',
                                'matcher': 'pathAny',
                                'state': 'success',
                            },
                            {
                                'argument': 'jobs[].status',
                                'expected': 'RUNNING',
                                'matcher': 'pathAny',
                                'state': 'success',
                            },
                        ],
                    }
                },
            }
        )
        self._waiter.create_waiter_with_client('JobRunning', model, self._client).wait(
            jobs=[job_id]
        )


class BatchLogs(object):
    def __init__(self, group, stream, pos=0, sleep_on_no_data=0):
        from ..aws_client import get_aws_client
        self._client = get_aws_client('logs')
        self._group = group
        self._stream = stream
        self._pos = pos
        self._sleep_on_no_data = sleep_on_no_data
        self._buf = deque()
        self._token = None

    def _get_events(self):
        try:
            if self._token:
                response = self._client.get_log_events(
                    logGroupName=self._group,
                    logStreamName=self._stream,
                    startTime=self._pos,
                    nextToken=self._token,
                    startFromHead=True,
                )
            else:
                response = self._client.get_log_events(
                    logGroupName=self._group,
                    logStreamName=self._stream,
                    startTime=self._pos,
                    startFromHead=True,
                )
            self._token = response['nextForwardToken']
            return response['events']
        except self._client.exceptions.ResourceNotFoundException as e:
            # The logs might be delayed by a bit, so we can simply try
            # again next time.
            return []

    def __iter__(self):
        while True:
            self._fill_buf()
            if len(self._buf) == 0:
                yield ''
                if self._sleep_on_no_data > 0:
                    select.poll().poll(self._sleep_on_no_data * 1000)
            else:
                while self._buf:
                    yield self._buf.popleft()

    def _fill_buf(self):
        events = self._get_events()
        for event in events:
            self._buf.append(event['message'])
            self._pos = event['timestamp']<|MERGE_RESOLUTION|>--- conflicted
+++ resolved
@@ -85,14 +85,10 @@
                 self._register_job_definition(self._image,
                                               self._iam_role,
                                               self.payload['job_queue'],
-<<<<<<< HEAD
                                               self._execution_role,
                                               self._shared_memory,
                                               self._max_swap,
                                               self._swappiness)
-=======
-                                              self._execution_role)
->>>>>>> ae5ec8cc
         response = self._client.submit_job(**self.payload)
         job = RunningJob(response['jobId'], self._client)
         return job.update()
@@ -101,14 +97,10 @@
                                  image,
                                  job_role,
                                  job_queue,
-<<<<<<< HEAD
                                  execution_role,
                                  shared_memory,
                                  max_swap,
                                  swappiness):
-=======
-                                 execution_role):
->>>>>>> ae5ec8cc
         # identify platform from any compute environment associated with the
         # queue
         if AWS_SANDBOX_ENABLED:
@@ -147,10 +139,7 @@
                 ]
             }
         }
-<<<<<<< HEAD
-
-=======
->>>>>>> ae5ec8cc
+
         if platform == 'FARGATE' or platform == 'FARGATE_SPOT':
             if execution_role is None:
                 raise BatchJobException(
@@ -164,7 +153,6 @@
             job_definition['containerProperties']['networkConfiguration'] = \
                 {'assignPublicIp': 'ENABLED'}
         
-<<<<<<< HEAD
         if platform == 'EC2' or platform == 'SPOT':
             if 'linuxParameters' not in job_definition['containerProperties']:
                 job_definition['containerProperties']['linuxParameters'] = {}
@@ -195,9 +183,7 @@
                 else:
                     job_definition['containerProperties'] \
                         ['linuxParameters']['maxSwap'] = int(max_swap)
-        
-=======
->>>>>>> ae5ec8cc
+
         # check if job definition already exists
         def_name = 'metaflow_%s' % \
             hashlib.sha224(str(job_definition).encode('utf-8')).hexdigest()
@@ -221,7 +207,6 @@
                 raise ex
         return response['jobDefinitionArn']
 
-<<<<<<< HEAD
     def job_def(self,
                 image,
                 iam_role,
@@ -230,21 +215,14 @@
                 shared_memory,
                 max_swap,
                 swappiness):
-=======
-    def job_def(self, image, iam_role, job_queue, execution_role):
->>>>>>> ae5ec8cc
         self.payload['jobDefinition'] = \
             self._register_job_definition(image,
                                           iam_role,
                                           job_queue,
-<<<<<<< HEAD
                                           execution_role,
                                           shared_memory,
                                           max_swap,
                                           swappiness)
-=======
-                                          execution_role)
->>>>>>> ae5ec8cc
         return self
 
     def job_name(self, job_name):
@@ -267,7 +245,6 @@
         self._execution_role = execution_role
         return self
 
-<<<<<<< HEAD
     def shared_memory(self, shared_memory):
         self._shared_memory = shared_memory
         return self
@@ -280,8 +257,6 @@
         self._swappiness = swappiness
         return self
 
-=======
->>>>>>> ae5ec8cc
     def command(self, command):
         if 'command' not in self.payload['containerOverrides']:
             self.payload['containerOverrides']['command'] = []
