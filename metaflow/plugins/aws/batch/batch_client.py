from collections import defaultdict, deque
import random
import select
import sys
import time
import hashlib

try:
    unicode
except NameError:
    unicode = str
    basestring = str

from metaflow.exception import MetaflowException
from metaflow.metaflow_config import AWS_SANDBOX_ENABLED

class BatchClient(object):
    def __init__(self):
        from ..aws_client import get_aws_client
        self._client = get_aws_client('batch')

    def active_job_queues(self):
        paginator = self._client.get_paginator('describe_job_queues')
        return (
            queue['jobQueueName']
            for page in paginator.paginate()
            for queue in page['jobQueues']
            if queue['state'] == 'ENABLED' and queue['status'] == 'VALID'
        )

    def unfinished_jobs(self):
        queues = self.active_job_queues()
        return (
            job
            for queue in queues
            for status in ['SUBMITTED', 'PENDING', 'RUNNABLE', 'STARTING', 'RUNNING']
            for page in self._client.get_paginator('list_jobs').paginate(
                jobQueue=queue, jobStatus=status
            )
            for job in page['jobSummaryList']
        )

    def describe_jobs(self, job_ids):
        for jobIds in [job_ids[i:i+100] for i in range(0, len(job_ids), 100)]:
            for jobs in self._client.describe_jobs(jobs=jobIds)['jobs']:
                yield jobs

    def describe_job_queue(self, job_queue):
        paginator = self._client.get_paginator('describe_job_queues').paginate(
            jobQueues=[job_queue], maxResults=1)
        return paginator.paginate()['jobQueues'][0] 

    def job(self):
        return BatchJob(self._client)

    def attach_job(self, job_id):
        job = RunningJob(job_id, self._client)
        return job.update()

    def region(self):
        return self._client._client_config.region_name


class BatchJobException(MetaflowException):
    headline = 'AWS Batch job error'


class BatchJob(object):
    def __init__(self, client):
        self._client = client
        tree = lambda: defaultdict(tree)
        self.payload = tree()

    def execute(self):
        if self._image is None:
            raise BatchJobException(
                'Unable to launch AWS Batch job. No docker image specified.'
            )
        if self._iam_role is None:
            raise BatchJobException(
                'Unable to launch AWS Batch job. No IAM role specified.'
            )
        if 'jobDefinition' not in self.payload:
            self.payload['jobDefinition'] = \
                self._register_job_definition(self._image,
                                              self._iam_role,
                                              self.payload['job_queue'],
                                              self._execution_role,
                                              self._shared_memory,
                                              self._max_swap,
                                              self._swappiness)
        response = self._client.submit_job(**self.payload)
        job = RunningJob(response['jobId'], self._client)
        return job.update()

    def _register_job_definition(self,
                                 image,
                                 job_role,
                                 job_queue,
                                 execution_role,
                                 shared_memory,
                                 max_swap,
                                 swappiness):
        # identify platform from any compute environment associated with the
        # queue
<<<<<<< HEAD
        response = self._client.describe_job_queues(jobQueues=[job_queue])
        if len(response['jobQueues']) == 0:
            raise BatchJobException('No Job queue %s found.' % job_queue)
        compute_environment = response['jobQueues'][0] \
                                ['computeEnvironmentOrder'][0] \
                                ['computeEnvironment']
        response = self._client.describe_compute_environments(
            computeEnvironments=[compute_environment])
        platform = response['computeEnvironments'][0] \
                        ['computeResources']['type']
=======
        if AWS_SANDBOX_ENABLED:
            # within the Metaflow sandbox, we can't execute the
            # describe_job_queues directive for AWS Batch to detect compute
            # environment platform, so let's just default to EC2 for now.
            platform = "EC2"
        else:
            response = self._client.describe_job_queues(jobQueues=[job_queue])
            if len(response['jobQueues']) == 0:
                raise BatchJobException('Job queue %s found.' % job_queue)
            compute_environment = response['jobQueues'][0] \
                                    ['computeEnvironmentOrder'][0] \
                                    ['computeEnvironment']
            response = self._client.describe_compute_environments(
                computeEnvironments=[compute_environment])
            platform = response['computeEnvironments'][0] \
                            ['computeResources']['type']
>>>>>>> b910b09a

        # compose job definition
        job_definition = {
            'type': 'container',
            'containerProperties': {
                'image': image,
                'jobRoleArn': job_role,
                'command': ['echo', 'hello world'],
                'resourceRequirements': [
                    {
                        'value': '1',
                        'type': 'VCPU'
                    },
                    {
                        'value': '4096',
                        'type': 'MEMORY'
                    }
                ]
            }
        }

        if platform == 'FARGATE' or platform == 'FARGATE_SPOT':
            if execution_role is None:
                raise BatchJobException(
                    'No AWS Fargate task execution IAM role found. Please see '
                    'https://docs.aws.amazon.com/batch/latest/userguide/execution-IAM-role.html '
                    'and set the role as METAFLOW_ECS_FARGATE_EXECUTION_ROLE '
                    'environment variable.')
            job_definition['containerProperties']['executionRoleArn'] = \
                execution_role
            job_definition['platformCapabilities'] = ['FARGATE']
            job_definition['containerProperties']['networkConfiguration'] = \
                {'assignPublicIp': 'ENABLED'}
        
        if platform == 'EC2' or platform == 'SPOT':
            if 'linuxParameters' not in job_definition['containerProperties']:
                job_definition['containerProperties']['linuxParameters'] = {}
            if shared_memory is not None:
                if not (isinstance(shared_memory, (int, unicode, basestring)) and 
                    int(shared_memory) > 0):
                    raise BatchJobException(
                        'Invalid shared memory size value ({}); '
                        'it should be greater than 0'.format(shared_memory))
                else:
                    job_definition['containerProperties'] \
                        ['linuxParameters']['sharedMemorySize'] = int(shared_memory)
            if swappiness is not None: 
                if not (isinstance(swappiness, (int, unicode, basestring)) and 
                    int(swappiness) >= 0 and int(swappiness) < 100):
                    raise BatchJobException(
                        'Invalid swappiness value ({}); '
                        '(should be 0 or greater and less than 100)'.format(swappiness))
                else:
                    job_definition['containerProperties'] \
                        ['linuxParameters']['swappiness'] = int(swappiness)
            if max_swap is not None: 
                if not (isinstance(max_swap, (int, unicode, basestring)) and 
                    int(max_swap) >= 0):
                    raise BatchJobException(
                        'Invalid swappiness value ({}); '
                        '(should be 0 or greater)'.format(max_swap))
                else:
                    job_definition['containerProperties'] \
                        ['linuxParameters']['maxSwap'] = int(max_swap)
        
        # check if job definition already exists
        def_name = 'metaflow_%s' % \
            hashlib.sha224(str(job_definition).encode('utf-8')).hexdigest()
        payload = {'jobDefinitionName': def_name, 'status': 'ACTIVE'}
        response = self._client.describe_job_definitions(**payload)
        if len(response['jobDefinitions']) > 0:
            return response['jobDefinitions'][0]['jobDefinitionArn']

        # else create a job definition
        job_definition['jobDefinitionName'] = def_name
        try:
            response = self._client.register_job_definition(**job_definition)
        except Exception as ex:
            if type(ex).__name__ == 'ParamValidationError' and \
                    (platform == 'FARGATE' or platform == 'FARGATE_SPOT'):
                raise BatchJobException(
                    '%s \nPlease ensure you have installed boto3>=1.16.29 if '
                    'you intend to launch AWS Batch jobs on AWS Fargate '
                    'compute platform.' % ex)
            else:
                raise ex
        return response['jobDefinitionArn']

    def job_def(self,
                image,
                iam_role,
                job_queue,
                execution_role,
                shared_memory,
                max_swap,
                swappiness):
        self.payload['jobDefinition'] = \
            self._register_job_definition(image,
                                          iam_role,
                                          job_queue,
                                          execution_role,
                                          shared_memory,
                                          max_swap,
                                          swappiness)
        return self

    def job_name(self, job_name):
        self.payload['jobName'] = job_name
        return self

    def job_queue(self, job_queue):
        self.payload['jobQueue'] = job_queue
        return self

    def image(self, image):
        self._image = image
        return self

    def iam_role(self, iam_role):
        self._iam_role = iam_role
        return self

    def execution_role(self, execution_role):
        self._execution_role = execution_role
        return self

    def shared_memory(self, shared_memory):
        self._shared_memory = shared_memory
        return self

    def max_swap(self, max_swap):
        self._max_swap = max_swap
        return self

    def swappiness(self, swappiness):
        self._swappiness = swappiness
        return self

    def command(self, command):
        if 'command' not in self.payload['containerOverrides']:
            self.payload['containerOverrides']['command'] = []
        self.payload['containerOverrides']['command'].extend(command)
        return self

    def cpu(self, cpu):
        if not (isinstance(cpu, (int, unicode, basestring, float)) and float(cpu) > 0):
            raise BatchJobException(
                'Invalid CPU value ({}); it should be greater than 0'.format(cpu))
        if 'resourceRequirements' not in self.payload['containerOverrides']:
            self.payload['containerOverrides']['resourceRequirements'] = []
        self.payload['containerOverrides']['resourceRequirements'].append(
            {'value' : str(cpu), 'type': 'VCPU'}
        )
        return self

    def memory(self, mem):
        if not (isinstance(mem, (int, unicode, basestring)) and int(mem) > 0):
            raise BatchJobException(
                'Invalid memory value ({}); it should be greater than 0'.format(mem))
        if 'resourceRequirements' not in self.payload['containerOverrides']:
            self.payload['containerOverrides']['resourceRequirements'] = []
        self.payload['containerOverrides']['resourceRequirements'].append(
            {'value' : str(mem), 'type': 'MEMORY'}
        )
        return self

    def gpu(self, gpu):
        if not (isinstance(gpu, (int, unicode, basestring))):
            raise BatchJobException(
                'invalid gpu value: ({}) (should be 0 or greater)'.format(gpu))
        if int(gpu) > 0:
            if 'resourceRequirements' not in self.payload['containerOverrides']:
                self.payload['containerOverrides']['resourceRequirements'] = []
            self.payload['containerOverrides']['resourceRequirements'].append(
                {'type': 'GPU', 'value': str(gpu)}
            )
        return self

    def environment_variable(self, name, value):
        if 'environment' not in self.payload['containerOverrides']:
            self.payload['containerOverrides']['environment'] = []
        value = str(value)
        if value.startswith("$$.") or value.startswith("$."):
            # Context Object substitution for AWS Step Functions
            # https://docs.aws.amazon.com/step-functions/latest/dg/input-output-contextobject.html
            self.payload['containerOverrides']['environment'].append(
                {'name': name, 'value.$': value}
            )
        else:
            self.payload['containerOverrides']['environment'].append(
                {'name': name, 'value': value}
            )
        return self

    def timeout_in_secs(self, timeout_in_secs):
        self.payload['timeout']['attemptDurationSeconds'] = timeout_in_secs
        return self

    def parameter(self, key, value):
        self.payload['parameters'][key] = str(value)
        return self

    def attempts(self, attempts):
        self.payload['retryStrategy']['attempts'] = attempts
        return self

class Throttle(object):
    def __init__(self, delta_in_secs=1, num_tries=20):
        self.delta_in_secs = delta_in_secs
        self.num_tries = num_tries
        self._now = None
        self._reset()

    def _reset(self):
        self._tries_left = self.num_tries
        self._wait = self.delta_in_secs

    def __call__(self, func):
        def wrapped(*args, **kwargs):
            now = time.time()
            if self._now is None or (now - self._now > self._wait):
                self._now = now
                try:
                    func(*args, **kwargs)
                    self._reset()
                except TriableException as ex:
                    self._tries_left -= 1
                    if self._tries_left == 0:
                        raise ex.ex
                    self._wait = (self.delta_in_secs*1.2)**(self.num_tries-self._tries_left) + \
                        random.randint(0, 3*self.delta_in_secs)
        return wrapped

class TriableException(Exception):
    def __init__(self, ex):
        self.ex = ex

class RunningJob(object):

    NUM_RETRIES = 8

    def __init__(self, id, client):
        self._id = id
        self._client = client
        self._data = {}

    def __repr__(self):
        return '{}(\'{}\')'.format(self.__class__.__name__, self._id)

    def _apply(self, data):
        self._data = data

    @Throttle()
    def _update(self):
        try:
            data = self._client.describe_jobs(jobs=[self._id])
        except self._client.exceptions.ClientError as err:
            code = err.response['ResponseMetadata']['HTTPStatusCode']
            if code == 429 or code >= 500:
                raise TriableException(err)
            raise err
        self._apply(data['jobs'][0])

    def update(self):
        self._update()
        while not self._data:
            self._update()
        return self

    @property
    def id(self):
        return self._id

    @property
    def info(self):
        if not self._data:
            self.update()
        return self._data

    @property
    def job_name(self):
        return self.info['jobName']

    @property
    def job_queue(self):
        return self.info['jobQueue']

    @property
    def status(self):
        if not self.is_done:
            self.update()
        return self.info['status']

    @property
    def status_reason(self):
        return self.info.get('statusReason')

    @property
    def created_at(self):
        return self.info['createdAt']

    @property
    def stopped_at(self):
        return self.info.get('stoppedAt', 0)

    @property
    def is_done(self):
        if self.stopped_at == 0:
            self.update()
        return self.stopped_at > 0

    @property
    def is_running(self):
        return self.status == 'RUNNING'

    @property
    def is_successful(self):
        return self.status == 'SUCCEEDED'

    @property
    def is_crashed(self):
        # TODO: Check statusmessage to find if the job crashed instead of failing
        return self.status == 'FAILED'

    @property
    def reason(self):
        return self.info['container'].get('reason')

    @property
    def status_code(self):
        if not self.is_done:
            self.update()
        return self.info['container'].get('exitCode')

    def wait_for_running(self):
        if not self.is_running and not self.is_done:
            BatchWaiter(self._client).wait_for_running(self.id)

    @property
    def log_stream_name(self):
        return self.info['container'].get('logStreamName')

    def logs(self):
        def get_log_stream(job):
            log_stream_name = job.log_stream_name
            if log_stream_name:
                return BatchLogs('/aws/batch/job', log_stream_name, sleep_on_no_data=1)
            else:
                return None

        log_stream = None
        while True:
            if self.is_running or self.is_done or self.is_crashed:
                log_stream = get_log_stream(self)
                break
            elif not self.is_done:
                self.wait_for_running()

        if log_stream is None:
            return 
        exception = None
        for i in range(self.NUM_RETRIES + 1):
            try:
                check_after_done = 0
                for line in log_stream:
                    if not line:
                        if self.is_done:
                            if check_after_done > 1:
                                return
                            check_after_done += 1
                        else:
                            pass
                    else:
                        i = 0
                        yield line
                return
            except Exception as ex:
                exception = ex
                if self.is_crashed:
                    break
                #sys.stderr.write(repr(ex) + '\n')
                if i < self.NUM_RETRIES:
                    time.sleep(2 ** i + random.randint(0, 5))
        raise BatchJobException(repr(exception))

    def kill(self):
        if not self.is_done:
            self._client.terminate_job(
                jobId=self._id, reason='Metaflow initiated job termination.')
        return self.update()


class BatchWaiter(object):
    def __init__(self, client):
        try:
            from botocore import waiter
        except:
            raise BatchJobException(
                'Could not import module \'botocore\' which '
                'is required for Batch jobs. Install botocore '
                'first.'
            )
        self._client = client
        self._waiter = waiter

    def wait_for_running(self, job_id):
        model = self._waiter.WaiterModel(
            {
                'version': 2,
                'waiters': {
                    'JobRunning': {
                        'delay': 1,
                        'operation': 'DescribeJobs',
                        'description': 'Wait until job starts running',
                        'maxAttempts': 1000000,
                        'acceptors': [
                            {
                                'argument': 'jobs[].status',
                                'expected': 'SUCCEEDED',
                                'matcher': 'pathAll',
                                'state': 'success',
                            },
                            {
                                'argument': 'jobs[].status',
                                'expected': 'FAILED',
                                'matcher': 'pathAny',
                                'state': 'success',
                            },
                            {
                                'argument': 'jobs[].status',
                                'expected': 'RUNNING',
                                'matcher': 'pathAny',
                                'state': 'success',
                            },
                        ],
                    }
                },
            }
        )
        self._waiter.create_waiter_with_client('JobRunning', model, self._client).wait(
            jobs=[job_id]
        )


class BatchLogs(object):
    def __init__(self, group, stream, pos=0, sleep_on_no_data=0):
        from ..aws_client import get_aws_client
        self._client = get_aws_client('logs')
        self._group = group
        self._stream = stream
        self._pos = pos
        self._sleep_on_no_data = sleep_on_no_data
        self._buf = deque()
        self._token = None

    def _get_events(self):
        try:
            if self._token:
                response = self._client.get_log_events(
                    logGroupName=self._group,
                    logStreamName=self._stream,
                    startTime=self._pos,
                    nextToken=self._token,
                    startFromHead=True,
                )
            else:
                response = self._client.get_log_events(
                    logGroupName=self._group,
                    logStreamName=self._stream,
                    startTime=self._pos,
                    startFromHead=True,
                )
            self._token = response['nextForwardToken']
            return response['events']
        except self._client.exceptions.ResourceNotFoundException as e:
            # The logs might be delayed by a bit, so we can simply try
            # again next time.
            return []

    def __iter__(self):
        while True:
            self._fill_buf()
            if len(self._buf) == 0:
                yield ''
                if self._sleep_on_no_data > 0:
                    select.poll().poll(self._sleep_on_no_data * 1000)
            else:
                while self._buf:
                    yield self._buf.popleft()

    def _fill_buf(self):
        events = self._get_events()
        for event in events:
            self._buf.append(event['message'])
            self._pos = event['timestamp']<|MERGE_RESOLUTION|>--- conflicted
+++ resolved
@@ -103,18 +103,6 @@
                                  swappiness):
         # identify platform from any compute environment associated with the
         # queue
-<<<<<<< HEAD
-        response = self._client.describe_job_queues(jobQueues=[job_queue])
-        if len(response['jobQueues']) == 0:
-            raise BatchJobException('No Job queue %s found.' % job_queue)
-        compute_environment = response['jobQueues'][0] \
-                                ['computeEnvironmentOrder'][0] \
-                                ['computeEnvironment']
-        response = self._client.describe_compute_environments(
-            computeEnvironments=[compute_environment])
-        platform = response['computeEnvironments'][0] \
-                        ['computeResources']['type']
-=======
         if AWS_SANDBOX_ENABLED:
             # within the Metaflow sandbox, we can't execute the
             # describe_job_queues directive for AWS Batch to detect compute
@@ -131,7 +119,6 @@
                 computeEnvironments=[compute_environment])
             platform = response['computeEnvironments'][0] \
                             ['computeResources']['type']
->>>>>>> b910b09a
 
         # compose job definition
         job_definition = {
