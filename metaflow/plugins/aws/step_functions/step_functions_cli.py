--- conflicted
+++ resolved
@@ -44,7 +44,8 @@
     "--name",
     default=None,
     type=str,
-    help="State Machine name. The flow name is used instead " "if this option is not specified",
+    help="State Machine name. The flow name is used instead "
+    "if this option is not specified",
 )
 @click.pass_obj
 def step_functions(obj, name=None):
@@ -56,7 +57,9 @@
     ) = resolve_state_machine_name(obj, name)
 
 
-@step_functions.command(help="Deploy a new version of this workflow to " "AWS Step Functions.")
+@step_functions.command(
+    help="Deploy a new version of this workflow to " "AWS Step Functions."
+)
 @click.option(
     "--authorize",
     default=None,
@@ -68,7 +71,9 @@
 @click.option(
     "--generate-new-token",
     is_flag=True,
-    help="Generate a new production token for this flow. " "This will move the production flow to a new " "namespace.",
+    help="Generate a new production token for this flow. "
+    "This will move the production flow to a new "
+    "namespace.",
 )
 @click.option(
     "--new-token",
@@ -106,11 +111,14 @@
     show_default=True,
     help="Maximum number of parallel processes.",
 )
-@click.option("--workflow-timeout", default=None, type=int, help="Workflow timeout in seconds.")
+@click.option(
+    "--workflow-timeout", default=None, type=int, help="Workflow timeout in seconds."
+)
 @click.option(
     "--log-execution-history",
     is_flag=True,
-    help="Log AWS Step Functions execution history to AWS CloudWatch " "Logs log group.",
+    help="Log AWS Step Functions execution history to AWS CloudWatch "
+    "Logs log group.",
 )
 @click.pass_obj
 def create(
@@ -125,15 +133,11 @@
     workflow_timeout=None,
     log_execution_history=False,
 ):
-<<<<<<< HEAD
-    obj.echo("Deploying *%s* to AWS Step Functions..." % obj.state_machine_name, bold=True)
-=======
     validate_tags(tags)
 
     obj.echo(
         "Deploying *%s* to AWS Step Functions..." % obj.state_machine_name, bold=True
     )
->>>>>>> c8456aa1
 
     if METADATA_SERVICE_VERSION_CHECK:
         check_metadata_service_version(obj)
@@ -166,7 +170,9 @@
         obj.echo(
             "State Machine *{state_machine}* "
             "for flow *{name}* pushed to "
-            "AWS Step Functions successfully.\n".format(state_machine=obj.state_machine_name, name=current.flow_name),
+            "AWS Step Functions successfully.\n".format(
+                state_machine=obj.state_machine_name, name=current.flow_name
+            ),
             bold=True,
         )
         if obj._is_state_machine_name_hashed:
@@ -191,14 +197,22 @@
     else:
         obj.echo("")
         obj.echo(
-            "You are running a version of the metaflow service " "that currently doesn't support AWS Step Functions. "
-        )
-        obj.echo("For more information on how to upgrade your " "service to a compatible version (>= 2.0.2), visit:")
+            "You are running a version of the metaflow service "
+            "that currently doesn't support AWS Step Functions. "
+        )
         obj.echo(
-            "    https://admin-docs.metaflow.org/metaflow-on-aws/operation" "s-guide/metaflow-service-migration-guide",
+            "For more information on how to upgrade your "
+            "service to a compatible version (>= 2.0.2), visit:"
+        )
+        obj.echo(
+            "    https://admin-docs.metaflow.org/metaflow-on-aws/operation"
+            "s-guide/metaflow-service-migration-guide",
             fg="green",
         )
-        obj.echo("Once you have upgraded your metadata service, please " "re-execute your command.")
+        obj.echo(
+            "Once you have upgraded your metadata service, please "
+            "re-execute your command."
+        )
         raise IncorrectMetadataServiceVersion(
             "Try again with a more recent " "version of metaflow service " "(>=2.0.2)."
         )
@@ -214,16 +228,23 @@
     obj._is_state_machine_name_hashed = False
     if project:
         if name:
-            raise MetaflowException("--name is not supported for @projects. " "Use --branch instead.")
+            raise MetaflowException(
+                "--name is not supported for @projects. " "Use --branch instead."
+            )
         state_machine_name = attach_prefix(current.project_flow_name)
         project_branch = to_bytes(".".join((project, current.branch_name)))
-        token_prefix = "mfprj-%s" % to_unicode(base64.b32encode(sha1(project_branch).digest()))[:16]
+        token_prefix = (
+            "mfprj-%s"
+            % to_unicode(base64.b32encode(sha1(project_branch).digest()))[:16]
+        )
         is_project = True
         # AWS Step Functions has a limit of 80 chars for state machine names.
         # We truncate the state machine name if the computed name is greater
         # than 60 chars and append a hashed suffix to ensure uniqueness.
         if len(state_machine_name) > 60:
-            name_hash = to_unicode(base64.b32encode(sha1(to_bytes(state_machine_name)).digest()))[:16].lower()
+            name_hash = to_unicode(
+                base64.b32encode(sha1(to_bytes(state_machine_name)).digest())
+            )[:16].lower()
             state_machine_name = "%s-%s" % (state_machine_name[:60], name_hash)
             obj._is_state_machine_name_hashed = True
     else:
@@ -247,16 +268,24 @@
     return state_machine_name, token_prefix.lower(), is_project
 
 
-def make_flow(obj, token, name, tags, namespace, max_workers, workflow_timeout, is_project):
+def make_flow(
+    obj, token, name, tags, namespace, max_workers, workflow_timeout, is_project
+):
     if obj.flow_datastore.TYPE != "s3":
         raise MetaflowException("AWS Step Functions requires --datastore=s3.")
 
     # Attach AWS Batch decorator to the flow
     decorators._attach_decorators(obj.flow, [BatchDecorator.name])
-    decorators._init_step_decorators(obj.flow, obj.graph, obj.environment, obj.flow_datastore, obj.logger)
-
-    obj.package = MetaflowPackage(obj.flow, obj.environment, obj.echo, obj.package_suffixes)
-    package_url, package_sha = obj.flow_datastore.save_data([obj.package.blob], len_hint=1)[0]
+    decorators._init_step_decorators(
+        obj.flow, obj.graph, obj.environment, obj.flow_datastore, obj.logger
+    )
+
+    obj.package = MetaflowPackage(
+        obj.flow, obj.environment, obj.echo, obj.package_suffixes
+    )
+    package_url, package_sha = obj.flow_datastore.save_data(
+        [obj.package.blob], len_hint=1
+    )[0]
 
     return StepFunctions(
         name,
@@ -279,12 +308,17 @@
     )
 
 
-def resolve_token(name, token_prefix, obj, authorize, given_token, generate_new_token, is_project):
+def resolve_token(
+    name, token_prefix, obj, authorize, given_token, generate_new_token, is_project
+):
 
     # 1) retrieve the previous deployment, if one exists
     workflow = StepFunctions.get_existing_deployment(name)
     if workflow is None:
-        obj.echo("It seems this is the first time you are deploying *%s* to " "AWS Step Functions." % name)
+        obj.echo(
+            "It seems this is the first time you are deploying *%s* to "
+            "AWS Step Functions." % name
+        )
         prev_token = None
     else:
         prev_user, prev_token = workflow
@@ -305,12 +339,21 @@
                 "*%s*." % (name, prev_user)
             )
             obj.echo(
-                "To deploy a new version of this flow, you need to use " "the same production token that they used. "
-            )
-            obj.echo("Please reach out to them to get the token. Once you " "have it, call this command:")
+                "To deploy a new version of this flow, you need to use "
+                "the same production token that they used. "
+            )
+            obj.echo(
+                "Please reach out to them to get the token. Once you "
+                "have it, call this command:"
+            )
             obj.echo("    step-functions create --authorize MY_TOKEN", fg="green")
-            obj.echo('See "Organizing Results" at docs.metaflow.org for more ' "information about production tokens.")
-            raise IncorrectProductionToken("Try again with the correct " "production token.")
+            obj.echo(
+                'See "Organizing Results" at docs.metaflow.org for more '
+                "information about production tokens."
+            )
+            raise IncorrectProductionToken(
+                "Try again with the correct " "production token."
+            )
 
     # 3) do we need a new token or should we use the existing token?
     if given_token:
@@ -318,7 +361,9 @@
             # we rely on a known prefix for @project tokens, so we can't
             # allow the user to specify a custom token with an arbitrary prefix
             raise MetaflowException(
-                "--new-token is not supported for " "@projects. Use --generate-new-token to " "create a new token."
+                "--new-token is not supported for "
+                "@projects. Use --generate-new-token to "
+                "create a new token."
             )
         if given_token.startswith("production:"):
             given_token = given_token[11:]
@@ -329,7 +374,9 @@
         token = new_token(token_prefix, prev_token)
         if token is None:
             if prev_token is None:
-                raise MetaflowInternalError("We could not generate a new " "token. This is unexpected. ")
+                raise MetaflowInternalError(
+                    "We could not generate a new " "token. This is unexpected. "
+                )
             else:
                 raise MetaflowException(
                     "--generate-new-token option is not "
@@ -345,7 +392,9 @@
     obj.echo("")
     obj.echo("The namespace of this production flow is")
     obj.echo("    production:%s" % token, fg="green")
-    obj.echo("To analyze results of this production flow " "add this line in your notebooks:")
+    obj.echo(
+        "To analyze results of this production flow " "add this line in your notebooks:"
+    )
     obj.echo('    namespace("production:%s")' % token, fg="green")
     obj.echo(
         "If you want to authorize other people to deploy new versions "
@@ -353,7 +402,10 @@
     )
     obj.echo("    step-functions create --authorize %s" % token, fg="green")
     obj.echo("when deploying this flow to AWS Step Functions for the first " "time.")
-    obj.echo('See "Organizing Results" at https://docs.metaflow.org/ for more ' "information about production tokens.")
+    obj.echo(
+        'See "Organizing Results" at https://docs.metaflow.org/ for more '
+        "information about production tokens."
+    )
     obj.echo("")
     store_token(token_prefix, token)
     return token
@@ -373,15 +425,11 @@
     def _convert_value(param):
         # Swap `-` with `_` in parameter name to match click's behavior
         val = kwargs.get(param.name.replace("-", "_").lower())
-<<<<<<< HEAD
-        return json.dumps(val) if param.kwargs.get("type") == JSONType else val() if callable(val) else val
-=======
         if param.kwargs.get("type") == JSONType:
             val = json.dumps(val)
         elif isinstance(val, parameters.DelayedEvaluationParameter):
             val = val(return_str=True)
         return val
->>>>>>> c8456aa1
 
     params = {
         param.name: _convert_value(param)
@@ -437,7 +485,9 @@
     help="List all runs of the workflow in ABORTED state on " "AWS Step Functions.",
 )
 @click.pass_obj
-def list_runs(obj, running=False, succeeded=False, failed=False, timed_out=False, aborted=False):
+def list_runs(
+    obj, running=False, succeeded=False, failed=False, timed_out=False, aborted=False
+):
     states = []
     if running:
         states.append("RUNNING")
@@ -486,6 +536,12 @@
                 else:
                     status += ", "
                 status += "*%s*" % state
-            obj.echo("No %s executions for *%s* found on AWS Step Functions." % (status, obj.state_machine_name))
+            obj.echo(
+                "No %s executions for *%s* found on AWS Step Functions."
+                % (status, obj.state_machine_name)
+            )
         else:
-            obj.echo("No executions for *%s* found on AWS Step Functions." % (obj.state_machine_name))+            obj.echo(
+                "No executions for *%s* found on AWS Step Functions."
+                % (obj.state_machine_name)
+            )