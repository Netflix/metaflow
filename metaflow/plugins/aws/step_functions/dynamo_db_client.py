--- conflicted
+++ resolved
@@ -7,11 +7,7 @@
     def __init__(self):
         from ..aws_client import get_aws_client
 
-<<<<<<< HEAD
-        self._client = get_aws_client("dynamodb", params={"region_name": self._get_instance_region()})
-=======
         self._client = get_aws_client("dynamodb")
->>>>>>> c8456aa1
         self.name = SFN_DYNAMO_DB_TABLE
 
     def save_foreach_cardinality(self, foreach_split_task_id, foreach_cardinality, ttl):
@@ -19,12 +15,16 @@
             TableName=self.name,
             Item={
                 "pathspec": {"S": foreach_split_task_id},
-                "for_each_cardinality": {"NS": list(map(str, range(foreach_cardinality)))},
+                "for_each_cardinality": {
+                    "NS": list(map(str, range(foreach_cardinality)))
+                },
                 "ttl": {"N": str(ttl)},
             },
         )
 
-    def save_parent_task_id_for_foreach_join(self, foreach_split_task_id, foreach_join_parent_task_id):
+    def save_parent_task_id_for_foreach_join(
+        self, foreach_split_task_id, foreach_join_parent_task_id
+    ):
         return self._client.update_item(
             TableName=self.name,
             Key={"pathspec": {"S": foreach_split_task_id}},
@@ -39,23 +39,4 @@
             ProjectionExpression="parent_task_ids_for_foreach_join",
             ConsistentRead=True,
         )
-<<<<<<< HEAD
-        return response["Item"]["parent_task_ids_for_foreach_join"]["SS"]
-
-    def _get_instance_region(self):
-        region = os.environ.get("AWS_REGION")
-        # region is available as an env variable in AWS Fargate but not in EC2
-        if region is not None:
-            return region
-        metadata_url = "http://169.254.169.254/latest/meta-data/placement/availability-zone/"
-        r = requests.get(url=metadata_url)
-
-        if r.status_code != 200:
-            raise RuntimeError(
-                "Failed to query instance metadata. Url [%s]" % metadata_url + " Error code [%s]" % str(r.status_code)
-            )
-
-        return r.text[:-1]
-=======
-        return response["Item"]["parent_task_ids_for_foreach_join"]["SS"]
->>>>>>> c8456aa1
+        return response["Item"]["parent_task_ids_for_foreach_join"]["SS"]