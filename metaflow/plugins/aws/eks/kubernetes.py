import os
import time
import json
import select
import shlex
import time
import re
import hashlib

from metaflow import util
from metaflow.datatools.s3tail import S3Tail
from metaflow.exception import MetaflowException, MetaflowInternalError
from metaflow.metaflow_config import (
    BATCH_METADATA_SERVICE_URL,
    DATATOOLS_S3ROOT,
    DATASTORE_LOCAL_DIR,
    DATASTORE_SYSROOT_S3,
    DEFAULT_METADATA,
    BATCH_METADATA_SERVICE_HEADERS,
    DATASTORE_CARD_S3ROOT,
)
from metaflow.mflog import (
    export_mflog_env_vars,
    capture_output_to_mflog,
    tail_logs,
    BASH_SAVE_LOGS,
)
from metaflow.mflog.mflog import refine, set_should_persist

from .kubernetes_client import KubernetesClient

# Redirect structured logs to $PWD/.logs/
LOGS_DIR = "$PWD/.logs"
STDOUT_FILE = "mflog_stdout"
STDERR_FILE = "mflog_stderr"
STDOUT_PATH = os.path.join(LOGS_DIR, STDOUT_FILE)
STDERR_PATH = os.path.join(LOGS_DIR, STDERR_FILE)


class KubernetesException(MetaflowException):
    headline = "Kubernetes error"


class KubernetesKilledException(MetaflowException):
    headline = "Kubernetes Batch job killed"


def generate_rfc1123_name(flow_name, run_id, step_name, task_id, attempt):
    """
    Generate RFC 1123 compatible name. Specifically, the format is:
        <let-or-digit>[*[<let-or-digit-or-hyphen>]<let-or-digit>]

    The generated name consists from a human-readable prefix, derived from
    flow/step/task/attempt, and a hash suffux.
    """
    long_name = "-".join(
        [
            flow_name,
            run_id,
            step_name,
            task_id,
            attempt,
        ]
    )
    hash = hashlib.sha256(long_name.encode("utf-8")).hexdigest()

    if long_name.startswith("_"):
        # RFC 1123 names can't start with hyphen so slap an extra prefix on it
        sanitized_long_name = "u" + long_name.replace("_", "-").lower()
    else:
        sanitized_long_name = long_name.replace("_", "-").lower()

    # the name has to be under 63 chars total
    return sanitized_long_name[:57] + "-" + hash[:5]


LABEL_VALUE_REGEX = re.compile(r"^[a-zA-Z0-9]([a-zA-Z0-9\-\_\.]{0,61}[a-zA-Z0-9])?$")


def sanitize_label_value(val):
    # Label sanitization: if the value can be used as is, return it as is.
    # If it can't, sanitize and add a suffix based on hash of the original
    # value, replace invalid chars and truncate.
    #
    # The idea here is that even if there are non-allowed chars in the same
    # position, this function will likely return distinct values, so you can
    # still filter on those. For example, "alice$" and "alice&" will be
    # sanitized into different values "alice_b3f201" and "alice_2a6f13".
    if val == "" or LABEL_VALUE_REGEX.match(val):
        return val
    hash = hashlib.sha256(val.encode("utf-8")).hexdigest()

    # Replace invalid chars with dots, and if the first char is
    # non-alphahanumeric, replace it with 'u' to make it valid
    sanitized_val = re.sub("^[^A-Z0-9a-z]", "u", re.sub(r"[^A-Za-z0-9.\-_]", "_", val))
    return sanitized_val[:57] + "-" + hash[:5]


class Kubernetes(object):
    def __init__(
        self,
        datastore,
        metadata,
        environment,
        flow_name,
        run_id,
        step_name,
        task_id,
        attempt,
    ):
        self._datastore = datastore
        self._metadata = metadata
        self._environment = environment

        self._flow_name = flow_name
        self._run_id = run_id
        self._step_name = step_name
        self._task_id = task_id
        self._attempt = str(attempt)

    def _command(
        self,
        code_package_url,
        step_cmds,
    ):
        mflog_expr = export_mflog_env_vars(
            flow_name=self._flow_name,
            run_id=self._run_id,
            step_name=self._step_name,
            task_id=self._task_id,
            retry_count=self._attempt,
            datastore_type=self._datastore.TYPE,
            stdout_path=STDOUT_PATH,
            stderr_path=STDERR_PATH,
        )
        init_cmds = self._environment.get_package_commands(code_package_url)
        init_expr = " && ".join(init_cmds)
        step_expr = " && ".join(
            [
                capture_output_to_mflog(a)
                for a in (
                    self._environment.bootstrap_commands(self._step_name) + step_cmds
                )
            ]
        )

        # Construct an entry point that
        # 1) initializes the mflog environment (mflog_expr)
        # 2) bootstraps a metaflow environment (init_expr)
        # 3) executes a task (step_expr)

        # The `true` command is to make sure that the generated command
        # plays well with docker containers which have entrypoint set as
        # eval $@
        cmd_str = "true && mkdir -p %s && %s && %s && %s; " % (
            LOGS_DIR,
            mflog_expr,
            init_expr,
            step_expr,
        )
        # After the task has finished, we save its exit code (fail/success)
        # and persist the final logs. The whole entrypoint should exit
        # with the exit code (c) of the task.
        #
        # Note that if step_expr OOMs, this tail expression is never executed.
        # We lose the last logs in this scenario.
        #
        # TODO: Find a way to capture hard exit logs in Kubernetes.
        cmd_str += "c=$?; %s; exit $c" % BASH_SAVE_LOGS
        return shlex.split('bash -c "%s"' % cmd_str)

    def launch_job(self, **kwargs):
        self._job = self.create_job(**kwargs).execute()

    def create_job(
        self,
        user,
        code_package_sha,
        code_package_url,
        code_package_ds,
        step_cli,
        docker_image,
        service_account=None,
        secrets=None,
        node_selector=None,
        namespace=None,
        cpu=None,
        gpu=None,
        disk=None,
        memory=None,
        run_time_limit=None,
        env={},
    ):
        # TODO: Test for DNS-1123 compliance. Python names can have underscores
        #       which are not valid Kubernetes names. We can potentially make
        #       the pathspec DNS-1123 compliant by stripping away underscores
        #       etc. and relying on Kubernetes to attach a suffix to make the
        #       name unique within a namespace.
        #
        # Set the pathspec (along with attempt) as the Kubernetes job name.
        # Kubernetes job names are supposed to be unique within a Kubernetes
        # namespace and compliant with DNS-1123. The pathspec (with attempt)
        # can provide that guarantee, however, for flows launched via AWS Step
        # Functions (and potentially Argo), we may not get the task_id or the
        # attempt_id while submitting the job to the Kubernetes cluster. If
        # that is indeed the case, we can rely on Kubernetes to generate a name
        # for us.
        job_name = generate_rfc1123_name(
            self._flow_name,
            self._run_id,
            self._step_name,
            self._task_id,
            self._attempt,
        )

        job = (
            KubernetesClient()
            .job(
                name=job_name,
                namespace=namespace,
                service_account=service_account,
                secrets=secrets,
                node_selector=node_selector,
                command=self._command(
                    code_package_url=code_package_url,
                    step_cmds=[step_cli],
                ),
                image=docker_image,
                cpu=cpu,
                memory=memory,
                disk=disk,
                timeout_in_seconds=run_time_limit,
                # Retries are handled by Metaflow runtime
                retries=0,
            )
            .environment_variable("METAFLOW_CODE_SHA", code_package_sha)
            .environment_variable("METAFLOW_CODE_URL", code_package_url)
            .environment_variable("METAFLOW_CODE_DS", code_package_ds)
            .environment_variable("METAFLOW_USER", user)
            .environment_variable("METAFLOW_SERVICE_URL", BATCH_METADATA_SERVICE_URL)
            .environment_variable(
                "METAFLOW_SERVICE_HEADERS",
                json.dumps(BATCH_METADATA_SERVICE_HEADERS),
            )
            .environment_variable("METAFLOW_DATASTORE_SYSROOT_S3", DATASTORE_SYSROOT_S3)
            .environment_variable("METAFLOW_DATATOOLS_S3ROOT", DATATOOLS_S3ROOT)
            .environment_variable("METAFLOW_DEFAULT_DATASTORE", "s3")
            .environment_variable("METAFLOW_DEFAULT_METADATA", DEFAULT_METADATA)
            .environment_variable("METAFLOW_KUBERNETES_WORKLOAD", 1)
<<<<<<< HEAD
            .environment_variable("METAFLOW_CARD_S3ROOT", DATASTORE_CARD_S3ROOT)
=======
            .environment_variable("METAFLOW_RUNTIME_ENVIRONMENT", "eks")
>>>>>>> 100e1c8b
            .label("app", "metaflow")
            .label("metaflow/flow_name", sanitize_label_value(self._flow_name))
            .label("metaflow/run_id", sanitize_label_value(self._run_id))
            .label("metaflow/step_name", sanitize_label_value(self._step_name))
            .label("metaflow/task_id", sanitize_label_value(self._task_id))
            .label("metaflow/attempt", sanitize_label_value(self._attempt))
        )

        # Skip setting METAFLOW_DATASTORE_SYSROOT_LOCAL because metadata sync
        # between the local user instance and the remote Kubernetes pod
        # assumes metadata is stored in DATASTORE_LOCAL_DIR on the Kubernetes
        # pod; this happens when METAFLOW_DATASTORE_SYSROOT_LOCAL is NOT set (
        # see get_datastore_root_from_config in datastore/local.py).
        for name, value in env.items():
            job.environment_variable(name, value)

        # Add labels to the Kubernetes job
        #
        # Apply recommended labels https://kubernetes.io/docs/concepts/overview/working-with-objects/common-labels/
        #
        # TODO: 1. Verify the behavior of high cardinality labels like instance,
        #          version etc. in the app.kubernetes.io namespace before
        #          introducing them here.
        job.label("app.kubernetes.io/name", "metaflow-task").label(
            "app.kubernetes.io/part-of", "metaflow"
        ).label("app.kubernetes.io/created-by", sanitize_label_value(user))
        # Add Metaflow system tags as labels as well!
        for sys_tag in self._metadata.sticky_sys_tags:
            job.label(
                "metaflow/%s" % sys_tag[: sys_tag.index(":")],
                sanitize_label_value(sys_tag[sys_tag.index(":") + 1 :]),
            )
        # TODO: Add annotations based on https://kubernetes.io/blog/2021/04/20/annotating-k8s-for-humans/

        return job.create()

    def wait(self, stdout_location, stderr_location, echo=None):
        def wait_for_launch(job):
            status = job.status
            echo(
                "Task is starting (Status %s)..." % status,
                "stderr",
                job_id=job.id,
            )
            t = time.time()
            while True:
                new_status = job.status
                if status != new_status or (time.time() - t) > 30:
                    status = new_status
                    echo(
                        "Task is starting (Status %s)..." % status,
                        "stderr",
                        job_id=job.id,
                    )
                    t = time.time()
                if job.is_running or job.is_done:
                    break
                time.sleep(1)

        prefix = b"[%s] " % util.to_bytes(self._job.id)
        stdout_tail = S3Tail(stdout_location)
        stderr_tail = S3Tail(stderr_location)

        # 1) Loop until the job has started
        wait_for_launch(self._job)

        # 2) Tail logs until the job has finished
        tail_logs(
            prefix=prefix,
            stdout_tail=stdout_tail,
            stderr_tail=stderr_tail,
            echo=echo,
            has_log_updates=lambda: self._job.is_running,
        )

        # 3) Fetch remaining logs
        #
        # It is possible that we exit the loop above before all logs have been
        # shown.
        #
        # TODO (savin): If we notice Kubernetes failing to upload logs to S3,
        #               we can add a HEAD request here to ensure that the file
        #               exists prior to calling S3Tail and note the user about
        #               truncated logs if it doesn't.
        # TODO (savin): For hard crashes, we can fetch logs from the pod.

        if self._job.has_failed:
            exit_code, reason = self._job.reason
            msg = next(
                msg
                for msg in [
                    reason,
                    "Task crashed",
                ]
                if msg is not None
            )
            if exit_code:
                if int(exit_code) == 139:
                    raise KubernetesException("Task failed with a segmentation fault.")
                else:
                    msg = "%s (exit code %s)" % (msg, exit_code)
            raise KubernetesException(
                "%s. This could be a transient error. " "Use @retry to retry." % msg
            )

        exit_code, _ = self._job.reason
        echo(
            "Task finished with exit code %s." % exit_code,
            "stderr",
            job_id=self._job.id,
        )<|MERGE_RESOLUTION|>--- conflicted
+++ resolved
@@ -247,11 +247,8 @@
             .environment_variable("METAFLOW_DEFAULT_DATASTORE", "s3")
             .environment_variable("METAFLOW_DEFAULT_METADATA", DEFAULT_METADATA)
             .environment_variable("METAFLOW_KUBERNETES_WORKLOAD", 1)
-<<<<<<< HEAD
             .environment_variable("METAFLOW_CARD_S3ROOT", DATASTORE_CARD_S3ROOT)
-=======
             .environment_variable("METAFLOW_RUNTIME_ENVIRONMENT", "eks")
->>>>>>> 100e1c8b
             .label("app", "metaflow")
             .label("metaflow/flow_name", sanitize_label_value(self._flow_name))
             .label("metaflow/run_id", sanitize_label_value(self._run_id))
