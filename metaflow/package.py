--- conflicted
+++ resolved
@@ -27,11 +27,7 @@
             self.metaflow_extensions_root = os.path.dirname(metaflow_extensions.__file__)
             self.metaflow_extensions_addl_suffixes = getattr(
                 metaflow_extensions,
-<<<<<<< HEAD
-                'METAFLOW_CUSTOM_PACKAGE_SUFFIXES',
-=======
                 'METAFLOW_EXTENSIONS_PACKAGE_SUFFIXES',
->>>>>>> 9cafaca9
                 None)
 
         self.flow_name = flow.name
