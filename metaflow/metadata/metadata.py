--- conflicted
+++ resolved
@@ -186,7 +186,9 @@
         """
         raise NotImplementedError()
 
-    def register_task_id(self, run_id, step_name, task_id, attempt=0, tags=None, sys_tags=None):
+    def register_task_id(
+        self, run_id, step_name, task_id, attempt=0, tags=None, sys_tags=None
+    ):
         """
         No-op operation in this implementation.
 
@@ -225,7 +227,9 @@
         """
         return {"METAFLOW_RUNTIME_NAME": runtime_name, "USER": get_username()}
 
-    def register_data_artifacts(self, run_id, step_name, task_id, attempt_id, artifacts):
+    def register_data_artifacts(
+        self, run_id, step_name, task_id, attempt_id, artifacts
+    ):
         """
         Registers the fact that the data-artifacts are associated with
         the particular task.
@@ -279,7 +283,9 @@
         pass
 
     @classmethod
-    def _get_object_internal(cls, obj_type, obj_order, sub_type, sub_order, filters, attempt, *args):
+    def _get_object_internal(
+        cls, obj_type, obj_order, sub_type, sub_order, filters, attempt, *args
+    ):
         """
         Return objects for the implementation of this class
 
@@ -396,11 +402,15 @@
             raise MetaflowInternalError(msg="Cannot find subtype %s" % sub_type)
 
         if type_order >= sub_order:
-            raise MetaflowInternalError(msg="Subtype %s not allowed for %s" % (sub_type, obj_type))
+            raise MetaflowInternalError(
+                msg="Subtype %s not allowed for %s" % (sub_type, obj_type)
+            )
 
         # Metadata is always only at the task level
         if sub_type == "metadata" and obj_type != "task":
-            raise MetaflowInternalError(msg="Metadata can only be retrieved at the task level")
+            raise MetaflowInternalError(
+                msg="Metadata can only be retrieved at the task level"
+            )
 
         if attempt is not None:
             try:
@@ -412,18 +422,15 @@
         else:
             attempt_int = None
 
-<<<<<<< HEAD
-        pre_filter = cls._get_object_internal(obj_type, type_order, sub_type, sub_order, filters, attempt_int, *args)
-        if attempt_int is None or sub_order != 6:
-=======
         pre_filter = cls._get_object_internal(
             obj_type, type_order, sub_type, sub_order, filters, attempt_int, *args
         )
         if attempt_int is None or sub_type != "metadata":
->>>>>>> c8456aa1
             # If no attempt or not for metadata, just return as is
             return pre_filter
-        return MetadataProvider._reconstruct_metadata_for_attempt(pre_filter, attempt_int)
+        return MetadataProvider._reconstruct_metadata_for_attempt(
+            pre_filter, attempt_int
+        )
 
     @classmethod
     def mutate_user_tags_for_run(
@@ -649,7 +656,9 @@
             metadata.append(
                 MetaDatum(
                     field="code-package",
-                    value=json.dumps({"ds_type": code_ds, "sha": code_sha, "location": code_url}),
+                    value=json.dumps(
+                        {"ds_type": code_ds, "sha": code_sha, "location": code_url}
+                    ),
                     type="code-package",
                     tags=["attempt_id:{0}".format(attempt)],
                 )
@@ -666,7 +675,9 @@
         for key, value in filters.items():
             if key == "any_tags":
                 for obj in starting_point:
-                    if value in obj.get("tags", []) or value in obj.get("system_tags", []):
+                    if value in obj.get("tags", []) or value in obj.get(
+                        "system_tags", []
+                    ):
                         result.append(obj)
             if key == "tags":
                 for obj in starting_point:
@@ -708,7 +719,11 @@
                 return []  # No metadata since the attempt hasn't started
             # Doubt we will be using Python in year 3000
             end_ts = attempts_start.get(attempt_id + 1, 32503680000000)
-            post_filter = [v for v in all_metadata if v["ts_epoch"] >= start_ts and v["ts_epoch"] < end_ts]
+            post_filter = [
+                v
+                for v in all_metadata
+                if v["ts_epoch"] >= start_ts and v["ts_epoch"] < end_ts
+            ]
 
         return post_filter
 
