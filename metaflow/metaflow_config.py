import os
import sys
import types

from metaflow.exception import MetaflowException
from metaflow.metaflow_config_funcs import from_conf, get_validate_choice_fn

# Disable multithreading security on MacOS
if sys.platform == "darwin":
    os.environ["OBJC_DISABLE_INITIALIZE_FORK_SAFETY"] = "YES"

## NOTE: Just like Click's auto_envar_prefix `METAFLOW` (see in cli.py), all environment
## variables here are also named METAFLOW_XXX. So, for example, in the statement:
## `DEFAULT_DATASTORE = from_conf("DEFAULT_DATASTORE", "local")`, to override the default
## value, either set `METAFLOW_DEFAULT_DATASTORE` in your configuration file or set
## an environment variable called `METAFLOW_DEFAULT_DATASTORE`

###
# Default configuration
###

DEFAULT_DATASTORE = from_conf("DEFAULT_DATASTORE", "local")
DEFAULT_ENVIRONMENT = from_conf("DEFAULT_ENVIRONMENT", "local")
DEFAULT_EVENT_LOGGER = from_conf("DEFAULT_EVENT_LOGGER", "nullSidecarLogger")
DEFAULT_METADATA = from_conf("DEFAULT_METADATA", "local")
DEFAULT_MONITOR = from_conf("DEFAULT_MONITOR", "nullSidecarMonitor")
DEFAULT_PACKAGE_SUFFIXES = from_conf("DEFAULT_PACKAGE_SUFFIXES", ".py,.R,.RDS")
DEFAULT_AWS_CLIENT_PROVIDER = from_conf("DEFAULT_AWS_CLIENT_PROVIDER", "boto3")
DEFAULT_GCP_CLIENT_PROVIDER = from_conf("DEFAULT_GCP_CLIENT_PROVIDER", "gcp-default")
DEFAULT_SECRETS_BACKEND_TYPE = from_conf("DEFAULT_SECRETS_BACKEND_TYPE")
DEFAULT_SECRETS_ROLE = from_conf("DEFAULT_SECRETS_ROLE")

###
# User configuration
###
USER = from_conf("USER")


###
# Datastore configuration
###
# Path to the local directory to store artifacts for 'local' datastore.
DATASTORE_LOCAL_DIR = ".metaflow"
DATASTORE_SYSROOT_LOCAL = from_conf("DATASTORE_SYSROOT_LOCAL")
# S3 bucket and prefix to store artifacts for 's3' datastore.
DATASTORE_SYSROOT_S3 = from_conf("DATASTORE_SYSROOT_S3")
# Azure Blob Storage container and blob prefix
DATASTORE_SYSROOT_AZURE = from_conf("DATASTORE_SYSROOT_AZURE")
DATASTORE_SYSROOT_GS = from_conf("DATASTORE_SYSROOT_GS")
# GS bucket and prefix to store artifacts for 'gs' datastore


###
# Datastore local cache
###

# Path to the client cache
CLIENT_CACHE_PATH = from_conf("CLIENT_CACHE_PATH", "/tmp/metaflow_client")
# Maximum size (in bytes) of the cache
CLIENT_CACHE_MAX_SIZE = from_conf("CLIENT_CACHE_MAX_SIZE", 10000)
# Maximum number of cached Flow and TaskDatastores in the cache
CLIENT_CACHE_MAX_FLOWDATASTORE_COUNT = from_conf(
    "CLIENT_CACHE_MAX_FLOWDATASTORE_COUNT", 50
)
CLIENT_CACHE_MAX_TASKDATASTORE_COUNT = from_conf(
    "CLIENT_CACHE_MAX_TASKDATASTORE_COUNT", CLIENT_CACHE_MAX_FLOWDATASTORE_COUNT * 100
)


###
# Datatools (S3) configuration
###
S3_ENDPOINT_URL = from_conf("S3_ENDPOINT_URL")
S3_VERIFY_CERTIFICATE = from_conf("S3_VERIFY_CERTIFICATE")

# Set ServerSideEncryption for S3 uploads
S3_SERVER_SIDE_ENCRYPTION = from_conf("S3_SERVER_SIDE_ENCRYPTION")

# S3 retry configuration
# This is useful if you want to "fail fast" on S3 operations; use with caution
# though as this may increase failures. Note that this is the number of *retries*
# so setting it to 0 means each operation will be tried once.
S3_RETRY_COUNT = from_conf("S3_RETRY_COUNT", 7)

# Number of concurrent S3 processes for parallel operations.
S3_WORKER_COUNT = from_conf("S3_WORKER_COUNT", 64)

# Number of retries on *transient* failures (such as SlowDown errors). Note
# that if after S3_TRANSIENT_RETRY_COUNT times, all operations haven't been done,
# it will try up to S3_RETRY_COUNT again so the total number of tries can be up to
# (S3_RETRY_COUNT + 1) * (S3_TRANSIENT_RETRY_COUNT + 1)
# You typically want this number fairly high as transient retires are "cheap" (only
# operations that have not succeeded retry as opposed to all operations for the
# top-level retries)
S3_TRANSIENT_RETRY_COUNT = from_conf("S3_TRANSIENT_RETRY_COUNT", 20)

# Threshold to start printing warnings for an AWS retry
RETRY_WARNING_THRESHOLD = 3

# S3 datatools root location
DATATOOLS_SUFFIX = from_conf("DATATOOLS_SUFFIX", "data")
DATATOOLS_S3ROOT = from_conf(
    "DATATOOLS_S3ROOT",
    os.path.join(DATASTORE_SYSROOT_S3, DATATOOLS_SUFFIX)
    if DATASTORE_SYSROOT_S3
    else None,
)

TEMPDIR = from_conf("TEMPDIR", ".")

DATATOOLS_CLIENT_PARAMS = from_conf("DATATOOLS_CLIENT_PARAMS", {})
if S3_ENDPOINT_URL:
    DATATOOLS_CLIENT_PARAMS["endpoint_url"] = S3_ENDPOINT_URL
if S3_VERIFY_CERTIFICATE:
    DATATOOLS_CLIENT_PARAMS["verify"] = S3_VERIFY_CERTIFICATE

DATATOOLS_SESSION_VARS = from_conf("DATATOOLS_SESSION_VARS", {})

# Azure datatools root location
# Note: we do not expose an actual datatools library for Azure (like we do for S3)
# Similar to DATATOOLS_LOCALROOT, this is used ONLY by the IncludeFile's internal implementation.
DATATOOLS_AZUREROOT = from_conf(
    "DATATOOLS_AZUREROOT",
    os.path.join(DATASTORE_SYSROOT_AZURE, DATATOOLS_SUFFIX)
    if DATASTORE_SYSROOT_AZURE
    else None,
)
# GS datatools root location
# Note: we do not expose an actual datatools library for GS (like we do for S3)
# Similar to DATATOOLS_LOCALROOT, this is used ONLY by the IncludeFile's internal implementation.
DATATOOLS_GSROOT = from_conf(
    "DATATOOLS_GSROOT",
    os.path.join(DATASTORE_SYSROOT_GS, DATATOOLS_SUFFIX)
    if DATASTORE_SYSROOT_GS
    else None,
)
# Local datatools root location
DATATOOLS_LOCALROOT = from_conf(
    "DATATOOLS_LOCALROOT",
    os.path.join(DATASTORE_SYSROOT_LOCAL, DATATOOLS_SUFFIX)
    if DATASTORE_SYSROOT_LOCAL
    else None,
)

# Secrets Backend - AWS Secrets Manager configuration
AWS_SECRETS_MANAGER_DEFAULT_REGION = from_conf("AWS_SECRETS_MANAGER_DEFAULT_REGION")

<<<<<<< HEAD
# Secrets Backend - GCP Secrets name prefix. With this, users don't have
# to specify the full secret name in the @secret decorator.
#
# Note that it makes a difference whether the prefix ends with a slash or not
# E.g. if secret name passed to @secret decorator is mysecret:
# - "projects/1234567890/secrets/" -> "projects/1234567890/secrets/mysecret"
# - "projects/1234567890/secrets/foo-" -> "projects/1234567890/secrets/foo-mysecret"
GCP_SECRET_MANAGER_PREFIX = from_conf("GCP_SECRET_MANAGER_PREFIX")
=======
# Secrets Backend - Azure Key Vault prefix. With this, users don't have to
# specify the full https:// vault url in the @secret decorator.
#
# It does not make a difference if the prefix ends in a / or not. We will handle either
# case correctly.
AZURE_KEY_VAULT_PREFIX = from_conf("AZURE_KEY_VAULT_PREFIX")
>>>>>>> fdd9df9b

# The root directory to save artifact pulls in, when using S3 or Azure
ARTIFACT_LOCALROOT = from_conf("ARTIFACT_LOCALROOT", os.getcwd())

# Cards related config variables
CARD_SUFFIX = "mf.cards"
CARD_LOCALROOT = from_conf("CARD_LOCALROOT")
CARD_S3ROOT = from_conf(
    "CARD_S3ROOT",
    os.path.join(DATASTORE_SYSROOT_S3, CARD_SUFFIX) if DATASTORE_SYSROOT_S3 else None,
)
CARD_AZUREROOT = from_conf(
    "CARD_AZUREROOT",
    os.path.join(DATASTORE_SYSROOT_AZURE, CARD_SUFFIX)
    if DATASTORE_SYSROOT_AZURE
    else None,
)
CARD_GSROOT = from_conf(
    "CARD_GSROOT",
    os.path.join(DATASTORE_SYSROOT_GS, CARD_SUFFIX) if DATASTORE_SYSROOT_GS else None,
)
CARD_NO_WARNING = from_conf("CARD_NO_WARNING", False)

SKIP_CARD_DUALWRITE = from_conf("SKIP_CARD_DUALWRITE", False)

RUNTIME_CARD_RENDER_INTERVAL = from_conf("RUNTIME_CARD_RENDER_INTERVAL", 60)

# Azure storage account URL
AZURE_STORAGE_BLOB_SERVICE_ENDPOINT = from_conf("AZURE_STORAGE_BLOB_SERVICE_ENDPOINT")

# Azure storage can use process-based parallelism instead of threads.
# Processes perform better for high throughput workloads (e.g. many huge artifacts)
AZURE_STORAGE_WORKLOAD_TYPE = from_conf(
    "AZURE_STORAGE_WORKLOAD_TYPE",
    default="general",
    validate_fn=get_validate_choice_fn(["general", "high_throughput"]),
)

# GS storage can use process-based parallelism instead of threads.
# Processes perform better for high throughput workloads (e.g. many huge artifacts)
GS_STORAGE_WORKLOAD_TYPE = from_conf(
    "GS_STORAGE_WORKLOAD_TYPE",
    "general",
    validate_fn=get_validate_choice_fn(["general", "high_throughput"]),
)

###
# Metadata configuration
###
SERVICE_URL = from_conf("SERVICE_URL")
SERVICE_RETRY_COUNT = from_conf("SERVICE_RETRY_COUNT", 5)
SERVICE_AUTH_KEY = from_conf("SERVICE_AUTH_KEY")
SERVICE_HEADERS = from_conf("SERVICE_HEADERS", {})
if SERVICE_AUTH_KEY is not None:
    SERVICE_HEADERS["x-api-key"] = SERVICE_AUTH_KEY
# Checks version compatibility with Metadata service
SERVICE_VERSION_CHECK = from_conf("SERVICE_VERSION_CHECK", True)

# Default container image
DEFAULT_CONTAINER_IMAGE = from_conf("DEFAULT_CONTAINER_IMAGE")
# Default container registry
DEFAULT_CONTAINER_REGISTRY = from_conf("DEFAULT_CONTAINER_REGISTRY")
# Controls whether to include foreach stack information in metadata.
# TODO(Darin, 05/01/24): Remove this flag once we are confident with this feature.
INCLUDE_FOREACH_STACK = from_conf("INCLUDE_FOREACH_STACK", False)
# Maximum length of the foreach value string to be stored in each ForeachFrame.
MAXIMUM_FOREACH_VALUE_CHARS = from_conf("MAXIMUM_FOREACH_VALUE_CHARS", 30)
# The default runtime limit (In seconds) of jobs launched by any compute provider. Default of 5 days.
DEFAULT_RUNTIME_LIMIT = from_conf("DEFAULT_RUNTIME_LIMIT", 5 * 24 * 60 * 60)

###
# Organization customizations
###
UI_URL = from_conf("UI_URL")

# Contact information displayed when running the `metaflow` command.
# Value should be a dictionary where:
#  - key is a string describing contact method
#  - value is a string describing contact itself (email, web address, etc.)
# The default value shows an example of this
CONTACT_INFO = from_conf(
    "CONTACT_INFO",
    {
        "Read the documentation": "http://docs.metaflow.org",
        "Chat with us": "http://chat.metaflow.org",
        "Get help by email": "help@metaflow.org",
    },
)

###
# AWS Batch configuration
###
# IAM role for AWS Batch container with Amazon S3 access
# (and AWS DynamoDb access for AWS StepFunctions, if enabled)
ECS_S3_ACCESS_IAM_ROLE = from_conf("ECS_S3_ACCESS_IAM_ROLE")
# IAM role for AWS Batch container for AWS Fargate
ECS_FARGATE_EXECUTION_ROLE = from_conf("ECS_FARGATE_EXECUTION_ROLE")
# Job queue for AWS Batch
BATCH_JOB_QUEUE = from_conf("BATCH_JOB_QUEUE")
# Default container image for AWS Batch
BATCH_CONTAINER_IMAGE = from_conf("BATCH_CONTAINER_IMAGE", DEFAULT_CONTAINER_IMAGE)
# Default container registry for AWS Batch
BATCH_CONTAINER_REGISTRY = from_conf(
    "BATCH_CONTAINER_REGISTRY", DEFAULT_CONTAINER_REGISTRY
)
# Metadata service URL for AWS Batch
SERVICE_INTERNAL_URL = from_conf("SERVICE_INTERNAL_URL", SERVICE_URL)

# Assign resource tags to AWS Batch jobs. Set to False by default since
# it requires `Batch:TagResource` permissions which may not be available
# in all Metaflow deployments. Hopefully, some day we can flip the
# default to True.
BATCH_EMIT_TAGS = from_conf("BATCH_EMIT_TAGS", False)

###
# AWS Step Functions configuration
###
# IAM role for AWS Step Functions with AWS Batch and AWS DynamoDb access
# https://docs.aws.amazon.com/step-functions/latest/dg/batch-iam.html
SFN_IAM_ROLE = from_conf("SFN_IAM_ROLE")
# AWS DynamoDb Table name (with partition key - `pathspec` of type string)
SFN_DYNAMO_DB_TABLE = from_conf("SFN_DYNAMO_DB_TABLE")
# IAM role for AWS Events with AWS Step Functions access
# https://docs.aws.amazon.com/eventbridge/latest/userguide/auth-and-access-control-eventbridge.html
EVENTS_SFN_ACCESS_IAM_ROLE = from_conf("EVENTS_SFN_ACCESS_IAM_ROLE")
# Prefix for AWS Step Functions state machines. Set to stack name for Metaflow
# sandbox.
SFN_STATE_MACHINE_PREFIX = from_conf("SFN_STATE_MACHINE_PREFIX")
# Optional AWS CloudWatch Log Group ARN for emitting AWS Step Functions state
# machine execution logs. This needs to be available when using the
# `step-functions create --log-execution-history` command.
SFN_EXECUTION_LOG_GROUP_ARN = from_conf("SFN_EXECUTION_LOG_GROUP_ARN")
# Amazon S3 path for storing the results of AWS Step Functions Distributed Map
SFN_S3_DISTRIBUTED_MAP_OUTPUT_PATH = from_conf(
    "SFN_S3_DISTRIBUTED_MAP_OUTPUT_PATH",
    os.path.join(DATASTORE_SYSROOT_S3, "sfn_distributed_map_output")
    if DATASTORE_SYSROOT_S3
    else None,
)
###
# Kubernetes configuration
###
# Kubernetes namespace to use for all objects created by Metaflow
KUBERNETES_NAMESPACE = from_conf("KUBERNETES_NAMESPACE", "default")
# Default service account to use by K8S jobs created by Metaflow
KUBERNETES_SERVICE_ACCOUNT = from_conf("KUBERNETES_SERVICE_ACCOUNT")
# Default node selectors to use by K8S jobs created by Metaflow - foo=bar,baz=bab
KUBERNETES_NODE_SELECTOR = from_conf("KUBERNETES_NODE_SELECTOR", "")
KUBERNETES_TOLERATIONS = from_conf("KUBERNETES_TOLERATIONS", "")
KUBERNETES_PERSISTENT_VOLUME_CLAIMS = from_conf(
    "KUBERNETES_PERSISTENT_VOLUME_CLAIMS", ""
)
KUBERNETES_SECRETS = from_conf("KUBERNETES_SECRETS", "")
# Default labels for kubernetes pods
KUBERNETES_LABELS = from_conf("KUBERNETES_LABELS", "")
# Default GPU vendor to use by K8S jobs created by Metaflow (supports nvidia, amd)
KUBERNETES_GPU_VENDOR = from_conf("KUBERNETES_GPU_VENDOR", "nvidia")
# Default container image for K8S
KUBERNETES_CONTAINER_IMAGE = from_conf(
    "KUBERNETES_CONTAINER_IMAGE", DEFAULT_CONTAINER_IMAGE
)
# Image pull policy for container images
KUBERNETES_IMAGE_PULL_POLICY = from_conf("KUBERNETES_IMAGE_PULL_POLICY", None)
# Default container registry for K8S
KUBERNETES_CONTAINER_REGISTRY = from_conf(
    "KUBERNETES_CONTAINER_REGISTRY", DEFAULT_CONTAINER_REGISTRY
)
# Toggle for trying to fetch EC2 instance metadata
KUBERNETES_FETCH_EC2_METADATA = from_conf("KUBERNETES_FETCH_EC2_METADATA", False)
# Shared memory in MB to use for this step
KUBERNETES_SHARED_MEMORY = from_conf("KUBERNETES_SHARED_MEMORY", None)
# Default port number to open on the pods
KUBERNETES_PORT = from_conf("KUBERNETES_PORT", None)
# Default kubernetes resource requests for CPU, memory and disk
KUBERNETES_CPU = from_conf("KUBERNETES_CPU", None)
KUBERNETES_MEMORY = from_conf("KUBERNETES_MEMORY", None)
KUBERNETES_DISK = from_conf("KUBERNETES_DISK", None)

ARGO_WORKFLOWS_KUBERNETES_SECRETS = from_conf("ARGO_WORKFLOWS_KUBERNETES_SECRETS", "")
ARGO_WORKFLOWS_ENV_VARS_TO_SKIP = from_conf("ARGO_WORKFLOWS_ENV_VARS_TO_SKIP", "")

KUBERNETES_JOBSET_GROUP = from_conf("KUBERNETES_JOBSET_GROUP", "jobset.x-k8s.io")
KUBERNETES_JOBSET_VERSION = from_conf("KUBERNETES_JOBSET_VERSION", "v1alpha2")

##
# Argo Events Configuration
##
ARGO_EVENTS_SERVICE_ACCOUNT = from_conf("ARGO_EVENTS_SERVICE_ACCOUNT")
ARGO_EVENTS_EVENT_BUS = from_conf("ARGO_EVENTS_EVENT_BUS", "default")
ARGO_EVENTS_EVENT_SOURCE = from_conf("ARGO_EVENTS_EVENT_SOURCE")
ARGO_EVENTS_EVENT = from_conf("ARGO_EVENTS_EVENT")
ARGO_EVENTS_WEBHOOK_URL = from_conf("ARGO_EVENTS_WEBHOOK_URL")
ARGO_EVENTS_INTERNAL_WEBHOOK_URL = from_conf(
    "ARGO_EVENTS_INTERNAL_WEBHOOK_URL", ARGO_EVENTS_WEBHOOK_URL
)
ARGO_EVENTS_WEBHOOK_AUTH = from_conf("ARGO_EVENTS_WEBHOOK_AUTH", "none")

ARGO_WORKFLOWS_UI_URL = from_conf("ARGO_WORKFLOWS_UI_URL")

##
# Airflow Configuration
##
# This configuration sets `startup_timeout_seconds` in airflow's KubernetesPodOperator.
AIRFLOW_KUBERNETES_STARTUP_TIMEOUT_SECONDS = from_conf(
    "AIRFLOW_KUBERNETES_STARTUP_TIMEOUT_SECONDS", 60 * 60
)
# This configuration sets `kubernetes_conn_id` in airflow's KubernetesPodOperator.
AIRFLOW_KUBERNETES_CONN_ID = from_conf("AIRFLOW_KUBERNETES_CONN_ID")
AIRFLOW_KUBERNETES_KUBECONFIG_FILE = from_conf("AIRFLOW_KUBERNETES_KUBECONFIG_FILE")
AIRFLOW_KUBERNETES_KUBECONFIG_CONTEXT = from_conf(
    "AIRFLOW_KUBERNETES_KUBECONFIG_CONTEXT"
)


###
# Conda configuration
###
# Conda package root location on S3
CONDA_PACKAGE_S3ROOT = from_conf("CONDA_PACKAGE_S3ROOT")
# Conda package root location on Azure
CONDA_PACKAGE_AZUREROOT = from_conf("CONDA_PACKAGE_AZUREROOT")
# Conda package root location on GS
CONDA_PACKAGE_GSROOT = from_conf("CONDA_PACKAGE_GSROOT")

# Use an alternate dependency resolver for conda packages instead of conda
# Mamba promises faster package dependency resolution times, which
# should result in an appreciable speedup in flow environment initialization.
CONDA_DEPENDENCY_RESOLVER = from_conf("CONDA_DEPENDENCY_RESOLVER", "conda")

###
# Escape hatch configuration
###
# Print out warning if escape hatch is not used for the target packages
ESCAPE_HATCH_WARNING = from_conf("ESCAPE_HATCH_WARNING", True)

###
# Debug configuration
###
DEBUG_OPTIONS = ["subcommand", "sidecar", "s3client", "tracing", "stubgen"]

for typ in DEBUG_OPTIONS:
    vars()["DEBUG_%s" % typ.upper()] = from_conf("DEBUG_%s" % typ.upper(), False)

###
# Plugin configuration
###

# Plugin configuration variables exist in plugins/__init__.py.
# Specifically, there is an ENABLED_<category> configuration value to determine
# the set of plugins to enable. The categories are: step_decorator, flow_decorator,
# environment, metadata_provider, datastore, sidecar, logging_sidecar, monitor_sidecar,
# aws_client_provider, and cli. If not set (the default), all plugins are enabled.
# You can restrict which plugins are enabled by listing them explicitly, for example
# ENABLED_STEP_DECORATOR = ["batch", "resources"] will enable only those two step
# decorators and none other.

###
# Command configuration
###

# Command (ie: metaflow <cmd>) configuration variable ENABLED_CMD
# exists in cmd/main_cli.py. It behaves just like any of the other ENABLED_<category>
# configuration variables.

###
# AWS Sandbox configuration
###
# Boolean flag for metaflow AWS sandbox access
AWS_SANDBOX_ENABLED = from_conf("AWS_SANDBOX_ENABLED", False)
# Metaflow AWS sandbox auth endpoint
AWS_SANDBOX_STS_ENDPOINT_URL = SERVICE_URL
# Metaflow AWS sandbox API auth key
AWS_SANDBOX_API_KEY = from_conf("AWS_SANDBOX_API_KEY")
# Internal Metadata URL
AWS_SANDBOX_INTERNAL_SERVICE_URL = from_conf("AWS_SANDBOX_INTERNAL_SERVICE_URL")
# AWS region
AWS_SANDBOX_REGION = from_conf("AWS_SANDBOX_REGION")


# Finalize configuration
if AWS_SANDBOX_ENABLED:
    os.environ["AWS_DEFAULT_REGION"] = AWS_SANDBOX_REGION
    SERVICE_INTERNAL_URL = AWS_SANDBOX_INTERNAL_SERVICE_URL
    SERVICE_HEADERS["x-api-key"] = AWS_SANDBOX_API_KEY
    SFN_STATE_MACHINE_PREFIX = from_conf("AWS_SANDBOX_STACK_NAME")

KUBERNETES_SANDBOX_INIT_SCRIPT = from_conf("KUBERNETES_SANDBOX_INIT_SCRIPT")

OTEL_ENDPOINT = from_conf("OTEL_ENDPOINT")
ZIPKIN_ENDPOINT = from_conf("ZIPKIN_ENDPOINT")
CONSOLE_TRACE_ENABLED = from_conf("CONSOLE_TRACE_ENABLED", False)
# internal env used for preventing the tracing module from loading during Conda bootstrapping.
DISABLE_TRACING = bool(os.environ.get("DISABLE_TRACING", False))

# MAX_ATTEMPTS is the maximum number of attempts, including the first
# task, retries, and the final fallback task and its retries.
#
# Datastore needs to check all attempt files to find the latest one, so
# increasing this limit has real performance implications for all tasks.
# Decreasing this limit is very unsafe, as it can lead to wrong results
# being read from old tasks.
#
# Note also that DataStoreSet resolves the latest attempt_id using
# lexicographic ordering of attempts. This won't work if MAX_ATTEMPTS > 99.
MAX_ATTEMPTS = 6


# PINNED_CONDA_LIBS are the libraries that metaflow depends on for execution
# and are needed within a conda environment
def get_pinned_conda_libs(python_version, datastore_type):
    pins = {
        "requests": ">=2.21.0",
    }
    if datastore_type == "s3":
        pins["boto3"] = ">=1.14.0"
    elif datastore_type == "azure":
        pins["azure-identity"] = ">=1.10.0"
        pins["azure-storage-blob"] = ">=12.12.0"
        pins["azure-keyvault-secrets"] = ">=4.7.0"
    elif datastore_type == "gs":
        pins["google-cloud-storage"] = ">=2.5.0"
        pins["google-auth"] = ">=2.11.0"
        pins["google-cloud-secret-manager"] = ">=2.10.0"
    elif datastore_type == "local":
        pass
    else:
        raise MetaflowException(
            msg="conda lib pins for datastore %s are undefined" % (datastore_type,)
        )
    return pins


# Check if there are extensions to Metaflow to load and override everything
try:
    from metaflow.extension_support import get_modules

    ext_modules = get_modules("config")
    for m in ext_modules:
        # We load into globals whatever we have in extension_module
        # We specifically exclude any modules that may be included (like sys, os, etc)
        for n, o in m.module.__dict__.items():
            if n == "DEBUG_OPTIONS":
                DEBUG_OPTIONS.extend(o)
                for typ in o:
                    vars()["DEBUG_%s" % typ.upper()] = from_conf(
                        "DEBUG_%s" % typ.upper(), False
                    )
            elif n == "get_pinned_conda_libs":

                def _new_get_pinned_conda_libs(
                    python_version, datastore_type, f1=globals()[n], f2=o
                ):
                    d1 = f1(python_version, datastore_type)
                    d2 = f2(python_version, datastore_type)
                    for k, v in d2.items():
                        d1[k] = v if k not in d1 else ",".join([d1[k], v])
                    return d1

                globals()[n] = _new_get_pinned_conda_libs
            elif not n.startswith("__") and not isinstance(o, types.ModuleType):
                globals()[n] = o
finally:
    # Erase all temporary names to avoid leaking things
    for _n in [
        "m",
        "n",
        "o",
        "typ",
        "ext_modules",
        "get_modules",
        "_new_get_pinned_conda_libs",
        "d1",
        "d2",
        "k",
        "v",
        "f1",
        "f2",
    ]:
        try:
            del globals()[_n]
        except KeyError:
            pass
    del globals()["_n"]<|MERGE_RESOLUTION|>--- conflicted
+++ resolved
@@ -145,7 +145,6 @@
 # Secrets Backend - AWS Secrets Manager configuration
 AWS_SECRETS_MANAGER_DEFAULT_REGION = from_conf("AWS_SECRETS_MANAGER_DEFAULT_REGION")
 
-<<<<<<< HEAD
 # Secrets Backend - GCP Secrets name prefix. With this, users don't have
 # to specify the full secret name in the @secret decorator.
 #
@@ -154,14 +153,13 @@
 # - "projects/1234567890/secrets/" -> "projects/1234567890/secrets/mysecret"
 # - "projects/1234567890/secrets/foo-" -> "projects/1234567890/secrets/foo-mysecret"
 GCP_SECRET_MANAGER_PREFIX = from_conf("GCP_SECRET_MANAGER_PREFIX")
-=======
+
 # Secrets Backend - Azure Key Vault prefix. With this, users don't have to
 # specify the full https:// vault url in the @secret decorator.
 #
 # It does not make a difference if the prefix ends in a / or not. We will handle either
 # case correctly.
 AZURE_KEY_VAULT_PREFIX = from_conf("AZURE_KEY_VAULT_PREFIX")
->>>>>>> fdd9df9b
 
 # The root directory to save artifact pulls in, when using S3 or Azure
 ARTIFACT_LOCALROOT = from_conf("ARTIFACT_LOCALROOT", os.getcwd())
