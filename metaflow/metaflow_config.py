--- conflicted
+++ resolved
@@ -273,17 +273,10 @@
         }
     else:
         return {
-<<<<<<< HEAD
             'click': '>=7.1.2',
             'requests': '>=2.24.0',
             'boto3': '>=1.14.47',
             'coverage': '>=4.5.4'
-=======
-            "click": "7.1.2",
-            "requests": "2.24.0",
-            "boto3": "1.14.47",
-            "coverage": "4.5.4",
->>>>>>> 1e524474
         }
 
 
