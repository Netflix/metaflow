--- conflicted
+++ resolved
@@ -46,7 +46,9 @@
 DEFAULT_ENVIRONMENT = from_conf('METAFLOW_DEFAULT_ENVIRONMENT', 'local')
 DEFAULT_EVENT_LOGGER = from_conf('METAFLOW_DEFAULT_EVENT_LOGGER', 'nullSidecarLogger')
 DEFAULT_METADATA = from_conf('METAFLOW_DEFAULT_METADATA', 'local')
-<<<<<<< HEAD
+DEFAULT_MONITOR = from_conf('METAFLOW_DEFAULT_MONITOR', 'nullSidecarMonitor')
+DEFAULT_PACKAGE_SUFFIXES = from_conf('METAFLOW_DEFAULT_PACKAGE_SUFFIXES', '.py,.R,.RDS')
+
 METAFLOW_USER = from_conf('METAFLOW_USER')
 
 ##
@@ -54,11 +56,6 @@
 ###
 KFP_SDK_NAMESPACE = from_conf('KFP_SDK_NAMESPACE', 'kubeflow')
 KFP_SDK_API_NAMESPACE = from_conf('KFP_SDK_API_NAMESPACE', 'kubeflow')
-=======
-DEFAULT_MONITOR = from_conf('METAFLOW_DEFAULT_MONITOR', 'nullSidecarMonitor')
-DEFAULT_PACKAGE_SUFFIXES = from_conf('METAFLOW_DEFAULT_PACKAGE_SUFFIXES', '.py,.R,.RDS')
-
->>>>>>> 36e0323d
 
 ###
 # Datastore configuration
@@ -223,38 +220,7 @@
             'boto3': '1.14.47',
             'coverage': '4.5.4'
         }
-        
-<<<<<<< HEAD
-cached_aws_sandbox_creds = None
-
-
-def get_authenticated_boto3_client(module, params={}):
-    from metaflow.exception import MetaflowException
-    import requests
-    try:
-        import boto3
-    except (NameError, ImportError):
-        raise MetaflowException(
-            "Could not import module 'boto3'. Install boto3 first.")
-
-    if AWS_SANDBOX_ENABLED:
-        global cached_aws_sandbox_creds
-        if cached_aws_sandbox_creds is None:
-            # authenticate using STS
-            url = "%s/auth/token" % AWS_SANDBOX_STS_ENDPOINT_URL
-            headers = {
-                'x-api-key': AWS_SANDBOX_API_KEY
-            }
-            try:
-                r = requests.get(url, headers=headers)
-                r.raise_for_status()
-                cached_aws_sandbox_creds = r.json()
-            except requests.exceptions.HTTPError as e:
-                raise MetaflowException(repr(e))
-        return boto3.session.Session(**cached_aws_sandbox_creds).client(module, **params)
-
-    return boto3.client(module, **params)
-=======
+
 
 # Check if there is a an extension to Metaflow to load and override everything
 try:
@@ -265,5 +231,4 @@
     # We load into globals whatever we have in extension_module
     for n, o in extension_module.__dict__.items():
         if not n.startswith('__'):
-            globals()[n] = o
->>>>>>> 36e0323d
+            globals()[n] = o