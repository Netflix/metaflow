from __future__ import print_function
from io import BytesIO
import math
import sys
import os
import time

from types import MethodType, FunctionType
from metaflow.datastore import flow_datastore

from metaflow.datastore.exceptions import DataException

from .metaflow_config import MAX_ATTEMPTS
from .metadata import MetaDatum
from .mflog import TASK_LOG_SOURCE
from .datastore import Inputs, TaskDataStoreSet
from .exception import (
    MetaflowInternalError,
    MetaflowDataMissing,
    MetaflowExceptionWrapper,
)
from .unbounded_foreach import UBF_CONTROL
from .util import all_equal, get_username, resolve_identity, unicode_type
from .current import current

from collections import namedtuple

ForeachFrame = namedtuple("ForeachFrame", ["step", "var", "num_splits", "index"])


class MetaflowTask(object):
    """
    MetaflowTask prepares a Flow instance for execution of a single step.
    """

    def __init__(
        self,
        flow,
        flow_datastore,
        metadata,
        environment,
        console_logger,
        event_logger,
        monitor,
        ubf_context,
    ):
        self.flow = flow
        self.flow_datastore = flow_datastore
        self.metadata = metadata
        self.environment = environment
        self.console_logger = console_logger
        self.event_logger = event_logger
        self.monitor = monitor
        self.ubf_context = ubf_context

    def _exec_step_function(self, step_function, input_obj=None):
        self.environment.validate_environment(
            self.console_logger, self.flow_datastore.TYPE
        )
        if input_obj is None:
            step_function()
        else:
            step_function(input_obj)

    def _init_parameters(self, parameter_ds, passdown=True):

        cls = self.flow.__class__

        def _set_cls_var(_, __):
            raise AttributeError("Flow level attributes and Parameters are not modifiable")

        def set_as_parameter(name, value):
            if callable(value):
                setattr(cls, name, property(fget=value, fset=_set_cls_var))
            else:
                setattr(
                    cls,
                    name,
                    property(fget=lambda _, val=value: val, fset=_set_cls_var),
                )

        # overwrite Parameters in the flow object
        all_vars = []
        for var, param in self.flow._get_parameters():
            # make the parameter a read-only property
            # note x=x binds the current value of x to the closure
            def property_setter(
                _,
                param=param,
                var=var,
                parameter_ds=parameter_ds,
            ):
                v = param.load_parameter(parameter_ds[var])
                # Reset the parameter to just return the value now that we have loaded it
                set_as_parameter(var, v)
                return v

            set_as_parameter(var, property_setter)
            all_vars.append(var)

        param_only_vars = list(all_vars)
        # make class-level values read-only to be more consistent across steps in a flow
        # they are also only persisted once and so we similarly pass them down if
        # required
        for var in dir(cls):
            if var[0] == "_" or var in cls._NON_PARAMETERS or var in all_vars:
                continue
            val = getattr(cls, var)
            # Exclude methods, properties and other classes
            if isinstance(val, (MethodType, FunctionType, property, type)):
                continue
            set_as_parameter(var, val)
            all_vars.append(var)

        # We also passdown _graph_info through the entire graph
        set_as_parameter(
            "_graph_info",
            lambda _, parameter_ds=parameter_ds: parameter_ds["_graph_info"],
        )
        all_vars.append("_graph_info")

        if passdown:
            self.flow._datastore.passdown_partial(parameter_ds, all_vars)
        return param_only_vars

    def _init_data(self, run_id, join_type, input_paths):
        # We prefer to use the parallelized version to initialize datastores
        # (via TaskDataStoreSet) only with more than 4 datastores, because
        # the baseline overhead of using the set is ~1.5s and each datastore
        # init takes ~200-300ms when run sequentially.
        if len(input_paths) > 4:
            prefetch_data_artifacts = None
            if join_type and join_type == "foreach":
                # Prefetch 'foreach' related artifacts to improve time taken by
                # _init_foreach.
                prefetch_data_artifacts = [
                    "_foreach_stack",
                    "_foreach_num_splits",
                    "_foreach_var",
                ]
            # Note: Specify `pathspecs` while creating the datastore set to
            # guarantee strong consistency and guard against missing input.
            datastore_set = TaskDataStoreSet(
                self.flow_datastore,
                run_id,
                pathspecs=input_paths,
                prefetch_data_artifacts=prefetch_data_artifacts,
            )
            ds_list = [ds for ds in datastore_set]
            if len(ds_list) != len(input_paths):
                raise MetaflowDataMissing(
                    "Some input datastores are missing. " "Expected: %d Actual: %d" % (len(input_paths), len(ds_list))
                )
        else:
            # initialize directly in the single input case.
            ds_list = []
            for input_path in input_paths:
                run_id, step_name, task_id = input_path.split("/")
                ds_list.append(self.flow_datastore.get_task_datastore(run_id, step_name, task_id))
        if not ds_list:
            # this guards against errors in input paths
<<<<<<< HEAD
            raise MetaflowDataMissing("Input paths *%s* resolved to zero " "inputs" % ",".join(input_paths))
=======
            raise MetaflowDataMissing(
                "Input paths *%s* resolved to zero inputs" % ",".join(input_paths)
            )
>>>>>>> c8456aa1
        return ds_list

    def _init_foreach(self, step_name, join_type, inputs, split_index):
        # these variables are only set by the split step in the output
        # data. They don't need to be accessible in the flow.
        self.flow._foreach_var = None
        self.flow._foreach_num_splits = None

        # There are three cases that can alter the foreach state:
        # 1) start - initialize an empty foreach stack
        # 2) join - pop the topmost frame from the stack
        # 3) step following a split - push a new frame in the stack

        # case 1) - reset the stack
        if step_name == "start":
            self.flow._foreach_stack = []

        # case 2) - this is a join step
        elif join_type:
            # assert the lineage of incoming branches
            def lineage():
                for i in inputs:
                    if join_type == "foreach":
                        top = i["_foreach_stack"][-1]
                        bottom = i["_foreach_stack"][:-1]
                        # the topmost indices in the stack are all
                        # different naturally, so ignore them in the
                        # assertion
                        yield bottom + [top._replace(index=0)]
                    else:
                        yield i["_foreach_stack"]

            if not all_equal(lineage()):
                raise MetaflowInternalError(
                    "Step *%s* tried to join branches " "whose lineages don't match." % step_name
                )

            # assert that none of the inputs are splits - we don't
            # allow empty foreaches (joins immediately following splits)
            if any(not i.is_none("_foreach_var") for i in inputs):
                raise MetaflowInternalError(
                    "Step *%s* tries to join a foreach " "split with no intermediate steps." % step_name
                )

            inp = inputs[0]
            if join_type == "foreach":
                # Make sure that the join got all splits as its inputs.
                # Datastore.resolve() leaves out all undone tasks, so if
                # something strange happened upstream, the inputs list
                # may not contain all inputs which should raise an exception
                stack = inp["_foreach_stack"]
                if stack[-1].num_splits and len(inputs) != stack[-1].num_splits:
                    raise MetaflowDataMissing(
                        "Foreach join *%s* expected %d "
                        "splits but only %d inputs were "
                        "found" % (step_name, stack[-1].num_splits, len(inputs))
                    )
                # foreach-join pops the topmost frame from the stack
                self.flow._foreach_stack = stack[:-1]
            else:
                # a non-foreach join doesn't change the stack
                self.flow._foreach_stack = inp["_foreach_stack"]

        # case 3) - our parent was a split. Initialize a new foreach frame.
        elif not inputs[0].is_none("_foreach_var"):
            if len(inputs) != 1:
                raise MetaflowInternalError(
                    "Step *%s* got multiple inputs " "although it follows a split step." % step_name
                )

            if self.ubf_context != UBF_CONTROL and split_index is None:
                raise MetaflowInternalError(
                    "Step *%s* follows a split step " "but no split_index is " "specified." % step_name
                )

            # push a new index after a split to the stack
            frame = ForeachFrame(
                step_name,
                inputs[0]["_foreach_var"],
                inputs[0]["_foreach_num_splits"],
                split_index,
            )

            stack = inputs[0]["_foreach_stack"]
            stack.append(frame)
            self.flow._foreach_stack = stack

    def _clone_flow(self, datastore):
        x = self.flow.__class__(use_cli=False)
        x._set_datastore(datastore)
        return x

    def clone_only(
        self,
        step_name,
        run_id,
        task_id,
        clone_origin_task,
        retry_count,
        wait_only=False,
    ):
        if not clone_origin_task:
<<<<<<< HEAD
            raise MetaflowInternalError("task.clone_only needs a valid " "clone_origin_task value.")
=======
            raise MetaflowInternalError(
                "task.clone_only needs a valid clone_origin_task value."
            )
        if wait_only:
            # In this case, we are actually going to wait for the clone to be done
            # by someone else. To do this, we just get the task_datastore in "r" mode
            while True:
                try:
                    ds = self.flow_datastore.get_task_datastore(
                        run_id, step_name, task_id
                    )
                    if not ds["_task_ok"]:
                        raise MetaflowInternalError(
                            "Externally cloned task did not succeed"
                        )
                    break
                except DataException:
                    # No need to get fancy with the sleep here.
                    time.sleep(5)
            return
        # If we actually have to do the clone ourselves, proceed...
>>>>>>> c8456aa1
        # 1. initialize output datastore
        output = self.flow_datastore.get_task_datastore(run_id, step_name, task_id, attempt=0, mode="w")

        output.init_task()

        origin_run_id, origin_step_name, origin_task_id = clone_origin_task.split("/")
        # 2. initialize origin datastore
        origin = self.flow_datastore.get_task_datastore(origin_run_id, origin_step_name, origin_task_id)
        metadata_tags = ["attempt_id:{0}".format(retry_count)]
        output.clone(origin)
        self.metadata.register_metadata(
            run_id,
            step_name,
            task_id,
            [
                MetaDatum(
                    field="origin-task-id",
                    value=str(origin_task_id),
                    type="origin-task-id",
                    tags=metadata_tags,
                ),
                MetaDatum(
                    field="origin-run-id",
                    value=str(origin_run_id),
                    type="origin-run-id",
                    tags=metadata_tags,
                ),
                MetaDatum(
                    field="attempt",
                    value=str(retry_count),
                    type="attempt",
                    tags=metadata_tags,
                ),
            ],
        )
        output.done()

    def _finalize_control_task(self):
        # Update `_transition` which is expected by the NativeRuntime.
        step_name = self.flow._current_step
        next_steps = self.flow._graph[step_name].out_funcs
        self.flow._transition = (next_steps, None)
        if self.flow._task_ok:
            # Throw an error if `_control_mapper_tasks` isn't populated.
            mapper_tasks = self.flow._control_mapper_tasks
            if not mapper_tasks:
                msg = (
                    "Step *{step}* has a control task which didn't "
                    "specify the artifact *_control_mapper_tasks* for "
                    "the subsequent *{join}* step."
                )
                raise MetaflowInternalError(msg.format(step=step_name, join=next_steps[0]))
            elif not (isinstance(mapper_tasks, list) and isinstance(mapper_tasks[0], unicode_type)):
                msg = (
                    "Step *{step}* has a control task which didn't "
                    "specify the artifact *_control_mapper_tasks* as a "
                    "list of strings but instead specified it as {typ} "
                    "with elements of {elem_typ}."
                )
                raise MetaflowInternalError(
                    msg.format(
                        step=step_name,
                        typ=type(mapper_tasks),
                        elem_typ=type(mapper_tasks[0]),
                    )
                )

    def run_step(
        self,
        step_name,
        run_id,
        task_id,
        origin_run_id,
        input_paths,
        split_index,
        retry_count,
        max_user_code_retries,
    ):

        if run_id and task_id:
            self.metadata.register_run_id(run_id)
            self.metadata.register_task_id(run_id, step_name, task_id, retry_count)
        else:
<<<<<<< HEAD
            raise MetaflowInternalError("task.run_step needs a valid run_id " "and task_id")
=======
            raise MetaflowInternalError(
                "task.run_step needs a valid run_id and task_id"
            )
>>>>>>> c8456aa1

        if retry_count >= MAX_ATTEMPTS:
            # any results with an attempt ID >= MAX_ATTEMPTS will be ignored
            # by datastore, so running a task with such a retry_could would
            # be pointless and dangerous
<<<<<<< HEAD
            raise MetaflowInternalError("Too many task attempts (%d)! " "MAX_ATTEMPTS exceeded." % retry_count)
=======
            raise MetaflowInternalError(
                "Too many task attempts (%d)! MAX_ATTEMPTS exceeded." % retry_count
            )
>>>>>>> c8456aa1

        metadata_tags = ["attempt_id:{0}".format(retry_count)]
        self.metadata.register_metadata(
            run_id,
            step_name,
            task_id,
            [
                MetaDatum(
                    field="attempt",
                    value=str(retry_count),
                    type="attempt",
                    tags=metadata_tags,
                ),
                MetaDatum(
                    field="origin-run-id",
                    value=str(origin_run_id),
                    type="origin-run-id",
                    tags=metadata_tags,
                ),
                MetaDatum(
                    field="ds-type",
                    value=self.flow_datastore.TYPE,
                    type="ds-type",
                    tags=metadata_tags,
                ),
                MetaDatum(
                    field="ds-root",
                    value=self.flow_datastore.datastore_root,
                    type="ds-root",
                    tags=metadata_tags,
                ),
            ],
        )

        step_func = getattr(self.flow, step_name)
        decorators = step_func.decorators

        node = self.flow._graph[step_name]
        join_type = None
        if node.type == "join":
            join_type = self.flow._graph[node.split_parents[-1]].type

        # 1. initialize output datastore
        output = self.flow_datastore.get_task_datastore(run_id, step_name, task_id, attempt=retry_count, mode="w")

        output.init_task()

        if input_paths:
            # 2. initialize input datastores
            inputs = self._init_data(run_id, join_type, input_paths)

            # 3. initialize foreach state
            self._init_foreach(step_name, join_type, inputs, split_index)

        # 4. initialize the current singleton
        current._set_env(
            flow=self.flow,
            run_id=run_id,
            step_name=step_name,
            task_id=task_id,
            retry_count=retry_count,
            origin_run_id=origin_run_id,
            namespace=resolve_identity(),
            username=get_username(),
            metadata_str="%s@%s"
            % (self.metadata.__class__.TYPE, self.metadata.__class__.INFO),
            is_running=True,
            tags=self.metadata.sticky_tags,
        )

        # 5. run task
        output.save_metadata(
            {
                "task_begin": {
                    "code_package_sha": os.environ.get("METAFLOW_CODE_SHA"),
                    "code_package_ds": os.environ.get("METAFLOW_CODE_DS"),
                    "code_package_url": os.environ.get("METAFLOW_CODE_URL"),
                    "retry_count": retry_count,
                }
            }
        )
        logger = self.event_logger
        start = time.time()
        self.metadata.start_task_heartbeat(self.flow.name, run_id, step_name, task_id)
        try:
            msg = {
                "task_id": task_id,
                "msg": "task starting",
                "step_name": step_name,
                "run_id": run_id,
                "flow_name": self.flow.name,
                "ts": round(time.time()),
            }
            logger.log(msg)

            self.flow._current_step = step_name
            self.flow._success = False
            self.flow._task_ok = None
            self.flow._exception = None
            # Note: All internal flow attributes (ie: non-user artifacts)
            # should either be set prior to running the user code or listed in
            # FlowSpec._EPHEMERAL to allow for proper merging/importing of
            # user artifacts in the user's step code.

            if join_type:
                # Join step:

                # Ensure that we have the right number of inputs. The
                # foreach case is checked above.
                if join_type != "foreach" and len(inputs) != len(node.in_funcs):
                    raise MetaflowDataMissing(
                        "Join *%s* expected %d "
                        "inputs but only %d inputs "
                        "were found" % (step_name, len(node.in_funcs), len(inputs))
                    )

                # Multiple input contexts are passed in as an argument
                # to the step function.
                input_obj = Inputs(self._clone_flow(inp) for inp in inputs)
                self.flow._set_datastore(output)
                # initialize parameters (if they exist)
                # We take Parameter values from the first input,
                # which is always safe since parameters are read-only
                current._update_env({"parameter_names": self._init_parameters(inputs[0], passdown=True)})
            else:
                # Linear step:
                # We are running with a single input context.
                # The context is embedded in the flow.
                if len(inputs) > 1:
                    # This should be captured by static checking but
                    # let's assert this again
                    raise MetaflowInternalError(
                        "Step *%s* is not a join " "step but it gets multiple " "inputs." % step_name
                    )
                self.flow._set_datastore(inputs[0])
                if input_paths:
                    # initialize parameters (if they exist)
                    # We take Parameter values from the first input,
                    # which is always safe since parameters are read-only
                    current._update_env({"parameter_names": self._init_parameters(inputs[0], passdown=False)})

            for deco in decorators:

                deco.task_pre_step(
                    step_name,
                    output,
                    self.metadata,
                    run_id,
                    task_id,
                    self.flow,
                    self.flow._graph,
                    retry_count,
                    max_user_code_retries,
                    self.ubf_context,
                    inputs,
                )

                # decorators can actually decorate the step function,
                # or they can replace it altogether. This functionality
                # is used e.g. by catch_decorator which switches to a
                # fallback code if the user code has failed too many
                # times.
                step_func = deco.task_decorate(
                    step_func,
                    self.flow,
                    self.flow._graph,
                    retry_count,
                    max_user_code_retries,
                    self.ubf_context,
                )

            if join_type:
                self._exec_step_function(step_func, input_obj)
            else:
                self._exec_step_function(step_func)

            for deco in decorators:
                deco.task_post_step(
                    step_name,
                    self.flow,
                    self.flow._graph,
                    retry_count,
                    max_user_code_retries,
                )

            self.flow._task_ok = True
            self.flow._success = True

        except Exception as ex:
            tsk_msg = {
                "task_id": task_id,
                "exception_msg": str(ex),
                "msg": "task failed with exception",
                "step_name": step_name,
                "run_id": run_id,
                "flow_name": self.flow.name,
            }
            logger.log(tsk_msg)

            exception_handled = False
            for deco in decorators:
                res = deco.task_exception(
                    ex,
                    step_name,
                    self.flow,
                    self.flow._graph,
                    retry_count,
                    max_user_code_retries,
                )
                exception_handled = bool(res) or exception_handled

            if exception_handled:
                self.flow._task_ok = True
            else:
                self.flow._task_ok = False
                self.flow._exception = MetaflowExceptionWrapper(ex)
                print("%s failed:" % self.flow, file=sys.stderr)
                raise

        finally:
            if self.ubf_context == UBF_CONTROL:
                self._finalize_control_task()

            end = time.time() - start

            msg = {
                "task_id": task_id,
                "msg": "task ending",
                "step_name": step_name,
                "run_id": run_id,
                "flow_name": self.flow.name,
                "ts": round(time.time()),
                "runtime": round(end),
            }
            logger.log(msg)

            attempt_ok = str(bool(self.flow._task_ok))
            self.metadata.register_metadata(
                run_id,
                step_name,
                task_id,
                [
                    MetaDatum(
                        field="attempt_ok",
                        value=attempt_ok,
                        type="internal_attempt_status",
                        tags=["attempt_id:{0}".format(retry_count)],
                    )
                ],
            )

            output.save_metadata({"task_end": {}})
            output.persist(self.flow)

            # this writes a success marker indicating that the
            # "transaction" is done
            output.done()

            # final decorator hook: The task results are now
            # queryable through the client API / datastore
            for deco in decorators:
                deco.task_finished(
                    step_name,
                    self.flow,
                    self.flow._graph,
                    self.flow._task_ok,
                    retry_count,
                    max_user_code_retries,
                )

            # terminate side cars
            self.metadata.stop_heartbeat()<|MERGE_RESOLUTION|>--- conflicted
+++ resolved
@@ -67,7 +67,9 @@
         cls = self.flow.__class__
 
         def _set_cls_var(_, __):
-            raise AttributeError("Flow level attributes and Parameters are not modifiable")
+            raise AttributeError(
+                "Flow level attributes and Parameters are not modifiable"
+            )
 
         def set_as_parameter(name, value):
             if callable(value):
@@ -149,23 +151,22 @@
             ds_list = [ds for ds in datastore_set]
             if len(ds_list) != len(input_paths):
                 raise MetaflowDataMissing(
-                    "Some input datastores are missing. " "Expected: %d Actual: %d" % (len(input_paths), len(ds_list))
+                    "Some input datastores are missing. "
+                    "Expected: %d Actual: %d" % (len(input_paths), len(ds_list))
                 )
         else:
             # initialize directly in the single input case.
             ds_list = []
             for input_path in input_paths:
                 run_id, step_name, task_id = input_path.split("/")
-                ds_list.append(self.flow_datastore.get_task_datastore(run_id, step_name, task_id))
+                ds_list.append(
+                    self.flow_datastore.get_task_datastore(run_id, step_name, task_id)
+                )
         if not ds_list:
             # this guards against errors in input paths
-<<<<<<< HEAD
-            raise MetaflowDataMissing("Input paths *%s* resolved to zero " "inputs" % ",".join(input_paths))
-=======
             raise MetaflowDataMissing(
                 "Input paths *%s* resolved to zero inputs" % ",".join(input_paths)
             )
->>>>>>> c8456aa1
         return ds_list
 
     def _init_foreach(self, step_name, join_type, inputs, split_index):
@@ -200,14 +201,16 @@
 
             if not all_equal(lineage()):
                 raise MetaflowInternalError(
-                    "Step *%s* tried to join branches " "whose lineages don't match." % step_name
+                    "Step *%s* tried to join branches "
+                    "whose lineages don't match." % step_name
                 )
 
             # assert that none of the inputs are splits - we don't
             # allow empty foreaches (joins immediately following splits)
             if any(not i.is_none("_foreach_var") for i in inputs):
                 raise MetaflowInternalError(
-                    "Step *%s* tries to join a foreach " "split with no intermediate steps." % step_name
+                    "Step *%s* tries to join a foreach "
+                    "split with no intermediate steps." % step_name
                 )
 
             inp = inputs[0]
@@ -233,12 +236,15 @@
         elif not inputs[0].is_none("_foreach_var"):
             if len(inputs) != 1:
                 raise MetaflowInternalError(
-                    "Step *%s* got multiple inputs " "although it follows a split step." % step_name
+                    "Step *%s* got multiple inputs "
+                    "although it follows a split step." % step_name
                 )
 
             if self.ubf_context != UBF_CONTROL and split_index is None:
                 raise MetaflowInternalError(
-                    "Step *%s* follows a split step " "but no split_index is " "specified." % step_name
+                    "Step *%s* follows a split step "
+                    "but no split_index is "
+                    "specified." % step_name
                 )
 
             # push a new index after a split to the stack
@@ -268,9 +274,6 @@
         wait_only=False,
     ):
         if not clone_origin_task:
-<<<<<<< HEAD
-            raise MetaflowInternalError("task.clone_only needs a valid " "clone_origin_task value.")
-=======
             raise MetaflowInternalError(
                 "task.clone_only needs a valid clone_origin_task value."
             )
@@ -292,15 +295,18 @@
                     time.sleep(5)
             return
         # If we actually have to do the clone ourselves, proceed...
->>>>>>> c8456aa1
         # 1. initialize output datastore
-        output = self.flow_datastore.get_task_datastore(run_id, step_name, task_id, attempt=0, mode="w")
+        output = self.flow_datastore.get_task_datastore(
+            run_id, step_name, task_id, attempt=0, mode="w"
+        )
 
         output.init_task()
 
         origin_run_id, origin_step_name, origin_task_id = clone_origin_task.split("/")
         # 2. initialize origin datastore
-        origin = self.flow_datastore.get_task_datastore(origin_run_id, origin_step_name, origin_task_id)
+        origin = self.flow_datastore.get_task_datastore(
+            origin_run_id, origin_step_name, origin_task_id
+        )
         metadata_tags = ["attempt_id:{0}".format(retry_count)]
         output.clone(origin)
         self.metadata.register_metadata(
@@ -344,8 +350,13 @@
                     "specify the artifact *_control_mapper_tasks* for "
                     "the subsequent *{join}* step."
                 )
-                raise MetaflowInternalError(msg.format(step=step_name, join=next_steps[0]))
-            elif not (isinstance(mapper_tasks, list) and isinstance(mapper_tasks[0], unicode_type)):
+                raise MetaflowInternalError(
+                    msg.format(step=step_name, join=next_steps[0])
+                )
+            elif not (
+                isinstance(mapper_tasks, list)
+                and isinstance(mapper_tasks[0], unicode_type)
+            ):
                 msg = (
                     "Step *{step}* has a control task which didn't "
                     "specify the artifact *_control_mapper_tasks* as a "
@@ -376,25 +387,17 @@
             self.metadata.register_run_id(run_id)
             self.metadata.register_task_id(run_id, step_name, task_id, retry_count)
         else:
-<<<<<<< HEAD
-            raise MetaflowInternalError("task.run_step needs a valid run_id " "and task_id")
-=======
             raise MetaflowInternalError(
                 "task.run_step needs a valid run_id and task_id"
             )
->>>>>>> c8456aa1
 
         if retry_count >= MAX_ATTEMPTS:
             # any results with an attempt ID >= MAX_ATTEMPTS will be ignored
             # by datastore, so running a task with such a retry_could would
             # be pointless and dangerous
-<<<<<<< HEAD
-            raise MetaflowInternalError("Too many task attempts (%d)! " "MAX_ATTEMPTS exceeded." % retry_count)
-=======
             raise MetaflowInternalError(
                 "Too many task attempts (%d)! MAX_ATTEMPTS exceeded." % retry_count
             )
->>>>>>> c8456aa1
 
         metadata_tags = ["attempt_id:{0}".format(retry_count)]
         self.metadata.register_metadata(
@@ -438,7 +441,9 @@
             join_type = self.flow._graph[node.split_parents[-1]].type
 
         # 1. initialize output datastore
-        output = self.flow_datastore.get_task_datastore(run_id, step_name, task_id, attempt=retry_count, mode="w")
+        output = self.flow_datastore.get_task_datastore(
+            run_id, step_name, task_id, attempt=retry_count, mode="w"
+        )
 
         output.init_task()
 
@@ -518,7 +523,9 @@
                 # initialize parameters (if they exist)
                 # We take Parameter values from the first input,
                 # which is always safe since parameters are read-only
-                current._update_env({"parameter_names": self._init_parameters(inputs[0], passdown=True)})
+                current._update_env(
+                    {"parameter_names": self._init_parameters(inputs[0], passdown=True)}
+                )
             else:
                 # Linear step:
                 # We are running with a single input context.
@@ -527,14 +534,22 @@
                     # This should be captured by static checking but
                     # let's assert this again
                     raise MetaflowInternalError(
-                        "Step *%s* is not a join " "step but it gets multiple " "inputs." % step_name
+                        "Step *%s* is not a join "
+                        "step but it gets multiple "
+                        "inputs." % step_name
                     )
                 self.flow._set_datastore(inputs[0])
                 if input_paths:
                     # initialize parameters (if they exist)
                     # We take Parameter values from the first input,
                     # which is always safe since parameters are read-only
-                    current._update_env({"parameter_names": self._init_parameters(inputs[0], passdown=False)})
+                    current._update_env(
+                        {
+                            "parameter_names": self._init_parameters(
+                                inputs[0], passdown=False
+                            )
+                        }
+                    )
 
             for deco in decorators:
 
