--- conflicted
+++ resolved
@@ -350,39 +350,10 @@
             self.flow._success = False
             self.flow._task_ok = None
             self.flow._exception = None
-<<<<<<< HEAD
-=======
             # Note: All internal flow attributes (ie: non-user artifacts)
             # should either be set prior to running the user code or listed in
             # FlowSpec._EPHEMERAL to allow for proper merging/importing of
             # user artifacts in the user's step code.
-            decorators = step_func.decorators
-            for deco in decorators:
-
-                deco.task_pre_step(step_name,
-                                   output,
-                                   self.metadata,
-                                   run_id,
-                                   task_id,
-                                   self.flow,
-                                   self.flow._graph,
-                                   retry_count,
-                                   max_user_code_retries,
-                                   self.ubf_context,
-                                   inputs)
-
-                # decorators can actually decorate the step function,
-                # or they can replace it altogether. This functionality
-                # is used e.g. by catch_decorator which switches to a
-                # fallback code if the user code has failed too many
-                # times.
-                step_func = deco.task_decorate(step_func,
-                                               self.flow,
-                                               self.flow._graph,
-                                               retry_count,
-                                               max_user_code_retries,
-                                               self.ubf_context)
->>>>>>> 9d06447b
 
             if join_type:
                 # Join step:
@@ -433,7 +404,7 @@
             for deco in decorators:
 
                 deco.task_pre_step(step_name,
-                                   self.flow._datastore,
+                                   output,
                                    self.metadata,
                                    run_id,
                                    task_id,
