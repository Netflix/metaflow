--- conflicted
+++ resolved
@@ -1,38 +1,27 @@
 from __future__ import print_function
-<<<<<<< HEAD
-from metaflow.metadata.metadata import MetadataOperation
-=======
-from datetime import datetime
->>>>>>> 0a1330cb
+
 import os
 import tarfile
 import json
+
 from io import BytesIO
 from collections import namedtuple
+from datetime import datetime
 from itertools import chain
 
 from metaflow.metaflow_environment import MetaflowEnvironment
-<<<<<<< HEAD
-from metaflow.exception import MetaflowNotFound,\
-                               MetaflowNamespaceMismatch,\
-                               MetaflowInternalError, TaggingException
-=======
 from metaflow.exception import (
     MetaflowNotFound,
     MetaflowNamespaceMismatch,
     MetaflowInternalError,
+    TaggingException,
 )
->>>>>>> 0a1330cb
-
+
+from metaflow.metadata.metadata import MetadataOperation
 from metaflow.metaflow_config import DEFAULT_METADATA, MAX_ATTEMPTS
 from metaflow.plugins import ENVIRONMENTS, METADATA_PROVIDERS
-<<<<<<< HEAD
-
+from metaflow.unbounded_foreach import CONTROL_TASK_TAG
 from metaflow.util import cached_property, is_stringish, resolve_identity, to_unicode
-=======
-from metaflow.unbounded_foreach import CONTROL_TASK_TAG
-from metaflow.util import cached_property, resolve_identity, to_unicode
->>>>>>> 0a1330cb
 
 from .filecache import FileCache
 
@@ -393,16 +382,9 @@
 
         self._created_at = datetime.fromtimestamp(self._object["ts_epoch"] / 1000.0)
 
-<<<<<<< HEAD
         # Keep system tags and a set union of system tags + customized tags
-        self._system_tags = self._get_tags_set(self._object.get('system_tags'), None)
-        self._tags = self._get_tags_set(self._system_tags,
-                                        self._object.get('tags'))
-=======
-        self._tags = frozenset(
-            chain(self._object.get("system_tags") or [], self._object.get("tags") or [])
-        )
->>>>>>> 0a1330cb
+        self._system_tags = self._get_tags_set(self._object.get("system_tags"), [])
+        self._tags = self._get_tags_set(self._system_tags, self._object.get("tags"))
 
         if _namespace_check and not self.is_in_namespace():
             raise MetaflowNamespaceMismatch(current_namespace)
@@ -478,38 +460,49 @@
         return "%ss" % cls._NAME
 
     def _tag_operations(self, operations):
+        if self._NAME != "run":
+            raise TaggingException("Tagging operations are only allowed on runs")
+
         if len(operations) == 0:
             raise TaggingException("At least one tagging operation must be provided")
         formatted_operations = []
         # Perform some sanity checks to report more precisely to the user
         for o, t in operations:
-            if o not in ['add', 'remove']:
+            if o not in ["add", "remove"]:
                 raise TaggingException("Invalid tagging operation %s" % o)
-            if o == 'add' and t in self._system_tags:
+            if o == "add" and t in self._system_tags:
                 # We don't throw an error but just don't send it; it's a no-op
                 continue
-            if o == 'remove':
+            if o == "remove":
                 if t in self._system_tags:
                     raise TaggingException("Cannot remove system tag *%s*" % t)
-            formatted_operations.append(MetadataOperation(
-                op_type='tags',
-                operation=o,
-                id=self.pathspec,
-                object_type=self._NAME,
-                args={'tag': t}))
-        result = self._metaflow.metadata.perform_operations(
-            formatted_operations).get(self.pathspec, None)
-        if result and result['status'] == 'ok':
-            self._object = result['data']
+            formatted_operations.append(
+                MetadataOperation(
+                    op_type="tags",
+                    operation=o,
+                    id=self.pathspec,
+                    object_type=self._NAME,
+                    args={"tag": t},
+                )
+            )
+        result = self._metaflow.metadata.perform_operations(formatted_operations).get(
+            self.pathspec, None
+        )
+        if result and result["status"] == "ok":
+            self._object = result["data"]
         else:
             raise TaggingException(
-                "Unable to perform tagging operation on %s: %s" %
-                (self.pathspec, ': '.join([result['status'], result['data']])
-                 if result else '<unknown error>'))
+                "Unable to perform tagging operation on %s: %s"
+                % (
+                    self.pathspec,
+                    ": ".join([result["status"], result["data"]])
+                    if result
+                    else "<unknown error>",
+                )
+            )
         # Keep system tags and a set union of system tags + customized tags
-        self._system_tags = self._get_tags_set(self._object.get('system_tags'), None)
-        self._tags = self._get_tags_set(self._system_tags,
-                                        self._object.get('tags'))
+        self._system_tags = self._get_tags_set(self._object.get("system_tags"), None)
+        self._tags = self._get_tags_set(self._system_tags, self._object.get("tags"))
 
     def is_in_namespace(self):
         """
@@ -737,101 +730,6 @@
             ids = self.pathspec.split("/")
             self._path_components = ids
         return list(self._path_components)
-
-    def add_tag(self, tag):
-        """
-        Add the tag to the current object
-
-        If the tag is already a system tag, it is not added as a user-tag (since
-        it already exists as a system tag) but no error is returned.
-
-        Parameters
-        ----------
-        tag : string
-            Tag to add
-        """
-        self.add_tags([tag])
-
-    def add_tags(self, tags):
-        """
-        Add the tags to the current object
-
-        If any of the tags is already a system tag, it is not added as a
-        user-tag but no error is returned (since it already exists as a
-        system tag). On success, all tags will have been added.
-
-        Parameters
-        ----------
-        tags : Iterable over string
-            Tags to add
-        """
-        self.replace_tags([], tags)
-
-    def remove_tags(self, tags):
-        """
-        Remove the tags to the current object
-
-        Removing a system tag will result in an error. Removing a non-existent
-        user-tag is a no-op. On success, all tags will have been removed.
-
-        Parameters
-        ----------
-        tags : string or Iterable over string
-            Tags to remove
-        """
-        self.replace_tags(tags, [])
-
-    def remove_tag(self, tag):
-        """
-        Remove the tag from the current object
-
-        Removing a system tag will result in an error. Removing a non-existent
-        user-tag is a no-op.
-
-        Parameters
-        ----------
-        tag : string
-            Tag to remove
-        """
-        self.remove_tags([tag])
-
-    def replace_tags(self, remove_tags, add_tags):
-        """
-        Removes and adds tags; the removal is done first
-
-        The same rules that apply to `add_tags` and `remove_tags` apply here,
-        respectively to the `add_tags` and `remove_tags` arguments.
-
-        Parameters
-        ----------
-        remove_tags : string or Iterable over string
-            Tags to remove
-        add_tags : string or Iterable over string
-            Tags to add
-        """
-        if not all([is_stringish(x) for x in chain(remove_tags, add_tags)]):
-            print("Found tags: %s and %s" % (str(remove_tags), str(add_tags)))
-            raise ValueError("Tags can only be strings")
-        operations = [('remove', tag) for tag in remove_tags]
-        operations.extend(('add', tag) for tag in add_tags)
-        self._tag_operations(operations)
-
-    def replace_tag(self, old_tag, new_tag):
-        """
-        Replace old_tag with new_tag
-
-        The same rules that apply to `add_tag` and `remove_tag` apply here,
-        respectively to the `new_tag` and `old_tag` arguments.
-
-        Parameters
-        ----------
-        old_tag : string
-            Tag to replace
-        new_tag : string
-            Tag to replace it with
-        """
-        self.replace_tags([old_tag], [new_tag])
-
 
 
 class MetaflowData(object):
@@ -1838,6 +1736,100 @@
 
         return end_step.task
 
+    def add_tag(self, tag):
+        """
+        Add the tag to the current object
+
+        If the tag is already a system tag, this is a no-op but no error is returned.
+
+        Parameters
+        ----------
+        tag : string
+            Tag to add
+        """
+        self.add_tags([tag])
+
+    def add_tags(self, tags):
+        """
+        Add the tags to the current object
+
+        If any of the tags is already a system tag, it is a no-op for that tag but no
+        error is returned. On success, all tags will have been added.
+
+        Parameters
+        ----------
+        tags : Iterable over string
+            Tags to add
+        """
+        self.replace_tags([], tags)
+
+    def remove_tags(self, tags):
+        """
+        Remove the tags to the current object
+
+        Removing a system tag will result in an error. Removing a non-existent
+        non-system tag is a no-op. On success, all tags will have been removed.
+
+        Parameters
+        ----------
+        tags : string or Iterable over string
+            Tags to remove
+        """
+        self.replace_tags(tags, [])
+
+    def remove_tag(self, tag):
+        """
+        Remove the tag from the current object
+
+        Removing a system tag will result in an error. Removing a non-existent
+        non-system tag is a no-op.
+
+        Parameters
+        ----------
+        tag : string
+            Tag to remove
+        """
+        self.remove_tags([tag])
+
+    def replace_tags(self, remove_tags, add_tags):
+        """
+        Removes and adds tags; the removal is done first
+
+        The same rules that apply to `add_tags` and `remove_tags` apply here,
+        respectively to the `add_tags` and `remove_tags` arguments.
+
+        Parameters
+        ----------
+        remove_tags : string or Iterable over string
+            Tags to remove
+        add_tags : string or Iterable over string
+            Tags to add
+        """
+        if not all([is_stringish(x) for x in chain(remove_tags, add_tags)]):
+            raise ValueError(
+                "Tags can only be strings (got %s and %s)"
+                % (str(remove_tags), str(add_tags))
+            )
+        operations = [("remove", tag) for tag in remove_tags]
+        operations.extend(("add", tag) for tag in add_tags)
+        self._tag_operations(operations)
+
+    def replace_tag(self, old_tag, new_tag):
+        """
+        Replace old_tag with new_tag
+
+        The same rules that apply to `add_tag` and `remove_tag` apply here,
+        respectively to the `new_tag` and `old_tag` arguments.
+
+        Parameters
+        ----------
+        old_tag : string
+            Tag to replace
+        new_tag : string
+            Tag to replace it with
+        """
+        self.replace_tags([old_tag], [new_tag])
+
 
 class Flow(MetaflowObject):
     """
