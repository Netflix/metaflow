--- conflicted
+++ resolved
@@ -179,11 +179,8 @@
     "metadata_provider": lambda x: x.TYPE,
     "datastore": lambda x: x.TYPE,
     "secrets_provider": lambda x: x.TYPE,
-<<<<<<< HEAD
     "gcp_client_provider": lambda x: x.name,
-=======
     "azure_client_provider": lambda x: x.name,
->>>>>>> 1a38256f
     "sidecar": None,
     "logging_sidecar": None,
     "monitor_sidecar": None,
