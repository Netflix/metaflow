from collections import namedtuple
import gzip

import io
import json
import os

from hashlib import sha1

from metaflow._vendor import click

from .exception import MetaflowException
from .parameters import (
    DelayedEvaluationParameter,
    DeployTimeField,
    Parameter,
    ParameterContext,
)
from .util import get_username

import functools

# _tracefunc_depth = 0


# def tracefunc(func):
#     """Decorates a function to show its trace."""

#     @functools.wraps(func)
#     def tracefunc_closure(*args, **kwargs):
#         global _tracefunc_depth
#         """The closure."""
#         print(f"{_tracefunc_depth}: {func.__name__}(args={args}, kwargs={kwargs})")
#         _tracefunc_depth += 1
#         result = func(*args, **kwargs)
#         _tracefunc_depth -= 1
#         print(f"{_tracefunc_depth} => {result}")
#         return result

#     return tracefunc_closure


<<<<<<< HEAD
class Local(object):
    """
    This class allows you to access the local filesystem in a way similar to the S3 datatools
    client. It is a stripped down version for now and only implements the functionality needed
    for this use case.

    In the future, we may want to allow it to be used in a way similar to the S3() client.
    """

    @staticmethod
    def _makedirs(path):
        try:
            os.makedirs(path)
        except OSError as x:
            if x.errno == 17:
                return
            else:
                raise

    @classmethod
    def get_root_from_config(cls, echo, create_on_absent=True):
        result = DATATOOLS_LOCALROOT
        if result is None:
            from .datastore.local_storage import LocalStorage

            result = LocalStorage.get_datastore_root_from_config(echo, create_on_absent)
            result = os.path.join(result, DATATOOLS_SUFFIX)
            if create_on_absent and not os.path.exists(result):
                os.mkdir(result)
        return result

    def __init__(self):
        """
        Initialize a new context for Local file operations. This object is based used as
        a context manager for a with statement.
        """
        pass

    def __enter__(self):
        return self

    def __exit__(self, *args):
        pass

    def _path(self, key):
        key = to_unicode(key)
        if key.startswith("local://"):
            return key[8:]
        elif key[0] != "/":
            if current.is_running_flow:
                raise MetaflowLocalURLException(
                    "Specify Local(run=self) when you use Local inside a running "
                    "flow. Otherwise you have to use Local with full "
                    "local:// urls or absolute paths."
                )
            else:
                raise MetaflowLocalURLException(
                    "Initialize Local with an 'localroot' or 'run' if you don't "
                    "want to specify full local:// urls or absolute paths."
                )
        else:
            return key

    def get(self, key=None, return_missing=False):
        p = self._path(key)
        url = "local://%s" % p
        if not os.path.isfile(p):
            if return_missing:
                p = None
            else:
                raise MetaflowLocalNotFound("Local URL %s not found" % url)
        return LocalObject(url, p)

    def put(self, key, obj, overwrite=True):
        p = self._path(key)
        if overwrite or (not os.path.exists(p)):
            Local._makedirs(os.path.dirname(p))
            with open(p, "wb") as f:
                f.write(obj)
        return "local://%s" % p
=======
_DelayedExecContext = namedtuple(
    "_DelayedExecContext", "flow_name path is_text encoding handler_type echo"
)
>>>>>>> c8456aa1


# From here on out, this is the IncludeFile implementation.
from .datatools import Local, S3
from metaflow.plugins.azure.includefile_support import Azure

DATACLIENTS = {"local": Local, "s3": S3, "azure": Azure}


class IncludedFile(object):
    # Thin wrapper to indicate to the MF client that this object is special
    # and should be handled as an IncludedFile when returning it (ie: fetching
    # the actual content)

<<<<<<< HEAD
    @classmethod
    def is_file_handled(cls, path):
        if path:
            decoded_value = Uploader.decode_value(to_unicode(path))
            if decoded_value["type"] == "self":
                return (
                    True,
                    LocalFile(
                        decoded_value["is_text"],
                        decoded_value["encoding"],
                        decoded_value["url"],
                    ),
                    None,
                )
            path = decoded_value["url"]
        for prefix, handler in DATACLIENTS.items():
            if path.startswith("%s://" % prefix):
                return True, Uploader(handler), None
        try:
            with open(path, mode="r") as _:
                pass
        except OSError:
            return False, None, "IncludeFile: could not open file '%s'" % path
        return True, None, None
=======
    # @tracefunc
    def __init__(self, descriptor):
        self._descriptor = descriptor
        self._cached_size = None
>>>>>>> c8456aa1

    @property
    def descriptor(self):
        return self._descriptor

<<<<<<< HEAD
    def __repr__(self):
        return self._path

    def __call__(self, ctx):
        # We check again if this is a local file that exists. We do this here because
        # we always convert local files to DeployTimeFields irrespective of whether
        # the file exists.
        ok, _, err = LocalFile.is_file_handled(self._path)
        if not ok:
            raise MetaflowException(err)
        client = DATACLIENTS.get(ctx.ds_type)
        if client:
            return Uploader(client).store(ctx.flow_name, self._path, self._is_text, self._encoding, ctx.logger)
        raise MetaflowException("IncludeFile: no client found for datastore type %s" % ctx.ds_type)
=======
    @property
    # @tracefunc
    def size(self):
        if self._cached_size is not None:
            return self._cached_size
        handler = UPLOADERS.get(self.descriptor.get("type", None), None)
        if handler is None:
            raise MetaflowException(
                "Could not interpret size of IncludedFile: %s"
                % json.dumps(self.descriptor)
            )
        self._cached_size = handler.size(self._descriptor)
        return self._cached_size

    # @tracefunc
    def decode(self, name, var_type="Artifact"):
        # We look for the uploader for it and decode it
        handler = UPLOADERS.get(self.descriptor.get("type", None), None)
        if handler is None:
            raise MetaflowException(
                "%s '%s' could not be loaded (IncludedFile) because no handler found: %s"
                % (var_type, name, json.dumps(self.descriptor))
            )
        return handler.load(self._descriptor)
>>>>>>> c8456aa1


class FilePathClass(click.ParamType):
    name = "FilePath"

    def __init__(self, is_text, encoding):
        self._is_text = is_text
        self._encoding = encoding

    def convert(self, value, param, ctx):
        # Click can call convert multiple times so we need to make sure to only
        # convert once. This function will return a DelayedEvaluationParameter
        # (if it needs to still perform an upload) or an IncludedFile if not
        if isinstance(value, (DelayedEvaluationParameter, IncludedFile)):
            return value

        # Value will be a string containing one of two things:
        #  - Scenario A: a JSON blob indicating that the file has already been uploaded.
        #    This scenario this happens in is as follows:
        #      + `step-functions create` is called and the IncludeFile has a default
        #        value. At the time of creation, the file is uploaded and a URL is
        #        returned; this URL is packaged in a blob by Uploader and passed to
        #        step-functions as the value of the parameter.
        #      + when the step function actually runs, the value is passed to click
        #        through METAFLOW_INIT_XXX; this value is the one returned above
        #  - Scenario B: A path. The path can either be:
        #      + B.1: <prefix>://<something> like s3://foo/bar or local:///foo/bar
        #        (right now, we are disabling support for this because the artifact
        #        can change unlike all other artifacts. It is trivial to re-enable
        #      + B.2: an actual path to a local file like /foo/bar
        #    In the first case, we just store an *external* reference to it (so we
        #    won't upload anything). In the second case, we will want to upload something
        #    but we only do that in the DelayedEvaluationParameter step.

        # ctx can be one of two things:
        #  - the click context (when called normally)
        #  - the ParameterContext (when called through _eval_default)
        # If not a ParameterContext, we convert it to that
        if not isinstance(ctx, ParameterContext):
            ctx = ParameterContext(
                flow_name=ctx.obj.flow.name,
                user_name=get_username(),
                parameter_name=param.name,
                logger=ctx.obj.echo,
                ds_type=ctx.obj.datastore_impl.TYPE,
            )

        if len(value) > 0 and value[0] == "{":
            # This is a blob; no URL starts with "{". We are thus in scenario A
            try:
                value = json.loads(value)
            except json.JSONDecodeError as e:
                raise MetaflowException(
                    "IncludeFile '%s' (value: %s) is malformed" % (param.name, value)
                )
            # All processing has already been done so we just convert to a
            # IncludedFile
            return IncludedFile(value)

        path = os.path.expanduser(value)

        prefix_pos = path.find("://")
        if prefix_pos > 0:
            # Scenario B.1
            raise MetaflowException(
                "IncludeFile using a direct reference to a file in cloud storage is no "
                "longer supported. Contact the Metaflow team if you need this supported"
            )
            # if DATACLIENTS.get(path[:prefix_pos]) is None:
            #     self.fail(
            #         "IncludeFile: no handler for external file of type '%s' "
            #         "(given path is '%s')" % (path[:prefix_pos], path)
            #     )
            # # We don't need to do anything more -- the file is already uploaded so we
            # # just return a blob indicating how to get the file.
            # return IncludedFile(
            #     CURRENT_UPLOADER.encode_url(
            #         "external", path, is_text=self._is_text, encoding=self._encoding
            #     )
            # )
        else:
            # Scenario B.2
            # Check if this is a valid local file
            try:
                with open(path, mode="r") as _:
                    pass
            except OSError:
                self.fail("IncludeFile: could not open file '%s' for reading" % path)
            handler = DATACLIENTS.get(ctx.ds_type)
            if handler is None:
                self.fail(
                    "IncludeFile: no data-client for datastore of type '%s'"
                    % ctx.ds_type
                )

            # Now that we have done preliminary checks, we will delay uploading it
            # until later (so it happens after PyLint checks the flow but we prepare
            # everything for it)
            lambda_ctx = _DelayedExecContext(
                flow_name=ctx.flow_name,
                path=path,
                is_text=self._is_text,
                encoding=self._encoding,
                handler_type=ctx.ds_type,
                echo=ctx.logger,
            )

            def _delayed_eval_func(ctx=lambda_ctx, return_str=False):
                incl_file = IncludedFile(
                    CURRENT_UPLOADER.store(
                        ctx.flow_name,
                        ctx.path,
                        ctx.is_text,
                        ctx.encoding,
                        DATACLIENTS[ctx.handler_type],
                        ctx.echo,
                    )
                )
                if return_str:
                    return json.dumps(incl_file.descriptor)
                return incl_file

            return DelayedEvaluationParameter(
                ctx.parameter_name,
                "default",
                functools.partial(_delayed_eval_func, ctx=lambda_ctx),
            )

    def __str__(self):
        return repr(self)

    def __repr__(self):
        return "FilePath"


class IncludeFile(Parameter):
<<<<<<< HEAD
    def __init__(self, name, required=False, is_text=True, encoding=None, help=None, **kwargs):
        # Defaults are DeployTimeField
        v = kwargs.get("default")
        if v is not None:
            _, file_type, _ = LocalFile.is_file_handled(v)
            # Ignore error because we may never use the default
            if file_type is None:
                o = {"type": "self", "is_text": is_text, "encoding": encoding, "url": v}
                kwargs["default"] = DeployTimeField(
                    name,
                    str,
                    "default",
                    lambda ctx, full_evaluation, o=o: LocalFile(o["is_text"], o["encoding"], o["url"])(ctx)
                    if full_evaluation
                    else json.dumps(o),
                    print_representation=v,
                )
            else:
                kwargs["default"] = DeployTimeField(
                    name,
                    str,
                    "default",
                    lambda _, __, is_text=is_text, encoding=encoding, v=v: Uploader.encode_url(
                        "external-default", v, is_text=is_text, encoding=encoding
                    ),
                    print_representation=v,
                )

        super(IncludeFile, self).__init__(
            name, required=required, help=help, type=FilePathClass(is_text, encoding), **kwargs
        )

    def load_parameter(self, val):
        if val is None:
            return val
        ok, file_type, err = LocalFile.is_file_handled(val)
        if not ok:
            raise MetaflowException("Parameter '%s' could not be loaded: %s" % (self.name, err))
        if file_type is None or isinstance(file_type, LocalFile):
            raise MetaflowException("Parameter '%s' was not properly converted" % self.name)
        return file_type.load(val)
=======
    """
    Includes a local file as a parameter for the flow.

    `IncludeFile` behaves like `Parameter` except that it reads its value from a file instead of
    the command line. The user provides a path to a file on the command line. The file contents
    are saved as a read-only artifact which is available in all steps of the flow.

    Parameters
    ----------
    name : str
        User-visible parameter name.
    default : str or a function
        Default path to a local file. A function
        implies that the parameter corresponds to a *deploy-time parameter*.
    is_text : bool
        Convert the file contents to a string using the provided `encoding` (default: True).
        If False, the artifact is stored in `bytes`.
    encoding : str
        Use this encoding to decode the file contexts if `is_text=True` (default: `utf-8`).
    required : bool
        Require that the user specified a value for the parameter.
        `required=True` implies that the `default` is not used.
    help : str
        Help text to show in `run --help`.
    show_default : bool
        If True, show the default value in the help text (default: True).
    """

    def __init__(
        self, name, required=False, is_text=True, encoding=None, help=None, **kwargs
    ):
        # If a default is specified, it needs to be uploaded when the flow is deployed
        # (for example when doing a `step-functions create`) so we make the default
        # be a DeployTimeField. This means that it will be evaluated in two cases:
        #  - by deploy_time_eval for `step-functions create` and related.
        #  - by Click when evaluating the parameter.
        #
        # In the first case, we will need to fully upload the file whereas in the
        # second case, we can just return the string as the FilePath.convert method
        # will take care of evaluating things.
        v = kwargs.get("default")
        if v is not None:
            # If the default is a callable, we have two DeployTimeField:
            #  - the callable nature of the default will require us to "call" the default
            #    (so that is the outer DeployTimeField)
            #  - IncludeFile defaults are always DeployTimeFields (since they need to be
            #    uploaded)
            #
            # Therefore, if the default value is itself a callable, we will have
            # a DeployTimeField (upload the file) wrapping another DeployTimeField
            # (call the default)
            if callable(v) and not isinstance(v, DeployTimeField):
                # If default is a callable, make it a DeployTimeField (the inner one)
                v = DeployTimeField(name, str, "default", v, return_str=True)
            kwargs["default"] = DeployTimeField(
                name,
                str,
                "default",
                IncludeFile._eval_default(is_text, encoding, v),
                print_representation=v,
            )

        super(IncludeFile, self).__init__(
            name,
            required=required,
            help=help,
            type=FilePathClass(is_text, encoding),
            **kwargs,
        )

    def load_parameter(self, v):
        if v is None:
            return v
        return v.decode(self.name, var_type="Parameter")
>>>>>>> c8456aa1

    @staticmethod
    def _eval_default(is_text, encoding, default_path):
        # NOTE: If changing name of this function, check comments that refer to it to
        # update it.
        def do_eval(ctx, deploy_time):
            if isinstance(default_path, DeployTimeField):
                d = default_path(deploy_time=deploy_time)
            else:
                d = default_path
            if deploy_time:
                fp = FilePathClass(is_text, encoding)
                val = fp.convert(d, None, ctx)
                if isinstance(val, DelayedEvaluationParameter):
                    val = val()
                # At this point, this is an IncludedFile but we need to make it
                # into a string so it can be properly saved.
                return json.dumps(val.descriptor)
            else:
                return d

        return do_eval


class UploaderV1:
    file_type = "uploader-v1"

    @classmethod
    def encode_url(cls, url_type, url, **kwargs):
        return_value = {"type": url_type, "url": url}
        return_value.update(kwargs)
        return return_value

    @classmethod
    def store(cls, flow_name, path, is_text, encoding, handler, echo):
        sz = os.path.getsize(path)
        unit = ["B", "KB", "MB", "GB", "TB"]
        pos = 0
        while pos < len(unit) and sz >= 1024:
            sz = sz // 1024
            pos += 1
        if pos >= 3:
            extra = "(this may take a while)"
        else:
            extra = ""
        echo("Including file %s of size %d%s %s" % (path, sz, unit[pos], extra))
        try:
            input_file = io.open(path, mode="rb").read()
        except IOError:
            # If we get an error here, since we know that the file exists already,
            # it means that read failed which happens with Python 2.7 for large files
            raise MetaflowException(
                "Cannot read file at %s -- this is likely because it is too "
                "large to be properly handled by Python 2.7" % path
            )
        sha = sha1(input_file).hexdigest()
<<<<<<< HEAD
        path = os.path.join(self._client_class.get_root_from_config(echo, True), flow_name, sha)
=======
        path = os.path.join(handler.get_root_from_config(echo, True), flow_name, sha)
>>>>>>> c8456aa1
        buf = io.BytesIO()

        with gzip.GzipFile(fileobj=buf, mode="wb", compresslevel=3) as f:
            f.write(input_file)
        buf.seek(0)

        with handler() as client:
            url = client.put(path, buf.getvalue(), overwrite=False)
<<<<<<< HEAD
            echo("File persisted at %s" % url)
            return Uploader.encode_url(Uploader.file_type, url, is_text=is_text, encoding=encoding)
=======

        return cls.encode_url(cls.file_type, url, is_text=is_text, encoding=encoding)

    @classmethod
    def size(cls, descriptor):
        # We never have the size so we look it up
        url = descriptor["url"]
        handler = cls._get_handler(url)
        with handler() as client:
            obj = client.info(url, return_missing=True)
            if obj.exists:
                return obj.size
        raise FileNotFoundError("File at '%s' does not exist" % url)

    @classmethod
    def load(cls, descriptor):
        url = descriptor["url"]
        handler = cls._get_handler(url)
        with handler() as client:
            obj = client.get(url, return_missing=True)
            if obj.exists:
                if descriptor["type"] == cls.file_type:
                    # We saved this file directly so we know how to read it out
                    with gzip.GzipFile(filename=obj.path, mode="rb") as f:
                        if descriptor["is_text"]:
                            return io.TextIOWrapper(
                                f, encoding=descriptor.get("encoding")
                            ).read()
                        return f.read()
                else:
                    # We open this file according to the is_text and encoding information
                    if descriptor["is_text"]:
                        return io.open(
                            obj.path, mode="rt", encoding=descriptor.get("encoding")
                        ).read()
                    else:
                        return io.open(obj.path, mode="rb").read()
            raise FileNotFoundError("File at '%s' does not exist" % descriptor["url"])

    @staticmethod
    def _get_handler(url):
        prefix_pos = url.find("://")
        if prefix_pos < 0:
            raise MetaflowException("Malformed URL: '%s'" % url)
        prefix = url[:prefix_pos]
        handler = DATACLIENTS.get(prefix)
        if handler is None:
            raise MetaflowException("Could not find data client for '%s'" % prefix)
        return handler


class UploaderV2:

    file_type = "uploader-v2"

    @classmethod
    def encode_url(cls, url_type, url, **kwargs):
        return_value = {
            "note": "Internal representation of IncludeFile(%s)" % url,
            "type": cls.file_type,
            "sub-type": url_type,
            "url": url,
        }
        return_value.update(kwargs)
        return return_value

    @classmethod
    def store(cls, flow_name, path, is_text, encoding, handler, echo):
        r = UploaderV1.store(flow_name, path, is_text, encoding, handler, echo)

        # In V2, we store size for faster access
        r["note"] = "Internal representation of IncludeFile(%s)" % path
        r["type"] = cls.file_type
        r["sub-type"] = "uploaded"
        r["size"] = os.stat(path).st_size
        return r

    @classmethod
    def size(cls, descriptor):
        if descriptor["sub-type"] == "uploaded":
            return descriptor["size"]
        else:
            # This was a file that was external so we get information on it
            url = descriptor["url"]
            handler = cls._get_handler(url)
            with handler() as client:
                obj = client.info(url, return_missing=True)
                if obj.exists:
                    return obj.size
            raise FileNotFoundError(
                "%s file at '%s' does not exist"
                % (descriptor["sub-type"].capitalize(), url)
            )
>>>>>>> c8456aa1

    @classmethod
    def load(cls, descriptor):
        url = descriptor["url"]
        # We know the URL is in a <prefix>:// format so we just extract the handler
        handler = cls._get_handler(url)
        with handler() as client:
            obj = client.get(url, return_missing=True)
            if obj.exists:
                if descriptor["sub-type"] == "uploaded":
                    # We saved this file directly so we know how to read it out
                    with gzip.GzipFile(filename=obj.path, mode="rb") as f:
<<<<<<< HEAD
                        if value_info["is_text"]:
                            return io.TextIOWrapper(f, encoding=value_info.get("encoding")).read()
                        return f.read()
                else:
                    # We open this file according to the is_text and encoding information
                    if value_info["is_text"]:
                        return io.open(obj.path, mode="rt", encoding=value_info.get("encoding")).read()
=======
                        if descriptor["is_text"]:
                            return io.TextIOWrapper(
                                f, encoding=descriptor.get("encoding")
                            ).read()
                        return f.read()
                else:
                    # We open this file according to the is_text and encoding information
                    if descriptor["is_text"]:
                        return io.open(
                            obj.path, mode="rt", encoding=descriptor.get("encoding")
                        ).read()
>>>>>>> c8456aa1
                    else:
                        return io.open(obj.path, mode="rb").read()
            # If we are here, the file does not exist
            raise FileNotFoundError(
                "%s file at '%s' does not exist"
                % (descriptor["sub-type"].capitalize(), url)
            )

    @staticmethod
    def _get_handler(url):
        return UploaderV1._get_handler(url)


UPLOADERS = {
    "uploader-v1": UploaderV1,
    "external": UploaderV1,
    "uploader-v2": UploaderV2,
}
CURRENT_UPLOADER = UploaderV2<|MERGE_RESOLUTION|>--- conflicted
+++ resolved
@@ -40,92 +40,9 @@
 #     return tracefunc_closure
 
 
-<<<<<<< HEAD
-class Local(object):
-    """
-    This class allows you to access the local filesystem in a way similar to the S3 datatools
-    client. It is a stripped down version for now and only implements the functionality needed
-    for this use case.
-
-    In the future, we may want to allow it to be used in a way similar to the S3() client.
-    """
-
-    @staticmethod
-    def _makedirs(path):
-        try:
-            os.makedirs(path)
-        except OSError as x:
-            if x.errno == 17:
-                return
-            else:
-                raise
-
-    @classmethod
-    def get_root_from_config(cls, echo, create_on_absent=True):
-        result = DATATOOLS_LOCALROOT
-        if result is None:
-            from .datastore.local_storage import LocalStorage
-
-            result = LocalStorage.get_datastore_root_from_config(echo, create_on_absent)
-            result = os.path.join(result, DATATOOLS_SUFFIX)
-            if create_on_absent and not os.path.exists(result):
-                os.mkdir(result)
-        return result
-
-    def __init__(self):
-        """
-        Initialize a new context for Local file operations. This object is based used as
-        a context manager for a with statement.
-        """
-        pass
-
-    def __enter__(self):
-        return self
-
-    def __exit__(self, *args):
-        pass
-
-    def _path(self, key):
-        key = to_unicode(key)
-        if key.startswith("local://"):
-            return key[8:]
-        elif key[0] != "/":
-            if current.is_running_flow:
-                raise MetaflowLocalURLException(
-                    "Specify Local(run=self) when you use Local inside a running "
-                    "flow. Otherwise you have to use Local with full "
-                    "local:// urls or absolute paths."
-                )
-            else:
-                raise MetaflowLocalURLException(
-                    "Initialize Local with an 'localroot' or 'run' if you don't "
-                    "want to specify full local:// urls or absolute paths."
-                )
-        else:
-            return key
-
-    def get(self, key=None, return_missing=False):
-        p = self._path(key)
-        url = "local://%s" % p
-        if not os.path.isfile(p):
-            if return_missing:
-                p = None
-            else:
-                raise MetaflowLocalNotFound("Local URL %s not found" % url)
-        return LocalObject(url, p)
-
-    def put(self, key, obj, overwrite=True):
-        p = self._path(key)
-        if overwrite or (not os.path.exists(p)):
-            Local._makedirs(os.path.dirname(p))
-            with open(p, "wb") as f:
-                f.write(obj)
-        return "local://%s" % p
-=======
 _DelayedExecContext = namedtuple(
     "_DelayedExecContext", "flow_name path is_text encoding handler_type echo"
 )
->>>>>>> c8456aa1
 
 
 # From here on out, this is the IncludeFile implementation.
@@ -140,58 +57,15 @@
     # and should be handled as an IncludedFile when returning it (ie: fetching
     # the actual content)
 
-<<<<<<< HEAD
-    @classmethod
-    def is_file_handled(cls, path):
-        if path:
-            decoded_value = Uploader.decode_value(to_unicode(path))
-            if decoded_value["type"] == "self":
-                return (
-                    True,
-                    LocalFile(
-                        decoded_value["is_text"],
-                        decoded_value["encoding"],
-                        decoded_value["url"],
-                    ),
-                    None,
-                )
-            path = decoded_value["url"]
-        for prefix, handler in DATACLIENTS.items():
-            if path.startswith("%s://" % prefix):
-                return True, Uploader(handler), None
-        try:
-            with open(path, mode="r") as _:
-                pass
-        except OSError:
-            return False, None, "IncludeFile: could not open file '%s'" % path
-        return True, None, None
-=======
     # @tracefunc
     def __init__(self, descriptor):
         self._descriptor = descriptor
         self._cached_size = None
->>>>>>> c8456aa1
 
     @property
     def descriptor(self):
         return self._descriptor
 
-<<<<<<< HEAD
-    def __repr__(self):
-        return self._path
-
-    def __call__(self, ctx):
-        # We check again if this is a local file that exists. We do this here because
-        # we always convert local files to DeployTimeFields irrespective of whether
-        # the file exists.
-        ok, _, err = LocalFile.is_file_handled(self._path)
-        if not ok:
-            raise MetaflowException(err)
-        client = DATACLIENTS.get(ctx.ds_type)
-        if client:
-            return Uploader(client).store(ctx.flow_name, self._path, self._is_text, self._encoding, ctx.logger)
-        raise MetaflowException("IncludeFile: no client found for datastore type %s" % ctx.ds_type)
-=======
     @property
     # @tracefunc
     def size(self):
@@ -216,7 +90,6 @@
                 % (var_type, name, json.dumps(self.descriptor))
             )
         return handler.load(self._descriptor)
->>>>>>> c8456aa1
 
 
 class FilePathClass(click.ParamType):
@@ -353,49 +226,6 @@
 
 
 class IncludeFile(Parameter):
-<<<<<<< HEAD
-    def __init__(self, name, required=False, is_text=True, encoding=None, help=None, **kwargs):
-        # Defaults are DeployTimeField
-        v = kwargs.get("default")
-        if v is not None:
-            _, file_type, _ = LocalFile.is_file_handled(v)
-            # Ignore error because we may never use the default
-            if file_type is None:
-                o = {"type": "self", "is_text": is_text, "encoding": encoding, "url": v}
-                kwargs["default"] = DeployTimeField(
-                    name,
-                    str,
-                    "default",
-                    lambda ctx, full_evaluation, o=o: LocalFile(o["is_text"], o["encoding"], o["url"])(ctx)
-                    if full_evaluation
-                    else json.dumps(o),
-                    print_representation=v,
-                )
-            else:
-                kwargs["default"] = DeployTimeField(
-                    name,
-                    str,
-                    "default",
-                    lambda _, __, is_text=is_text, encoding=encoding, v=v: Uploader.encode_url(
-                        "external-default", v, is_text=is_text, encoding=encoding
-                    ),
-                    print_representation=v,
-                )
-
-        super(IncludeFile, self).__init__(
-            name, required=required, help=help, type=FilePathClass(is_text, encoding), **kwargs
-        )
-
-    def load_parameter(self, val):
-        if val is None:
-            return val
-        ok, file_type, err = LocalFile.is_file_handled(val)
-        if not ok:
-            raise MetaflowException("Parameter '%s' could not be loaded: %s" % (self.name, err))
-        if file_type is None or isinstance(file_type, LocalFile):
-            raise MetaflowException("Parameter '%s' was not properly converted" % self.name)
-        return file_type.load(val)
-=======
     """
     Includes a local file as a parameter for the flow.
 
@@ -470,7 +300,6 @@
         if v is None:
             return v
         return v.decode(self.name, var_type="Parameter")
->>>>>>> c8456aa1
 
     @staticmethod
     def _eval_default(is_text, encoding, default_path):
@@ -527,11 +356,7 @@
                 "large to be properly handled by Python 2.7" % path
             )
         sha = sha1(input_file).hexdigest()
-<<<<<<< HEAD
-        path = os.path.join(self._client_class.get_root_from_config(echo, True), flow_name, sha)
-=======
         path = os.path.join(handler.get_root_from_config(echo, True), flow_name, sha)
->>>>>>> c8456aa1
         buf = io.BytesIO()
 
         with gzip.GzipFile(fileobj=buf, mode="wb", compresslevel=3) as f:
@@ -540,10 +365,6 @@
 
         with handler() as client:
             url = client.put(path, buf.getvalue(), overwrite=False)
-<<<<<<< HEAD
-            echo("File persisted at %s" % url)
-            return Uploader.encode_url(Uploader.file_type, url, is_text=is_text, encoding=encoding)
-=======
 
         return cls.encode_url(cls.file_type, url, is_text=is_text, encoding=encoding)
 
@@ -637,7 +458,6 @@
                 "%s file at '%s' does not exist"
                 % (descriptor["sub-type"].capitalize(), url)
             )
->>>>>>> c8456aa1
 
     @classmethod
     def load(cls, descriptor):
@@ -650,15 +470,6 @@
                 if descriptor["sub-type"] == "uploaded":
                     # We saved this file directly so we know how to read it out
                     with gzip.GzipFile(filename=obj.path, mode="rb") as f:
-<<<<<<< HEAD
-                        if value_info["is_text"]:
-                            return io.TextIOWrapper(f, encoding=value_info.get("encoding")).read()
-                        return f.read()
-                else:
-                    # We open this file according to the is_text and encoding information
-                    if value_info["is_text"]:
-                        return io.open(obj.path, mode="rt", encoding=value_info.get("encoding")).read()
-=======
                         if descriptor["is_text"]:
                             return io.TextIOWrapper(
                                 f, encoding=descriptor.get("encoding")
@@ -670,7 +481,6 @@
                         return io.open(
                             obj.path, mode="rt", encoding=descriptor.get("encoding")
                         ).read()
->>>>>>> c8456aa1
                     else:
                         return io.open(obj.path, mode="rb").read()
             # If we are here, the file does not exist
