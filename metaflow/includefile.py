--- conflicted
+++ resolved
@@ -10,7 +10,6 @@
 from metaflow._vendor import click
 
 from .exception import MetaflowException
-<<<<<<< HEAD
 from .parameters import (
     DelayedEvaluationParameter,
     DeployTimeField,
@@ -18,13 +17,6 @@
     ParameterContext,
 )
 from .util import get_username
-=======
-from .metaflow_config import DATATOOLS_LOCALROOT, DATATOOLS_SUFFIX
-from .parameters import DeployTimeField, Parameter
-from .plugins.azure.includefile_support import Azure
-from .util import to_unicode
->>>>>>> be017482
-
 
 import functools
 
@@ -56,7 +48,7 @@
 # From here on out, this is the IncludeFile implementation.
 from .datatools import Local, S3
 
-DATACLIENTS = {"local": Local, "s3": S3, "azure": Azure}
+DATACLIENTS = {"local": Local, "s3": S3}  # TODO: Re-add azure: , "azure": Azure}
 
 
 class IncludedFile(object):
