--- conflicted
+++ resolved
@@ -127,7 +127,9 @@
             # (see PREFETCH_DATA_ARTIFACTS) so that the entire runtime can
             # access the relevant data from cache (instead of going to the datastore
             # after the first prefetch).
-            logger("Gathering required information to resume run (this may take a bit of time)...")
+            logger(
+                "Gathering required information to resume run (this may take a bit of time)..."
+            )
             self._origin_ds_set = TaskDataStoreSet(
                 flow_datastore,
                 clone_run_id,
@@ -291,13 +293,9 @@
                 system_msg=True,
             )
         else:
-<<<<<<< HEAD
-            raise MetaflowInternalError("The *end* step was not successful " "by the end of flow.")
-=======
             raise MetaflowInternalError(
                 "The *end* step was not successful by the end of flow."
             )
->>>>>>> c8456aa1
 
     def _killall(self):
         # If we are here, all children have received a signal and are shutting down.
@@ -315,7 +313,8 @@
         if live_workers:
             self._logger(
                 "Killing %d remaining tasks after having waited for %d seconds -- "
-                "some tasks may not exit cleanly" % (len(live_workers), int(time.time()) - now),
+                "some tasks may not exit cleanly"
+                % (len(live_workers), int(time.time()) - now),
                 system_msg=True,
                 bad=True,
             )
@@ -343,7 +342,10 @@
         # CHECK: this condition should be enforced by the linter but
         # let's assert that the assumption holds
         if len(next_steps) > 1:
-            msg = "Step *{step}* transitions to a join and another " "step. The join must be the only transition."
+            msg = (
+                "Step *{step}* transitions to a join and another "
+                "step. The join must be the only transition."
+            )
             raise MetaflowInternalError(task, msg.format(step=task.step))
         else:
             next_step = next_steps[0]
@@ -362,8 +364,13 @@
                         "specify the artifact *_control_mapper_tasks* for "
                         "the subsequent *{join}* step."
                     )
-                    raise MetaflowInternalError(msg.format(step=task.step, join=next_steps[0]))
-                elif not (isinstance(mapper_tasks, list) and isinstance(mapper_tasks[0], unicode_type)):
+                    raise MetaflowInternalError(
+                        msg.format(step=task.step, join=next_steps[0])
+                    )
+                elif not (
+                    isinstance(mapper_tasks, list)
+                    and isinstance(mapper_tasks[0], unicode_type)
+                ):
                     msg = (
                         "Step *{step}* has a control task which didn't "
                         "specify the artifact *_control_mapper_tasks* as a "
@@ -447,17 +454,24 @@
                         yield tuple(bottom + [top._replace(index=index)])
 
                 # required tasks are all split-siblings of the finished task
-                required_tasks = [self._finished.get((task.step, s)) for s in siblings(foreach_stack)]
+                required_tasks = [
+                    self._finished.get((task.step, s)) for s in siblings(foreach_stack)
+                ]
                 join_type = "foreach"
             else:
                 # next step is a split
                 # required tasks are all branches joined by the next step
-                required_tasks = [self._finished.get((step, foreach_stack)) for step in self._graph[next_step].in_funcs]
+                required_tasks = [
+                    self._finished.get((step, foreach_stack))
+                    for step in self._graph[next_step].in_funcs
+                ]
                 join_type = "linear"
 
             if all(required_tasks):
                 # all tasks to be joined are ready. Schedule the next join step.
-                self._queue_push(next_step, {"input_paths": required_tasks, "join_type": join_type})
+                self._queue_push(
+                    next_step, {"input_paths": required_tasks, "join_type": join_type}
+                )
 
     def _queue_task_foreach(self, task, next_steps):
 
@@ -497,12 +511,16 @@
                 )
                 raise TaskFailed(
                     task,
-                    msg.format(step=task.step, num=num_splits, max=self._max_num_splits),
+                    msg.format(
+                        step=task.step, num=num_splits, max=self._max_num_splits
+                    ),
                 )
 
             # schedule all splits
             for i in range(num_splits):
-                self._queue_push(next_step, {"split_index": str(i), "input_paths": [task.path]})
+                self._queue_push(
+                    next_step, {"split_index": str(i), "input_paths": [task.path]}
+                )
 
     def _queue_tasks(self, finished_tasks):
         # finished tasks include only successful tasks
@@ -575,13 +593,19 @@
                         task = worker.task
                         if returncode:
                             # worker did not finish successfully
-                            if worker.cleaned or returncode == METAFLOW_EXIT_DISALLOW_RETRY:
+                            if (
+                                worker.cleaned
+                                or returncode == METAFLOW_EXIT_DISALLOW_RETRY
+                            ):
                                 self._logger(
                                     "This failed task will not be retried.",
                                     system_msg=True,
                                 )
                             else:
-                                if task.retries < task.user_code_retries + task.error_retries:
+                                if (
+                                    task.retries
+                                    < task.user_code_retries + task.error_retries
+                                ):
                                     self._retry_worker(worker)
                                 else:
                                     raise TaskFailed(task)
@@ -604,7 +628,10 @@
             # any results with an attempt ID >= MAX_ATTEMPTS will be ignored
             # by datastore, so running a task with such a retry_could would
             # be pointless and dangerous
-            raise MetaflowInternalError("Too many task attempts (%d)! " "MAX_ATTEMPTS exceeded." % worker.task.retries)
+            raise MetaflowInternalError(
+                "Too many task attempts (%d)! "
+                "MAX_ATTEMPTS exceeded." % worker.task.retries
+            )
 
         worker.task.new_attempt()
         self._launch_worker(worker.task)
@@ -838,8 +865,13 @@
                     # choosing to specially handle this way in the runtime.
                     self.user_code_retries = None
                     self.error_retries = None
-                if self.user_code_retries is not None and self.error_retries is not None:
-                    self.user_code_retries = max(self.user_code_retries, user_code_retries)
+                if (
+                    self.user_code_retries is not None
+                    and self.error_retries is not None
+                ):
+                    self.user_code_retries = max(
+                        self.user_code_retries, user_code_retries
+                    )
                     self.error_retries = max(self.error_retries, error_retries)
             if self.user_code_retries is None and self.error_retries is None:
                 self.user_code_retries = 0
@@ -926,7 +958,9 @@
                 # This is just for usability: We could rerun the whole flow
                 # if an unknown clone_run_id is provided but probably this is
                 # not what the user intended, so raise a warning
-                raise MetaflowException("Resume could not find run id *%s*" % clone_run_id)
+                raise MetaflowException(
+                    "Resume could not find run id *%s*" % clone_run_id
+                )
             else:
                 return origin
         else:
@@ -943,7 +977,9 @@
                 index = ",".join(str(s.index) for s in foreach_stack[:-1])
             elif self.split_index or self.ubf_context == UBF_CONTROL:
                 # foreach-split pushes a new index
-                index = ",".join([str(s.index) for s in foreach_stack] + [str(self.split_index)])
+                index = ",".join(
+                    [str(s.index) for s in foreach_stack] + [str(self.split_index)]
+                )
             else:
                 # all other transitions keep the parent's foreach stack intact
                 index = ",".join(str(s.index) for s in foreach_stack)
@@ -959,7 +995,9 @@
         if self._results_ds:
             return self._results_ds
         else:
-            self._results_ds = self._flow_datastore.get_task_datastore(self.run_id, self.step, self.task_id)
+            self._results_ds = self._flow_datastore.get_task_datastore(
+                self.run_id, self.step, self.task_id
+            )
             return self._results_ds
 
     @property
@@ -1051,7 +1089,11 @@
             "event-logger": self.task.event_logger_type,
             "monitor": self.task.monitor_type,
             "datastore-root": self.task.datastore_sysroot,
-            "with": [deco.make_decorator_spec() for deco in self.task.decos if not deco.statically_defined],
+            "with": [
+                deco.make_decorator_spec()
+                for deco in self.task.decos
+                if not deco.statically_defined
+            ],
         }
 
         # FlowDecorators can define their own top-level options. They are
@@ -1125,7 +1167,9 @@
             )
         elif not task.is_cloned:
             suffix = " (retry)." if task.retries else "."
-            self.task.log("Task is starting" + suffix, system_msg=True, pid=self._proc.pid)
+            self.task.log(
+                "Task is starting" + suffix, system_msg=True, pid=self._proc.pid
+            )
 
         self._stdout = TruncatedBuffer("stdout", max_logs_size)
         self._stderr = TruncatedBuffer("stderr", max_logs_size)
@@ -1301,7 +1345,9 @@
                         system_msg=True,
                         pid=self._proc.pid,
                     )
-                self.task.log("Task finished successfully.", system_msg=True, pid=self._proc.pid)
+                self.task.log(
+                    "Task finished successfully.", system_msg=True, pid=self._proc.pid
+                )
             self.task.save_logs(
                 {
                     "stdout": self._stdout.get_buffer(),
