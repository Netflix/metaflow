import json
import os
import re
import sys
import time
import shutil
import random
import subprocess
from io import RawIOBase, BytesIO, BufferedIOBase
from itertools import chain, starmap
from tempfile import mkdtemp, NamedTemporaryFile

from .. import FlowSpec
from ..current import current
from ..metaflow_config import (
    DATATOOLS_S3ROOT,
    S3_RETRY_COUNT,
)
from ..util import (
    namedtuple_with_defaults,
    is_stringish,
    to_bytes,
    to_unicode,
    to_fileobj,
    url_quote,
    url_unquote,
)
from ..exception import MetaflowException
from ..debug import debug

try:
    # python2
    from urlparse import urlparse
except:
    # python3
    from urllib.parse import urlparse

from .s3util import get_s3_client, read_in_chunks, get_timestamp

try:
    import boto3
    from boto3.s3.transfer import TransferConfig

    DOWNLOAD_FILE_THRESHOLD = 2 * TransferConfig().multipart_threshold
    DOWNLOAD_MAX_CHUNK = 2 * 1024 * 1024 * 1024 - 1
    boto_found = True
except:
    boto_found = False


def ensure_unicode(x):
    return None if x is None else to_unicode(x)


S3GetObject = namedtuple_with_defaults("S3GetObject", "key offset length")

S3PutObject = namedtuple_with_defaults(
    "S3PutObject",
    "key value path content_type metadata",
    defaults=(None, None, None, None),
)

RangeInfo = namedtuple_with_defaults("RangeInfo", "total_size request_offset request_length", defaults=(0, -1))

RANGE_MATCH = re.compile(r"bytes (?P<start>[0-9]+)-(?P<end>[0-9]+)/(?P<total>[0-9]+)")


class MetaflowS3InvalidObject(MetaflowException):
    headline = "Not a string-like object"


class MetaflowS3URLException(MetaflowException):
    headline = "Invalid address"


class MetaflowS3Exception(MetaflowException):
    headline = "S3 access failed"


class MetaflowS3NotFound(MetaflowException):
    headline = "S3 object not found"


class MetaflowS3AccessDenied(MetaflowException):
    headline = "S3 access denied"


class MetaflowS3InvalidRange(MetaflowException):
    headline = "S3 invalid range"


class S3Object(object):
    """
    This object represents a path or an object in S3,
    with an optional local copy.

    `S3Object`s are not instantiated directly but they are returned
    by many methods of the `S3` client.
    """

    def __init__(
        self,
        prefix,
        url,
        path,
        size=None,
        content_type=None,
        metadata=None,
        range_info=None,
        last_modified=None,
    ):

        # all fields of S3Object should return a unicode object
        prefix, url, path = map(ensure_unicode, (prefix, url, path))

        self._size = size
        self._url = url
        self._path = path
        self._key = None
        self._content_type = content_type
        self._last_modified = last_modified

        self._metadata = None
        if metadata is not None and "metaflow-user-attributes" in metadata:
            self._metadata = json.loads(metadata["metaflow-user-attributes"])

        if range_info and (range_info.request_length is None or range_info.request_length < 0):
            self._range_info = RangeInfo(range_info.total_size, range_info.request_offset, range_info.total_size)
        else:
            self._range_info = range_info

        if path:
            self._size = os.stat(self._path).st_size

        if prefix is None or prefix == url:
            self._key = url
            self._prefix = None
        else:
            self._key = url[len(prefix.rstrip("/")) + 1 :].rstrip("/")
            self._prefix = prefix

    @property
    def exists(self):
        """
        Does this key correspond to an object in S3?

        Returns
        -------
        bool
            True if this object points at an existing object (file) in S3.
        """
        return self._size is not None

    @property
    def downloaded(self):
        """
        Has this object been downloaded?

        If True, the contents can be accessed through `path`, `blob`,
        and `text` properties.

        Returns
        -------
        bool
            True if the contents of this object have been downloaded.
        """
        return bool(self._path)

    @property
    def url(self):
        """
        S3 location of the object

        Returns
        -------
        str
            The S3 location of this object.
        """
        return self._url

    @property
    def prefix(self):
        """
        Prefix requested that matches this object.

        Returns
        -------
        str
            Requested prefix
        """
        return self._prefix

    @property
    def key(self):
        """
        Key corresponds to the key given to the get call that produced
        this object.

        This may be a full S3 URL or a suffix based on what
        was requested.

        Returns
        -------
        str
            Key requested.
        """
        return self._key

    @property
    def path(self):
        """
        Path to a local temporary file corresponding to the object downloaded.

        This file gets deleted automatically when a S3 scope exits.
        Returns None if this S3Object has not been downloaded.

        Returns
        -------
        str
            Local path, if the object has been downloaded.
        """
        return self._path

    @property
    def blob(self):
        """
        Contents of the object as a byte string or None if the
        object hasn't been downloaded.

        Returns
        -------
        bytes
            Contents of the object as bytes.
        """
        if self._path:
            with open(self._path, "rb") as f:
                return f.read()

    @property
    def text(self):
        """
        Contents of the object as a string or None if the
        object hasn't been downloaded.

        The object is assumed to contain UTF-8 encoded data.

        Returns
        -------
        str
            Contents of the object as text.
        """
        if self._path:
            return self.blob.decode("utf-8", errors="replace")

    @property
    def size(self):
        """
        Size of the object in bytes.

        Returns None if the key does not correspond to an object in S3.

        Returns
        -------
        int
            Size of the object in bytes, if the object exists.
        """
        return self._size

    @property
    def has_info(self):
        """
        Returns true if this `S3Object` contains the content-type MIME header or
        user-defined metadata.

        If False, this means that `content_type`, `metadata`, `range_info` and
        `last_modified` will return None.

        Returns
        -------
        bool
            True if additional metadata is available.
        """
        return (
            self._content_type is not None
            or self._metadata is not None
            or self._range_info is not None
        )

    @property
    def metadata(self):
        """
        Returns a dictionary of user-defined metadata, or None if no metadata
        is defined.

        Returns
        -------
        Dict
            User-defined metadata.
        """
        return self._metadata

    @property
    def content_type(self):
        """
        Returns the content-type of the S3 object or None if it is not defined.

        Returns
        -------
        str
            Content type or None if the content type is undefined.
        """
        return self._content_type

    @property
    def range_info(self):
        """
        If the object corresponds to a partially downloaded object, returns
        information of what was downloaded.

        The returned object has the follwing fields:
        - `total_size`: Size of the object in S3.
        - `request_offset`: The starting offset.
        - `request_length`: The number of bytes downloaded.

        Returns
        -------
        namedtuple
            An object containing information about the partial download. If
            the `S3Object` doesn't correspond to a partially downloaded file,
            returns None.
        """
        return self._range_info

    @property
    def last_modified(self):
        """
        Returns the last modified unix timestamp of the object.

        Returns
        -------
        int
            Unix timestamp corresponding to the last modified time.
        """
        return self._last_modified

    def __str__(self):
        if self._path:
            return "<S3Object %s (%d bytes, local)>" % (self._url, self._size)
        elif self._size:
            return "<S3Object %s (%d bytes, in S3)>" % (self._url, self._size)
        else:
            return "<S3Object %s (object does not exist)>" % self._url

    def __repr__(self):
        return str(self)


class S3Client(object):
    def __init__(self, s3_role_arn=None, s3_session_vars=None, s3_client_params=None):
        self._s3_client = None
        self._s3_error = None
        self._s3_role = s3_role_arn
        self._s3_session_vars = s3_session_vars
        self._s3_client_params = s3_client_params

    @property
    def client(self):
        if self._s3_client is None:
            self.reset_client()
        return self._s3_client

    @property
    def error(self):
        if self._s3_error is None:
            self.reset_client()
        return self._s3_error

    def reset_client(self):
        self._s3_client, self._s3_error = get_s3_client(
            s3_role_arn=self._s3_role,
            s3_session_vars=self._s3_session_vars,
            s3_client_params=self._s3_client_params,
        )


class S3(object):
    """
    The Metaflow S3 client.

    This object manages the connection to S3 and a temporary diretory that is used
    to download objects. Note that in most cases when the data fits in memory, no local
    disk IO is needed as operations are cached by the operating system, which makes
    operations fast as long as there is enough memory available.

    The easiest way is to use this object as a context manager:
    ```
    with S3() as s3:
        data = [obj.blob for obj in s3.get_many(urls)]
    print(data)
    ```
    The context manager takes care of creating and deleting a temporary directory
    automatically. Without a context manager, you must call `.close()` to delete
    the directory explicitly:
    ```
    s3 = S3()
    data = [obj.blob for obj in s3.get_many(urls)]
    s3.close()
    ```
    You can customize the location of the temporary directory with `tmproot`. It
    defaults to the current working directory.

    To make it easier to deal with object locations, the client can be initialized
    with an S3 path prefix. There are three ways to handle locations:

    1. Use a `metaflow.Run` object or `self`, e.g. `S3(run=self)` which
       initializes the prefix with the global `DATATOOLS_S3ROOT` path, combined
       with the current run ID. This mode makes it easy to version data based
       on the run ID consistently. You can use the `bucket` and `prefix` to
       override parts of `DATATOOLS_S3ROOT`.

    2. Specify an S3 prefix explicitly with `s3root`,
       e.g. `S3(s3root='s3://mybucket/some/path')`.

    3. Specify nothing, i.e. `S3()`, in which case all operations require
       a full S3 url prefixed with `s3://`.

    Parameters
    ----------
    tmproot : str
        Where to store the temporary directory (default: '.').
    bucket : str
        Override the bucket from `DATATOOLS_S3ROOT` when `run` is specified.
    prefix : str
        Override the path from `DATATOOLS_S3ROOT` when `run` is specified.
    run : FlowSpec or Run
        Derive path prefix from the current or a past run ID, e.g. S3(run=self).
    s3root : str
        If `run` is not specified, use this as the S3 prefix.
    """

    @classmethod
    def get_root_from_config(cls, echo, create_on_absent=True):
        return DATATOOLS_S3ROOT

<<<<<<< HEAD
    def __init__(self, tmproot=".", bucket=None, prefix=None, run=None, s3root=None, **kwargs):
        """
        Initialize a new context for S3 operations. This object is used as
        a context manager for a with statement.
        There are two ways to initialize this object depending whether you want
        to bind paths to a Metaflow run or not.
        1. With a run object:
            run: (required) Either a FlowSpec object (typically 'self') or a
                 Run object corresponding to an existing Metaflow run. These
                 are used to add a version suffix in the S3 path.
            bucket: (optional) S3 bucket.
            prefix: (optional) S3 prefix.
        2. Without a run object:
            s3root: (optional) An S3 root URL for all operations. If this is
                    not specified, all operations require a full S3 URL.
        These options are supported in both the modes:
            tmproot: (optional) Root path for temporary files (default: '.')
        """

=======
    def __init__(
        self, tmproot=".", bucket=None, prefix=None, run=None, s3root=None, **kwargs
    ):
>>>>>>> c8456aa1
        if not boto_found:
            raise MetaflowException("You need to install 'boto3' in order to use S3.")

        if run:
            # 1. use a (current) run ID with optional customizations
            parsed = urlparse(DATATOOLS_S3ROOT)
            if not bucket:
                bucket = parsed.netloc
            if not prefix:
                prefix = parsed.path
            if isinstance(run, FlowSpec):
                if current.is_running_flow:
                    prefix = os.path.join(prefix, current.flow_name, current.run_id)
                else:
                    raise MetaflowS3URLException(
                        "Initializing S3 with a FlowSpec outside of a running " "flow is not supported."
                    )
            else:
                prefix = os.path.join(prefix, run.parent.id, run.id)

            self._s3root = "s3://%s" % os.path.join(bucket, prefix.strip("/"))
        elif s3root:
            # 2. use an explicit S3 prefix
            parsed = urlparse(to_unicode(s3root))
            if parsed.scheme != "s3":
                raise MetaflowS3URLException("s3root needs to be an S3 URL prefxied with s3://.")
            self._s3root = s3root.rstrip("/")
        else:
            # 3. use the client only with full URLs
            self._s3root = None

        # Note that providing a role, session vars or client params and a client
        # will result in the role/session vars/client params being ignored
        self._s3_role = kwargs.get("role", None)
        self._s3_session_vars = kwargs.get("session_vars", None)
        self._s3_client_params = kwargs.get("client_params", None)
        self._s3_client = kwargs.get(
            "external_client",
            S3Client(
                s3_role_arn=self._s3_role,
                s3_session_vars=self._s3_session_vars,
                s3_client_params=self._s3_client_params,
            ),
        )
        self._tmpdir = mkdtemp(dir=tmproot, prefix="metaflow.s3.")

    def __enter__(self):
        return self

    def __exit__(self, *args):
        self.close()

    def close(self):
        """
        Delete all temporary files downloaded in this context.
        """
        try:
            if not debug.s3client:
                if self._tmpdir:
                    shutil.rmtree(self._tmpdir)
                    self._tmpdir = None
        except:
            pass

    def _url(self, key_value):
        # NOTE: All URLs are handled as Unicode objects (unicode in py2,
        # string in py3) internally. We expect that all URLs passed to this
        # class as either Unicode or UTF-8 encoded byte strings. All URLs
        # returned are Unicode.
        key = getattr(key_value, "key", key_value)
        if self._s3root is None:
            parsed = urlparse(to_unicode(key))
            if parsed.scheme == "s3" and parsed.path:
                return key
            else:
                if current.is_running_flow:
                    raise MetaflowS3URLException(
                        "Specify S3(run=self) when you use S3 inside a running "
                        "flow. Otherwise you have to use S3 with full "
                        "s3:// urls."
                    )
                else:
                    raise MetaflowS3URLException(
                        "Initialize S3 with an 's3root' or 'run' if you don't " "want to specify full s3:// urls."
                    )
        elif key:
            if key.startswith("s3://"):
                raise MetaflowS3URLException(
                    "Don't use absolute S3 URLs when the S3 client is " "initialized with a prefix. URL: %s" % key
                )
            return os.path.join(self._s3root, key)
        else:
            return self._s3root

    def _url_and_range(self, key_value):
        url = self._url(key_value)
        start = getattr(key_value, "offset", None)
        length = getattr(key_value, "length", None)
        range_str = None
        # Range specification are inclusive so getting from offset 500 for 100
        # bytes will read as bytes=500-599
        if start is not None or length is not None:
            if start is None:
                start = 0
            if length is None:
                # Fetch from offset till the end of the file
                range_str = "bytes=%d-" % start
            elif length < 0:
                # Fetch from end; ignore start value here
                range_str = "bytes=-%d" % (-length)
            else:
                # Typical range fetch
                range_str = "bytes=%d-%d" % (start, start + length - 1)
        return url, range_str

    def list_paths(self, keys=None):
        """
        List the next level of paths in S3.

        If multiple keys are specified, listings are done in parallel. The returned
        S3Objects have `.exists == False` if the path refers to a prefix, not an
        existing S3 object.

        For instance, if the directory hierarchy is
        ```
        a/0.txt
        a/b/1.txt
        a/c/2.txt
        a/d/e/3.txt
        f/4.txt
        ```
        The `list_paths(['a', 'f'])` call returns
        ```
        a/0.txt (exists == True)
        a/b/ (exists == False)
        a/c/ (exists == False)
        a/d/ (exists == False)
        f/4.txt (exists == True)
        ```

        Parameters
        ----------
        keys : List(str)
            List of paths.

        Returns
        -------
        List[`S3Object`]
            S3Objects under the given paths, including prefixes (directories) that
            do not corresponding to leaf objects.
        """

        def _list(keys):
            if keys is None:
                keys = [None]
            urls = ((self._url(key).rstrip("/") + "/", None) for key in keys)
            res = self._read_many_files("list", urls)
            for s3prefix, s3url, size in res:
                if size:
                    yield s3prefix, s3url, None, int(size)
                else:
                    yield s3prefix, s3url, None, None

        return list(starmap(S3Object, _list(keys)))

    def list_recursive(self, keys=None):
        """
        List all objects recursives under the given prefixes.

        If multiple keys are specified, listings are done in parallel. All objects
        returned have `.exists == True` as this call always returns leaf objects.

        For instance, if the directory hierarchy is
        ```
        a/0.txt
        a/b/1.txt
        a/c/2.txt
        a/d/e/3.txt
        f/4.txt
        ```
        The `list_paths(['a', 'f'])` call returns
        ```
        a/0.txt (exists == True)
        a/b/1.txt (exists == True)
        a/c/2.txt (exists == True)
        a/d/e/3.txt (exists == True)
        f/4.txt (exists == True)
        ```

        Parameters
        ----------
        keys : List(str)
            List of paths.

        Returns
        -------
        List[`S3Object`]
            S3Objects under the given paths.
        """

        def _list(keys):
            if keys is None:
                keys = [None]
            res = self._read_many_files("list", map(self._url_and_range, keys), recursive=True)
            for s3prefix, s3url, size in res:
                yield s3prefix, s3url, None, int(size)

        return list(starmap(S3Object, _list(keys)))

    def info(self, key=None, return_missing=False):
        """
        Get metadata about a single object in S3.

        This call makes a single `HEAD` request to S3 which can be
        much faster than downloading all data with `get`.

        Parameters
        ----------
        key : str
            Object to query. It can be an S3 url or a path suffix.
        return_missing : bool
            If set to True, do not raise an exception for a missing key but
            return it as an `S3Object` with `.exists == False` (default: False).

        Returns
        -------
        `S3Object`
            An S3Object corresponding to the object requested. The object
            will have `.downloaded == False`.
        """

        url = self._url(key)
        src = urlparse(url)

        def _info(s3, tmp):
            resp = s3.head_object(Bucket=src.netloc, Key=src.path.lstrip('/"'))
            return {
                "content_type": resp["ContentType"],
                "metadata": resp["Metadata"],
                "size": resp["ContentLength"],
                "last_modified": get_timestamp(resp["LastModified"]),
            }

        info_results = None
        try:
            _, info_results = self._one_boto_op(_info, url, create_tmp_file=False)
        except MetaflowS3NotFound:
            if return_missing:
                info_results = None
            else:
                raise
        if info_results:
            return S3Object(
                self._s3root,
                url,
                path=None,
                size=info_results["size"],
                content_type=info_results["content_type"],
                metadata=info_results["metadata"],
                last_modified=info_results["last_modified"],
            )
        return S3Object(self._s3root, url, None)

    def info_many(self, keys, return_missing=False):
        """
        Get metadata about many objects in S3 in parallel.

        This call makes a single `HEAD` request to S3 which can be
        much faster than downloading all data with `get`.

        Parameters
        ----------
        keys : List[str]
            Objects to query. Each key can be an S3 url or a path suffix.
        return_missing : bool
            If set to True, do not raise an exception for a missing key but
            return it as an `S3Object` with `.exists == False` (default: False).

        Returns
        -------
        List[`S3Object`]
            A list of `S3Object`s corresponding to the paths requested. The
            objects will have `.downloaded == False`.
        """

        def _head():
            from . import s3op

            res = self._read_many_files("info", map(self._url_and_range, keys), verbose=False, listing=True)

            for s3prefix, s3url, fname in res:
                if fname:
                    # We have a metadata file to read from
                    with open(os.path.join(self._tmpdir, fname), "r") as f:
                        info = json.load(f)
                    if info["error"] is not None:
                        # We have an error, we check if it is a missing file
                        if info["error"] == s3op.ERROR_URL_NOT_FOUND:
                            if return_missing:
                                yield self._s3root, s3url, None
                            else:
                                raise MetaflowS3NotFound()
                        elif info["error"] == s3op.ERROR_URL_ACCESS_DENIED:
                            raise MetaflowS3AccessDenied()
                        else:
                            raise MetaflowS3Exception("Got error: %d" % info["error"])
                    else:
                        yield self._s3root, s3url, None, info["size"], info["content_type"], info[
                            "metadata"
                        ], None, info["last_modified"]
                else:
                    # This should not happen; we should always get a response
                    # even if it contains an error inside it
                    raise MetaflowS3Exception("Did not get a response to HEAD")

        return list(starmap(S3Object, _head()))

    def get(self, key=None, return_missing=False, return_info=True):
        """
        Get a single object from S3.

        Parameters
        ----------
        key : str or `S3GetObject`
            Object to download. It can be an S3 url, a path suffix, or
            an `S3GetObject` that defines a range of data to download.
        return_missing : bool
            If set to True, do not raise an exception for a missing key but
            return it as an `S3Object` with `.exists == False` (default: False).
        return_info : bool
            If set to True, fetch the content-type and user metadata associated
            with the object at no extra cost, included for symmetry with `get_many`
            (default: True).

        Returns
        -------
        `S3Object`
            An S3Object corresponding to the object requested.
        """
        url, r = self._url_and_range(key)
        src = urlparse(url)

        def _download(s3, tmp):
            if r:
<<<<<<< HEAD
                resp = s3.get_object(Bucket=src.netloc, Key=src.path.lstrip("/"), Range=r)
=======
                resp = s3.get_object(
                    Bucket=src.netloc, Key=src.path.lstrip("/"), Range=r
                )
                # Format is bytes start-end/total; both start and end are inclusive so
                # a 500 bytes file will be `bytes 0-499/500` for the entire file.
                range_result = resp["ContentRange"]
                range_result_match = RANGE_MATCH.match(range_result)
                if range_result_match is None:
                    raise RuntimeError(
                        "Wrong format for ContentRange: %s" % str(range_result)
                    )
                range_result = RangeInfo(
                    int(range_result_match.group("total")),
                    request_offset=int(range_result_match.group("start")),
                    request_length=int(range_result_match.group("end"))
                    - int(range_result_match.group("start"))
                    + 1,
                )
>>>>>>> c8456aa1
            else:
                resp = s3.get_object(Bucket=src.netloc, Key=src.path.lstrip("/"))
                range_result = None
            sz = resp["ContentLength"]
            if range_result is None:
                range_result = RangeInfo(sz, request_offset=0, request_length=sz)
            if not r and sz > DOWNLOAD_FILE_THRESHOLD:
                # In this case, it is more efficient to use download_file as it
                # will download multiple parts in parallel (it does it after
                # multipart_threshold)
                s3.download_file(src.netloc, src.path.lstrip("/"), tmp)
            else:
                with open(tmp, mode="wb") as t:
                    read_in_chunks(t, resp["Body"], sz, DOWNLOAD_MAX_CHUNK)
            if return_info:
                return {
                    "content_type": resp["ContentType"],
                    "metadata": resp["Metadata"],
                    "range_result": range_result,
                    "last_modified": get_timestamp(resp["LastModified"]),
                }
            return None

        addl_info = None
        try:
            path, addl_info = self._one_boto_op(_download, url)
        except MetaflowS3NotFound:
            if return_missing:
                path = None
            else:
                raise
        if addl_info:
            return S3Object(
                self._s3root,
                url,
                path,
                content_type=addl_info["content_type"],
                metadata=addl_info["metadata"],
                range_info=addl_info["range_result"],
                last_modified=addl_info["last_modified"],
            )
        return S3Object(self._s3root, url, path)

    def get_many(self, keys, return_missing=False, return_info=True):
        """
        Get many objects from S3 in parallel.

        Parameters
        ----------
        keys : List[str or `S3GetObject`]
            Objects to download. Each object can be an S3 url, a path suffix, or
            an `S3GetObject` that defines a range of data to download.
        return_missing : bool
            If set to True, do not raise an exception for a missing key but
            return it as an `S3Object` with `.exists == False` (default: False).
        return_info : bool
            If set to True, fetch the content-type and user metadata associated
            with the object at no extra cost, included for symmetry with `get_many`
            (default: True).

        Returns
        -------
        List[`S3Object`]
            S3Objects corresponding to the objects requested.
        """

        def _get():
            res = self._read_many_files(
                "get",
                map(self._url_and_range, keys),
                allow_missing=return_missing,
                verify=True,
                verbose=False,
                info=return_info,
                listing=True,
            )

            for s3prefix, s3url, fname in res:
                if return_info:
                    if fname:
                        # We have a metadata file to read from
                        with open(os.path.join(self._tmpdir, "%s_meta" % fname), "r") as f:
                            info = json.load(f)
<<<<<<< HEAD
                        yield self._s3root, s3url, os.path.join(self._tmpdir, fname), None, info["content_type"], info[
                            "metadata"
                        ], None, info["last_modified"]
=======
                        range_info = info.get("range_result")
                        if range_info:
                            range_info = RangeInfo(
                                range_info["total"],
                                request_offset=range_info["start"],
                                request_length=range_info["end"]
                                - range_info["start"]
                                + 1,
                            )
                        yield self._s3root, s3url, os.path.join(
                            self._tmpdir, fname
                        ), None, info["content_type"], info[
                            "metadata"
                        ], range_info, info[
                            "last_modified"
                        ]
>>>>>>> c8456aa1
                    else:
                        yield self._s3root, s3prefix, None
                else:
                    if fname:
                        yield self._s3root, s3url, os.path.join(self._tmpdir, fname)
                    else:
                        # missing entries per return_missing=True
                        yield self._s3root, s3prefix, None

        return list(starmap(S3Object, _get()))

    def get_recursive(self, keys, return_info=False):
        """
        Get many objects from S3 recursively in parallel.

        Parameters
        ----------
        keys : List[str]
            Prefixes to download recursively. Each prefix can be an S3 url or a path suffix
            which define the root prefix under which all objects are downloaded.
        return_info : bool
            If set to True, fetch the content-type and user metadata associated
            with the object (default: False).

        Returns
        -------
        List[`S3Object`]
            S3Objects stored under the given prefixes.
        """

        def _get():
            res = self._read_many_files(
                "get",
                map(self._url_and_range, keys),
                recursive=True,
                verify=True,
                verbose=False,
                info=return_info,
                listing=True,
            )

            for s3prefix, s3url, fname in res:
                if return_info:
                    # We have a metadata file to read from
                    with open(os.path.join(self._tmpdir, "%s_meta" % fname), "r") as f:
                        info = json.load(f)
<<<<<<< HEAD
                    yield self._s3root, s3url, os.path.join(self._tmpdir, fname), None, info["content_type"], info[
                        "metadata"
                    ], None, info["last_modified"]
=======
                    range_info = info.get("range_result")
                    if range_info:
                        range_info = RangeInfo(
                            range_info["total"],
                            request_offset=range_info["start"],
                            request_length=range_info["end"] - range_info["start"] + 1,
                        )
                    yield self._s3root, s3url, os.path.join(
                        self._tmpdir, fname
                    ), None, info["content_type"], info["metadata"], range_info, info[
                        "last_modified"
                    ]
>>>>>>> c8456aa1
                else:
                    yield s3prefix, s3url, os.path.join(self._tmpdir, fname)

        return list(starmap(S3Object, _get()))

    def get_all(self, return_info=False):
        """
        Get all objects under the prefix set in the `S3` constructor.

        This method requires that the `S3` object is initialized either with `run` or
        `s3root`.

        Parameters
        ----------
        return_info : bool
            If set to True, fetch the content-type and user metadata associated
            with the object (default: False).

        Returns
        -------
        List[`S3Object`]
            S3Objects stored under the main prefix.
        """

        if self._s3root is None:
            raise MetaflowS3URLException("Can't get_all() when S3 is initialized without a prefix")
        else:
            return self.get_recursive([None], return_info)

    def put(self, key, obj, overwrite=True, content_type=None, metadata=None):
        """
        Upload a single object to S3.

        Parameters
        ----------
        key : str or `S3PutObject`
            Object path. It can be an S3 url or a path suffix.
        obj : bytes or str
            An object to store in S3. Strings are converted to UTF-8 encoding.
        overwrite : bool
            Overwrite the object if it exists. If set to False, the operation
            succeeds without uploading anything if the key already exists
            (default: True).
        content_type : str
            Optional MIME type for the object.
        metadata : Dict
            A JSON-encodeable dictionary of additional headers to be stored
            as metadata with the object.

        Returns
        -------
        str
            URL of the object stored.
        """

        if isinstance(obj, (RawIOBase, BufferedIOBase)):
            if not obj.readable() or not obj.seekable():
                raise MetaflowS3InvalidObject("Object corresponding to the key '%s' is not readable or seekable" % key)
            blob = obj
        else:
            if not is_stringish(obj):
                raise MetaflowS3InvalidObject(
                    "Object corresponding to the key '%s' is not a string " "or a bytes object." % key
                )
            blob = to_fileobj(obj)
        # We override the close functionality to prevent closing of the
        # file if it is used multiple times when uploading (since upload_fileobj
        # will/may close it on failure)
        real_close = blob.close
        blob.close = lambda: None

        url = self._url(key)
        src = urlparse(url)
        extra_args = None
        if content_type or metadata:
            extra_args = {}
            if content_type:
                extra_args["ContentType"] = content_type
            if metadata:
                extra_args["Metadata"] = {"metaflow-user-attributes": json.dumps(metadata)}

        def _upload(s3, _):
            # We make sure we are at the beginning in case we are retrying
            blob.seek(0)
            s3.upload_fileobj(blob, src.netloc, src.path.lstrip("/"), ExtraArgs=extra_args)

        if overwrite:
            self._one_boto_op(_upload, url, create_tmp_file=False)
            real_close()
            return url
        else:

            def _head(s3, _):
                s3.head_object(Bucket=src.netloc, Key=src.path.lstrip("/"))

            try:
                self._one_boto_op(_head, url, create_tmp_file=False)
            except MetaflowS3NotFound:
                self._one_boto_op(_upload, url, create_tmp_file=False)
            finally:
                real_close()
            return url

    def put_many(self, key_objs, overwrite=True):
        """
        Upload many objects to S3.

        Each object to be uploaded can be specified in two ways:

        1. As a a `(key, obj)` tuple where `key` is a string specifying
           the path and `obj` is a string or a bytes object.

        2. As a `S3PutObject` which contains additional metadata to be
           stored with the object.

        Parameters
        ----------
        key_objs : List[(str, str) or `S3PutObject`]
            List of key-object pairs to upload.
        overwrite : bool
            Overwrite the object if it exists. If set to False, the operation
            succeeds without uploading anything if the key already exists
            (default: True).

        Returns
        -------
        List[(str, str)]
            List of `(key, url)` pairs corresponding to the objects uploaded.
        """

        def _store():
            for key_obj in key_objs:
                if isinstance(key_obj, tuple):
                    key = key_obj[0]
                    obj = key_obj[1]
                else:
                    key = key_obj.key
                    obj = key_obj.value
                store_info = {
                    "key": key,
                    "content_type": getattr(key_obj, "content_type", None),
                }
                metadata = getattr(key_obj, "metadata", None)
                if metadata:
                    store_info["metadata"] = {"metaflow-user-attributes": json.dumps(metadata)}
                if isinstance(obj, (RawIOBase, BufferedIOBase)):
                    if not obj.readable() or not obj.seekable():
                        raise MetaflowS3InvalidObject(
                            "Object corresponding to the key '%s' is not readable or seekable" % key
                        )
                else:
                    if not is_stringish(obj):
                        raise MetaflowS3InvalidObject(
                            "Object corresponding to the key '%s' is not a string " "or a bytes object." % key
                        )
                    obj = to_fileobj(obj)
                with NamedTemporaryFile(
                    dir=self._tmpdir,
                    delete=False,
                    mode="wb",
                    prefix="metaflow.s3.put_many.",
                ) as tmp:
                    tmp.write(obj.read())
                    tmp.close()
                    yield tmp.name, self._url(key), store_info

        return self._put_many_files(_store(), overwrite)

    def put_files(self, key_paths, overwrite=True):
        """
        Upload many local files to S3.

        Each file to be uploaded can be specified in two ways:

        1. As a a `(key, path)` tuple where `key` is a string specifying
           the S3 path and `path` is the path to a local file.

        2. As a `S3PutObject` which contains additional metadata to be
           stored with the file.

        Parameters
        ----------
        key_paths : List[(str, str) or `S3PutObject`]
            List of files to upload.
        overwrite : bool
            Overwrite the object if it exists. If set to False, the operation
            succeeds without uploading anything if the key already exists
            (default: True).

        Returns
        -------
        List[(str, str)]
            List of `(key, url)` pairs corresponding to the files uploaded.
        """

        def _check():
            for key_path in key_paths:
                if isinstance(key_path, tuple):
                    key = key_path[0]
                    path = key_path[1]
                else:
                    key = key_path.key
                    path = key_path.path
                store_info = {
                    "key": key,
                    "content_type": getattr(key_path, "content_type", None),
                }
                metadata = getattr(key_path, "metadata", None)
                if metadata:
                    store_info["metadata"] = {"metaflow-user-attributes": json.dumps(metadata)}
                if not os.path.exists(path):
                    raise MetaflowS3NotFound("Local file not found: %s" % path)
                yield path, self._url(key), store_info

        return self._put_many_files(_check(), overwrite)

    def _one_boto_op(self, op, url, create_tmp_file=True):
        error = ""
        for i in range(S3_RETRY_COUNT + 1):
            tmp = None
            if create_tmp_file:
                tmp = NamedTemporaryFile(dir=self._tmpdir, prefix="metaflow.s3.one_file.", delete=False)
            try:
                side_results = op(self._s3_client.client, tmp.name if tmp else None)
                return tmp.name if tmp else None, side_results
            except self._s3_client.error as err:
                from . import s3op

                error_code = s3op.normalize_client_error(err)
                if error_code == 404:
                    raise MetaflowS3NotFound(url)
                elif error_code == 403:
                    raise MetaflowS3AccessDenied(url)
                elif error_code == 416:
                    raise MetaflowS3InvalidRange(err)
                elif error_code == "NoSuchBucket":
                    raise MetaflowS3URLException("Specified S3 bucket doesn't exist.")
                error = str(err)
            except Exception as ex:
                # TODO specific error message for out of disk space
                error = str(ex)
            if tmp:
                os.unlink(tmp.name)
            self._s3_client.reset_client()
<<<<<<< HEAD
            # add some jitter to make sure retries are not synchronized
            time.sleep(2**i + random.randint(0, 10))
        raise MetaflowS3Exception("S3 operation failed.\n" "Key requested: %s\n" "Error: %s" % (url, error))
=======
            # only sleep if retries > 0
            if S3_RETRY_COUNT > 0:
                self._jitter_sleep(i)
        raise MetaflowS3Exception(
            "S3 operation failed.\n" "Key requested: %s\n" "Error: %s" % (url, error)
        )
>>>>>>> c8456aa1

    # add some jitter to make sure retries are not synchronized
    def _jitter_sleep(self, trynum, multiplier=2):
        interval = multiplier ** trynum + random.randint(0, 10)
        time.sleep(interval)

    # NOTE: re: _read_many_files and _put_many_files
    # All file IO is through binary files - we write bytes, we read
    # bytes. All inputs and outputs from these functions are Unicode.
    # Conversion between bytes and unicode is done through
    # and url_unquote.
    def _read_many_files(self, op, prefixes_and_ranges, **options):
        prefixes_and_ranges = list(prefixes_and_ranges)
        with NamedTemporaryFile(
            dir=self._tmpdir,
            mode="wb",
            delete=not debug.s3client,
            prefix="metaflow.s3.inputs.",
        ) as inputfile:
            inputfile.write(
                b"\n".join(
                    [
                        b" ".join([url_quote(prefix)] + ([url_quote(r)] if r else []))
                        for prefix, r in prefixes_and_ranges
                    ]
                )
            )
            inputfile.flush()
            stdout, stderr = self._s3op_with_retries(op, inputs=inputfile.name, **options)
            if stderr:
                raise MetaflowS3Exception(
                    "Getting S3 files failed.\n"
                    "First prefix requested: %s\n"
                    "Error: %s" % (prefixes_and_ranges[0], stderr)
                )
            else:
                for line in stdout.splitlines():
                    yield tuple(map(url_unquote, line.strip(b"\n").split(b" ")))

    def _put_many_files(self, url_info, overwrite):
        url_info = list(url_info)
        url_dicts = [
            dict(chain([("local", os.path.realpath(local)), ("url", url)], info.items()))
            for local, url, info in url_info
        ]

        with NamedTemporaryFile(
            dir=self._tmpdir,
            mode="wb",
            delete=not debug.s3client,
            prefix="metaflow.s3.put_inputs.",
        ) as inputfile:
            lines = [to_bytes(json.dumps(x)) for x in url_dicts]
            inputfile.write(b"\n".join(lines))
            inputfile.flush()
            stdout, stderr = self._s3op_with_retries(
                "put",
                filelist=inputfile.name,
                verbose=False,
                overwrite=overwrite,
                listing=True,
            )
            if stderr:
                raise MetaflowS3Exception(
                    "Uploading S3 files failed.\n" "First key: %s\n" "Error: %s" % (url_info[0][2]["key"], stderr)
                )
            else:
                urls = set()
                for line in stdout.splitlines():
                    url, _, _ = map(url_unquote, line.strip(b"\n").split(b" "))
                    urls.add(url)
                return [(info["key"], url) for _, url, info in url_info if url in urls]

    def _s3op_with_retries(self, mode, **options):
        from . import s3op

        cmdline = [sys.executable, os.path.abspath(s3op.__file__), mode]
        for key, value in options.items():
            key = key.replace("_", "-")
            if isinstance(value, bool):
                if value:
                    cmdline.append("--%s" % key)
                else:
                    cmdline.append("--no-%s" % key)
            else:
                cmdline.extend(("--%s" % key, value))
        if self._s3_role is not None:
            cmdline.extend(("--s3role", self._s3_role))
        if self._s3_session_vars is not None:
            cmdline.extend(("--s3sessionvars", json.dumps(self._s3_session_vars)))
        if self._s3_client_params is not None:
            cmdline.extend(("--s3clientparams", json.dumps(self._s3_client_params)))

        for i in range(S3_RETRY_COUNT + 1):
            with NamedTemporaryFile(
                dir=self._tmpdir,
                mode="wb+",
                delete=not debug.s3client,
                prefix="metaflow.s3op.stderr",
            ) as stderr:
                try:
                    debug.s3client_exec(cmdline)
                    stdout = subprocess.check_output(cmdline, cwd=self._tmpdir, stderr=stderr.file)
                    return stdout, None
                except subprocess.CalledProcessError as ex:
                    stderr.seek(0)
                    err_out = stderr.read().decode("utf-8", errors="replace")
                    stderr.seek(0)
                    if ex.returncode == s3op.ERROR_URL_NOT_FOUND:
                        raise MetaflowS3NotFound(err_out)
                    elif ex.returncode == s3op.ERROR_URL_ACCESS_DENIED:
                        raise MetaflowS3AccessDenied(err_out)
                    elif ex.returncode == s3op.ERROR_INVALID_RANGE:
                        raise MetaflowS3InvalidRange(err_out)
                    print("Error with S3 operation:", err_out)
<<<<<<< HEAD
                    time.sleep(2**i + random.randint(0, 10))
=======
                    # only sleep if retrying
                    if S3_RETRY_COUNT > 0:
                        self._jitter_sleep(i)
>>>>>>> c8456aa1

        return None, err_out<|MERGE_RESOLUTION|>--- conflicted
+++ resolved
@@ -60,7 +60,9 @@
     defaults=(None, None, None, None),
 )
 
-RangeInfo = namedtuple_with_defaults("RangeInfo", "total_size request_offset request_length", defaults=(0, -1))
+RangeInfo = namedtuple_with_defaults(
+    "RangeInfo", "total_size request_offset request_length", defaults=(0, -1)
+)
 
 RANGE_MATCH = re.compile(r"bytes (?P<start>[0-9]+)-(?P<end>[0-9]+)/(?P<total>[0-9]+)")
 
@@ -124,8 +126,12 @@
         if metadata is not None and "metaflow-user-attributes" in metadata:
             self._metadata = json.loads(metadata["metaflow-user-attributes"])
 
-        if range_info and (range_info.request_length is None or range_info.request_length < 0):
-            self._range_info = RangeInfo(range_info.total_size, range_info.request_offset, range_info.total_size)
+        if range_info and (
+            range_info.request_length is None or range_info.request_length < 0
+        ):
+            self._range_info = RangeInfo(
+                range_info.total_size, range_info.request_offset, range_info.total_size
+            )
         else:
             self._range_info = range_info
 
@@ -442,31 +448,9 @@
     def get_root_from_config(cls, echo, create_on_absent=True):
         return DATATOOLS_S3ROOT
 
-<<<<<<< HEAD
-    def __init__(self, tmproot=".", bucket=None, prefix=None, run=None, s3root=None, **kwargs):
-        """
-        Initialize a new context for S3 operations. This object is used as
-        a context manager for a with statement.
-        There are two ways to initialize this object depending whether you want
-        to bind paths to a Metaflow run or not.
-        1. With a run object:
-            run: (required) Either a FlowSpec object (typically 'self') or a
-                 Run object corresponding to an existing Metaflow run. These
-                 are used to add a version suffix in the S3 path.
-            bucket: (optional) S3 bucket.
-            prefix: (optional) S3 prefix.
-        2. Without a run object:
-            s3root: (optional) An S3 root URL for all operations. If this is
-                    not specified, all operations require a full S3 URL.
-        These options are supported in both the modes:
-            tmproot: (optional) Root path for temporary files (default: '.')
-        """
-
-=======
     def __init__(
         self, tmproot=".", bucket=None, prefix=None, run=None, s3root=None, **kwargs
     ):
->>>>>>> c8456aa1
         if not boto_found:
             raise MetaflowException("You need to install 'boto3' in order to use S3.")
 
@@ -482,7 +466,8 @@
                     prefix = os.path.join(prefix, current.flow_name, current.run_id)
                 else:
                     raise MetaflowS3URLException(
-                        "Initializing S3 with a FlowSpec outside of a running " "flow is not supported."
+                        "Initializing S3 with a FlowSpec outside of a running "
+                        "flow is not supported."
                     )
             else:
                 prefix = os.path.join(prefix, run.parent.id, run.id)
@@ -492,7 +477,9 @@
             # 2. use an explicit S3 prefix
             parsed = urlparse(to_unicode(s3root))
             if parsed.scheme != "s3":
-                raise MetaflowS3URLException("s3root needs to be an S3 URL prefxied with s3://.")
+                raise MetaflowS3URLException(
+                    "s3root needs to be an S3 URL prefxied with s3://."
+                )
             self._s3root = s3root.rstrip("/")
         else:
             # 3. use the client only with full URLs
@@ -550,12 +537,14 @@
                     )
                 else:
                     raise MetaflowS3URLException(
-                        "Initialize S3 with an 's3root' or 'run' if you don't " "want to specify full s3:// urls."
+                        "Initialize S3 with an 's3root' or 'run' if you don't "
+                        "want to specify full s3:// urls."
                     )
         elif key:
             if key.startswith("s3://"):
                 raise MetaflowS3URLException(
-                    "Don't use absolute S3 URLs when the S3 client is " "initialized with a prefix. URL: %s" % key
+                    "Don't use absolute S3 URLs when the S3 client is "
+                    "initialized with a prefix. URL: %s" % key
                 )
             return os.path.join(self._s3root, key)
         else:
@@ -670,7 +659,9 @@
         def _list(keys):
             if keys is None:
                 keys = [None]
-            res = self._read_many_files("list", map(self._url_and_range, keys), recursive=True)
+            res = self._read_many_files(
+                "list", map(self._url_and_range, keys), recursive=True
+            )
             for s3prefix, s3url, size in res:
                 yield s3prefix, s3url, None, int(size)
 
@@ -755,7 +746,9 @@
         def _head():
             from . import s3op
 
-            res = self._read_many_files("info", map(self._url_and_range, keys), verbose=False, listing=True)
+            res = self._read_many_files(
+                "info", map(self._url_and_range, keys), verbose=False, listing=True
+            )
 
             for s3prefix, s3url, fname in res:
                 if fname:
@@ -774,9 +767,9 @@
                         else:
                             raise MetaflowS3Exception("Got error: %d" % info["error"])
                     else:
-                        yield self._s3root, s3url, None, info["size"], info["content_type"], info[
-                            "metadata"
-                        ], None, info["last_modified"]
+                        yield self._s3root, s3url, None, info["size"], info[
+                            "content_type"
+                        ], info["metadata"], None, info["last_modified"]
                 else:
                     # This should not happen; we should always get a response
                     # even if it contains an error inside it
@@ -811,9 +804,6 @@
 
         def _download(s3, tmp):
             if r:
-<<<<<<< HEAD
-                resp = s3.get_object(Bucket=src.netloc, Key=src.path.lstrip("/"), Range=r)
-=======
                 resp = s3.get_object(
                     Bucket=src.netloc, Key=src.path.lstrip("/"), Range=r
                 )
@@ -832,7 +822,6 @@
                     - int(range_result_match.group("start"))
                     + 1,
                 )
->>>>>>> c8456aa1
             else:
                 resp = s3.get_object(Bucket=src.netloc, Key=src.path.lstrip("/"))
                 range_result = None
@@ -914,13 +903,10 @@
                 if return_info:
                     if fname:
                         # We have a metadata file to read from
-                        with open(os.path.join(self._tmpdir, "%s_meta" % fname), "r") as f:
+                        with open(
+                            os.path.join(self._tmpdir, "%s_meta" % fname), "r"
+                        ) as f:
                             info = json.load(f)
-<<<<<<< HEAD
-                        yield self._s3root, s3url, os.path.join(self._tmpdir, fname), None, info["content_type"], info[
-                            "metadata"
-                        ], None, info["last_modified"]
-=======
                         range_info = info.get("range_result")
                         if range_info:
                             range_info = RangeInfo(
@@ -937,7 +923,6 @@
                         ], range_info, info[
                             "last_modified"
                         ]
->>>>>>> c8456aa1
                     else:
                         yield self._s3root, s3prefix, None
                 else:
@@ -984,11 +969,6 @@
                     # We have a metadata file to read from
                     with open(os.path.join(self._tmpdir, "%s_meta" % fname), "r") as f:
                         info = json.load(f)
-<<<<<<< HEAD
-                    yield self._s3root, s3url, os.path.join(self._tmpdir, fname), None, info["content_type"], info[
-                        "metadata"
-                    ], None, info["last_modified"]
-=======
                     range_info = info.get("range_result")
                     if range_info:
                         range_info = RangeInfo(
@@ -1001,7 +981,6 @@
                     ), None, info["content_type"], info["metadata"], range_info, info[
                         "last_modified"
                     ]
->>>>>>> c8456aa1
                 else:
                     yield s3prefix, s3url, os.path.join(self._tmpdir, fname)
 
@@ -1027,7 +1006,9 @@
         """
 
         if self._s3root is None:
-            raise MetaflowS3URLException("Can't get_all() when S3 is initialized without a prefix")
+            raise MetaflowS3URLException(
+                "Can't get_all() when S3 is initialized without a prefix"
+            )
         else:
             return self.get_recursive([None], return_info)
 
@@ -1059,12 +1040,16 @@
 
         if isinstance(obj, (RawIOBase, BufferedIOBase)):
             if not obj.readable() or not obj.seekable():
-                raise MetaflowS3InvalidObject("Object corresponding to the key '%s' is not readable or seekable" % key)
+                raise MetaflowS3InvalidObject(
+                    "Object corresponding to the key '%s' is not readable or seekable"
+                    % key
+                )
             blob = obj
         else:
             if not is_stringish(obj):
                 raise MetaflowS3InvalidObject(
-                    "Object corresponding to the key '%s' is not a string " "or a bytes object." % key
+                    "Object corresponding to the key '%s' is not a string "
+                    "or a bytes object." % key
                 )
             blob = to_fileobj(obj)
         # We override the close functionality to prevent closing of the
@@ -1081,12 +1066,16 @@
             if content_type:
                 extra_args["ContentType"] = content_type
             if metadata:
-                extra_args["Metadata"] = {"metaflow-user-attributes": json.dumps(metadata)}
+                extra_args["Metadata"] = {
+                    "metaflow-user-attributes": json.dumps(metadata)
+                }
 
         def _upload(s3, _):
             # We make sure we are at the beginning in case we are retrying
             blob.seek(0)
-            s3.upload_fileobj(blob, src.netloc, src.path.lstrip("/"), ExtraArgs=extra_args)
+            s3.upload_fileobj(
+                blob, src.netloc, src.path.lstrip("/"), ExtraArgs=extra_args
+            )
 
         if overwrite:
             self._one_boto_op(_upload, url, create_tmp_file=False)
@@ -1146,16 +1135,20 @@
                 }
                 metadata = getattr(key_obj, "metadata", None)
                 if metadata:
-                    store_info["metadata"] = {"metaflow-user-attributes": json.dumps(metadata)}
+                    store_info["metadata"] = {
+                        "metaflow-user-attributes": json.dumps(metadata)
+                    }
                 if isinstance(obj, (RawIOBase, BufferedIOBase)):
                     if not obj.readable() or not obj.seekable():
                         raise MetaflowS3InvalidObject(
-                            "Object corresponding to the key '%s' is not readable or seekable" % key
+                            "Object corresponding to the key '%s' is not readable or seekable"
+                            % key
                         )
                 else:
                     if not is_stringish(obj):
                         raise MetaflowS3InvalidObject(
-                            "Object corresponding to the key '%s' is not a string " "or a bytes object." % key
+                            "Object corresponding to the key '%s' is not a string "
+                            "or a bytes object." % key
                         )
                     obj = to_fileobj(obj)
                 with NamedTemporaryFile(
@@ -1211,7 +1204,9 @@
                 }
                 metadata = getattr(key_path, "metadata", None)
                 if metadata:
-                    store_info["metadata"] = {"metaflow-user-attributes": json.dumps(metadata)}
+                    store_info["metadata"] = {
+                        "metaflow-user-attributes": json.dumps(metadata)
+                    }
                 if not os.path.exists(path):
                     raise MetaflowS3NotFound("Local file not found: %s" % path)
                 yield path, self._url(key), store_info
@@ -1223,7 +1218,9 @@
         for i in range(S3_RETRY_COUNT + 1):
             tmp = None
             if create_tmp_file:
-                tmp = NamedTemporaryFile(dir=self._tmpdir, prefix="metaflow.s3.one_file.", delete=False)
+                tmp = NamedTemporaryFile(
+                    dir=self._tmpdir, prefix="metaflow.s3.one_file.", delete=False
+                )
             try:
                 side_results = op(self._s3_client.client, tmp.name if tmp else None)
                 return tmp.name if tmp else None, side_results
@@ -1246,18 +1243,12 @@
             if tmp:
                 os.unlink(tmp.name)
             self._s3_client.reset_client()
-<<<<<<< HEAD
-            # add some jitter to make sure retries are not synchronized
-            time.sleep(2**i + random.randint(0, 10))
-        raise MetaflowS3Exception("S3 operation failed.\n" "Key requested: %s\n" "Error: %s" % (url, error))
-=======
             # only sleep if retries > 0
             if S3_RETRY_COUNT > 0:
                 self._jitter_sleep(i)
         raise MetaflowS3Exception(
             "S3 operation failed.\n" "Key requested: %s\n" "Error: %s" % (url, error)
         )
->>>>>>> c8456aa1
 
     # add some jitter to make sure retries are not synchronized
     def _jitter_sleep(self, trynum, multiplier=2):
@@ -1286,7 +1277,9 @@
                 )
             )
             inputfile.flush()
-            stdout, stderr = self._s3op_with_retries(op, inputs=inputfile.name, **options)
+            stdout, stderr = self._s3op_with_retries(
+                op, inputs=inputfile.name, **options
+            )
             if stderr:
                 raise MetaflowS3Exception(
                     "Getting S3 files failed.\n"
@@ -1300,7 +1293,9 @@
     def _put_many_files(self, url_info, overwrite):
         url_info = list(url_info)
         url_dicts = [
-            dict(chain([("local", os.path.realpath(local)), ("url", url)], info.items()))
+            dict(
+                chain([("local", os.path.realpath(local)), ("url", url)], info.items())
+            )
             for local, url, info in url_info
         ]
 
@@ -1322,7 +1317,9 @@
             )
             if stderr:
                 raise MetaflowS3Exception(
-                    "Uploading S3 files failed.\n" "First key: %s\n" "Error: %s" % (url_info[0][2]["key"], stderr)
+                    "Uploading S3 files failed.\n"
+                    "First key: %s\n"
+                    "Error: %s" % (url_info[0][2]["key"], stderr)
                 )
             else:
                 urls = set()
@@ -1360,7 +1357,9 @@
             ) as stderr:
                 try:
                     debug.s3client_exec(cmdline)
-                    stdout = subprocess.check_output(cmdline, cwd=self._tmpdir, stderr=stderr.file)
+                    stdout = subprocess.check_output(
+                        cmdline, cwd=self._tmpdir, stderr=stderr.file
+                    )
                     return stdout, None
                 except subprocess.CalledProcessError as ex:
                     stderr.seek(0)
@@ -1373,12 +1372,8 @@
                     elif ex.returncode == s3op.ERROR_INVALID_RANGE:
                         raise MetaflowS3InvalidRange(err_out)
                     print("Error with S3 operation:", err_out)
-<<<<<<< HEAD
-                    time.sleep(2**i + random.randint(0, 10))
-=======
                     # only sleep if retrying
                     if S3_RETRY_COUNT > 0:
                         self._jitter_sleep(i)
->>>>>>> c8456aa1
 
         return None, err_out