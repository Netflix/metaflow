--- conflicted
+++ resolved
@@ -237,6 +237,7 @@
 class S3Client(object):
     def __init__(self):
         self._s3_client = None
+        self._s3_error = None
 
     @property
     def client(self):
@@ -244,8 +245,14 @@
             self.reset_client()
         return self._s3_client
 
+    @property
+    def error(self):
+        if self._s3_error is None:
+            self.reset_client()
+        return self._s3_error
+
     def reset_client(self):
-        self._s3_client, _ = get_s3_client()
+        self._s3_client, self._s3_error = get_s3_client()
 
 
 class S3(object):
@@ -341,14 +348,6 @@
         except:
             pass
 
-<<<<<<< HEAD
-=======
-    def reset_client(self, hard_reset=False):
-        if hard_reset or self._s3_client is None:
-            from metaflow.datastore.util.s3util import get_s3_client
-            self._s3_client, self._s3_client_error = get_s3_client()
-
->>>>>>> 4b82c586
     def _url(self, key_value):
         # NOTE: All URLs are handled as Unicode objects (unicode in py2,
         # string in py3) internally. We expect that all URLs passed to this
@@ -889,16 +888,10 @@
             tmp = NamedTemporaryFile(dir=self._tmpdir,
                                      prefix='metaflow.s3.one_file.',
                                      delete=False)
-<<<<<<< HEAD
             try:
                 op(self._s3_client.client, tmp.name)
-=======
-            self.reset_client()
-            try:    
-                op(self._s3_client, tmp.name)
->>>>>>> 4b82c586
                 return tmp.name
-            except self._s3_client_error as err:
+            except self._s3_client.error as err:
                 error_code = s3op.normalize_client_error(err)
                 if error_code == 404:
                     raise MetaflowS3NotFound(url)
