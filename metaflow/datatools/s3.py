--- conflicted
+++ resolved
@@ -89,10 +89,6 @@
     """
 
     def __init__(
-<<<<<<< HEAD
-                 self, prefix, url, path,
-                 size=None, content_type=None, metadata=None, range_info=None, last_modified=None):
-=======
         self,
         prefix,
         url,
@@ -101,8 +97,8 @@
         content_type=None,
         metadata=None,
         range_info=None,
+        last_modified=None,
     ):
->>>>>>> 53789f5a
 
         # all fields of S3Object should return a unicode object
         prefix, url, path = map(ensure_unicode, (prefix, url, path))
@@ -497,17 +493,11 @@
         def _info(s3, tmp):
             resp = s3.head_object(Bucket=src.netloc, Key=src.path.lstrip('/"'))
             return {
-<<<<<<< HEAD
                 'content_type': resp['ContentType'],
                 'metadata': resp['Metadata'],
                 'size': resp['ContentLength'],
-                'last_modified': resp['LastModified'].timestamp()}
-=======
-                "content_type": resp["ContentType"],
-                "metadata": resp["Metadata"],
-                "size": resp["ContentLength"],
+                'last_modified': resp['LastModified'].timestamp(),
             }
->>>>>>> 53789f5a
 
         info_results = None
         try:
@@ -522,17 +512,11 @@
                 self._s3root,
                 url,
                 path=None,
-<<<<<<< HEAD
                 size=info_results['size'],
                 content_type=info_results['content_type'],
                 metadata=info_results['metadata'],
-                last_modified=info_results['last_modified'])
-=======
-                size=info_results["size"],
-                content_type=info_results["content_type"],
-                metadata=info_results["metadata"],
-            )
->>>>>>> 53789f5a
+                last_modified=info_results['last_modified'],
+            )
         return S3Object(self._s3root, url, None)
 
     def info_many(self, keys, return_missing=False):
@@ -573,14 +557,9 @@
                         else:
                             raise MetaflowS3Exception("Got error: %d" % info["error"])
                     else:
-<<<<<<< HEAD
-                        yield self._s3root, s3url, None, \
-                            info['size'], info['content_type'], info['metadata'], None, info['last_modified']
-=======
                         yield self._s3root, s3url, None, info["size"], info[
                             "content_type"
-                        ], info["metadata"]
->>>>>>> 53789f5a
+                        ], info["metadata"],  None, info['last_modified']
                 else:
                     # This should not happen; we should always get a response
                     # even if it contains an error inside it
@@ -624,14 +603,9 @@
                     read_in_chunks(t, resp["Body"], sz, DOWNLOAD_MAX_CHUNK)
             if return_info:
                 return {
-<<<<<<< HEAD
-                    'content_type': resp['ContentType'],
-                    'metadata': resp['Metadata'],
-                    'last_modified': resp['LastModified'].timestamp(),
-=======
                     "content_type": resp["ContentType"],
                     "metadata": resp["Metadata"],
->>>>>>> 53789f5a
+                    'last_modified': resp['LastModified'].timestamp(),
                 }
             return None
 
@@ -645,19 +619,13 @@
                 raise
         if addl_info:
             return S3Object(
-<<<<<<< HEAD
-                self._s3root, url, path,
-                content_type=addl_info['content_type'],
-                metadata=addl_info['metadata'],
-                last_modified=addl_info['last_modified'])
-=======
                 self._s3root,
                 url,
                 path,
                 content_type=addl_info["content_type"],
                 metadata=addl_info["metadata"],
-            )
->>>>>>> 53789f5a
+                last_modified = addl_info['last_modified'],
+            )
         return S3Object(self._s3root, url, path)
 
     def get_many(self, keys, return_missing=False, return_info=True):
@@ -696,14 +664,9 @@
                             os.path.join(self._tmpdir, "%s_meta" % fname), "r"
                         ) as f:
                             info = json.load(f)
-<<<<<<< HEAD
-                        yield self._s3root, s3url, os.path.join(self._tmpdir, fname), \
-                            None, info['content_type'], info['metadata'], None, info['last_modified']
-=======
                         yield self._s3root, s3url, os.path.join(
                             self._tmpdir, fname
-                        ), None, info["content_type"], info["metadata"]
->>>>>>> 53789f5a
+                        ), None, info["content_type"], info["metadata"], None, info['last_modified']
                     else:
                         yield self._s3root, s3prefix, None
                 else:
@@ -743,14 +706,9 @@
                     # We have a metadata file to read from
                     with open(os.path.join(self._tmpdir, "%s_meta" % fname), "r") as f:
                         info = json.load(f)
-<<<<<<< HEAD
-                    yield self._s3root, s3url, os.path.join(self._tmpdir, fname), \
-                        None, info['content_type'], info['metadata'], None, info['last_modified']
-=======
                     yield self._s3root, s3url, os.path.join(
                         self._tmpdir, fname
-                    ), None, info["content_type"], info["metadata"]
->>>>>>> 53789f5a
+                    ), None, info["content_type"], info["metadata"], None, info['last_modified']
                 else:
                     yield s3prefix, s3url, os.path.join(self._tmpdir, fname)
 
@@ -815,14 +773,9 @@
             if content_type:
                 extra_args["ContentType"] = content_type
             if metadata:
-<<<<<<< HEAD
-                extra_args['Metadata'] = {
-                    'metaflow-user-attributes': json.dumps(metadata)}
-=======
                 extra_args["Metadata"] = {
                     "metaflow-user-attributes": json.dumps(metadata)
                 }
->>>>>>> 53789f5a
 
         def _upload(s3, _):
             # We make sure we are at the beginning in case we are retrying
@@ -1084,11 +1037,7 @@
                         raise MetaflowS3NotFound(err_out)
                     elif ex.returncode == s3op.ERROR_URL_ACCESS_DENIED:
                         raise MetaflowS3AccessDenied(err_out)
-<<<<<<< HEAD
                     print('Error with S3 operation:', err_out)
-                    time.sleep(2**i + random.randint(0, 10))
-=======
                     time.sleep(2 ** i + random.randint(0, 10))
->>>>>>> 53789f5a
 
         return None, err_out