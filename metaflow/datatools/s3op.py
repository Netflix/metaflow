from __future__ import print_function

import json
import time
import math
import sys
import os
import traceback
from hashlib import sha1
from tempfile import NamedTemporaryFile
from multiprocessing import Process, Queue
from itertools import starmap, chain, islice

from boto3.s3.transfer import TransferConfig

try:
    # python2
    from urlparse import urlparse
    from Queue import Full as QueueFull
except:
    # python3
    from urllib.parse import urlparse
    from queue import Full as QueueFull

import click

# s3op can be launched as a stand-alone script. We must set
# PYTHONPATH for the parent Metaflow explicitly.
sys.path.insert(0, os.path.abspath(os.path.join(os.path.dirname(__file__), "../../")))

# we use Metaflow's parallel_imap_unordered instead of
# multiprocessing.Pool because https://bugs.python.org/issue31886
from metaflow.util import TempDir, url_quote, url_unquote
from metaflow.multicore_utils import parallel_map
from metaflow.datatools.s3util import aws_retry, read_in_chunks

NUM_WORKERS_DEFAULT = 64

DOWNLOAD_FILE_THRESHOLD = 2 * TransferConfig().multipart_threshold
DOWNLOAD_MAX_CHUNK = 2 * 1024 * 1024 * 1024 - 1


class S3Url(object):
    def __init__(
        self,
        bucket,
        path,
        url,
        local,
        prefix,
        content_type=None,
        metadata=None,
        range=None,
    ):

        self.bucket = bucket
        self.path = path
        self.url = url
        self.local = local
        self.prefix = prefix
        self.content_type = content_type
        self.metadata = metadata
        self.range = range

    def __str__(self):
        return self.url


# We use error codes instead of Exceptions, which are trickier to
# handle reliably in a multi-process world
ERROR_INVALID_URL = 4
ERROR_NOT_FULL_PATH = 5
ERROR_URL_NOT_FOUND = 6
ERROR_URL_ACCESS_DENIED = 7
ERROR_WORKER_EXCEPTION = 8
ERROR_VERIFY_FAILED = 9
ERROR_LOCAL_FILE_NOT_FOUND = 10


def format_triplet(prefix, url="", local=""):
    return u" ".join(url_quote(x).decode("utf-8") for x in (prefix, url, local))


# I can't understand what's the right way to deal
# with boto errors. This function can be replaced
# with better error handling code.
def normalize_client_error(err):
    error_code = err.response["Error"]["Code"]
    try:
        return int(error_code)
    except ValueError:
        if error_code == "AccessDenied":
            return 403
        if error_code == "NoSuchKey":
            return 404
    return error_code


# S3 worker pool


def worker(result_file_name, queue, mode):
    # Interpret mode, it can either be a single op or something like
    # info_download or info_upload which implies:
    #  - for download: we need to return the information as well
    #  - for upload: we need to not overwrite the file if it exists
    modes = mode.split("_")
    pre_op_info = False
    if len(modes) > 1:
        pre_op_info = True
        mode = modes[1]
    else:
        mode = modes[0]

    def op_info(url):
        try:
            head = s3.head_object(Bucket=url.bucket, Key=url.path)
            to_return = {
<<<<<<< HEAD
                'error': None,
                'size': head['ContentLength'],
                'content_type': head['ContentType'],
                'metadata': head['Metadata'],
                'last_modified': head['LastModified'].timestamp()}
=======
                "error": None,
                "size": head["ContentLength"],
                "content_type": head["ContentType"],
                "metadata": head["Metadata"],
            }
>>>>>>> 53789f5a
        except client_error as err:
            error_code = normalize_client_error(err)
            if error_code == 404:
                to_return = {"error": ERROR_URL_NOT_FOUND, "raise_error": err}
            elif error_code == 403:
                to_return = {"error": ERROR_URL_ACCESS_DENIED, "raise_error": err}
            else:
                to_return = {"error": error_code, "raise_error": err}
        return to_return

    with open(result_file_name, "w") as result_file:
        try:
            from metaflow.datatools.s3util import get_s3_client

            s3, client_error = get_s3_client()
            while True:
                url, idx = queue.get()
                if url is None:
                    break
                if mode == "info":
                    result = op_info(url)
                    orig_error = result.get("raise_error", None)
                    if orig_error:
                        del result["raise_error"]
                    with open(url.local, "w") as f:
                        json.dump(result, f)
                elif mode == "download":
                    tmp = NamedTemporaryFile(dir=".", mode="wb", delete=False)
                    try:
                        if url.range:
                            resp = s3.get_object(
                                Bucket=url.bucket, Key=url.path, Range=url.range
                            )
                        else:
                            resp = s3.get_object(Bucket=url.bucket, Key=url.path)
                        sz = resp["ContentLength"]
                        if not url.range and sz > DOWNLOAD_FILE_THRESHOLD:
                            # In this case, it is more efficient to use download_file as it
                            # will download multiple parts in parallel (it does it after
                            # multipart_threshold)
                            s3.download_file(url.bucket, url.path, tmp.name)
                        else:
                            read_in_chunks(tmp, resp["Body"], sz, DOWNLOAD_MAX_CHUNK)
                        tmp.close()
                        os.rename(tmp.name, url.local)
                    except client_error as err:
                        tmp.close()
                        os.unlink(tmp.name)
                        error_code = normalize_client_error(err)
                        if error_code == 404:
                            result_file.write("%d %d\n" % (idx, -ERROR_URL_NOT_FOUND))
                            continue
                        elif error_code == 403:
                            result_file.write(
                                "%d %d\n" % (idx, -ERROR_URL_ACCESS_DENIED)
                            )
                            continue
                        else:
                            raise
                        # TODO specific error message for out of disk space
                    # If we need the metadata, get it and write it out
                    if pre_op_info:
<<<<<<< HEAD
                        with open('%s_meta' % url.local, mode='w') as f:
                            args = {'size': resp['ContentLength']}
                            if resp['ContentType']:
                                args['content_type'] = resp['ContentType']
                            if resp['Metadata'] is not None:
                                args['metadata'] = resp['Metadata']
                            if resp['LastModified']:
                                args['last_modified'] = resp['LastModified'].timestamp()
=======
                        with open("%s_meta" % url.local, mode="w") as f:
                            args = {"size": resp["ContentLength"]}
                            if resp["ContentType"]:
                                args["content_type"] = resp["ContentType"]
                            if resp["Metadata"] is not None:
                                args["metadata"] = resp["Metadata"]
>>>>>>> 53789f5a
                            json.dump(args, f)
                        # Finally, we push out the size to the result_pipe since
                        # the size is used for verification and other purposes and
                        # we want to avoid file operations for this simple process
                        result_file.write("%d %d\n" % (idx, resp["ContentLength"]))
                else:
                    # This is upload, if we have a pre_op, it means we do not
                    # want to overwrite
                    do_upload = False
                    if pre_op_info:
                        result_info = op_info(url)
                        if result_info["error"] == ERROR_URL_NOT_FOUND:
                            # We only upload if the file is not found
                            do_upload = True
                    else:
                        # No pre-op so we upload
                        do_upload = True
                    if do_upload:
                        extra = None
                        if url.content_type or url.metadata:
                            extra = {}
                            if url.content_type:
                                extra["ContentType"] = url.content_type
                            if url.metadata is not None:
                                extra["Metadata"] = url.metadata
                        s3.upload_file(url.local, url.bucket, url.path, ExtraArgs=extra)
                        # We indicate that the file was uploaded
                        result_file.write("%d %d\n" % (idx, 0))
        except:
            traceback.print_exc()
            sys.exit(ERROR_WORKER_EXCEPTION)


def start_workers(mode, urls, num_workers):
    # We start the minimum of len(urls) or num_workers to avoid starting
    # workers that will definitely do nothing
    num_workers = min(num_workers, len(urls))
    queue = Queue(len(urls) + num_workers)
    procs = {}

    # 1. push sources and destinations to the queue
    for idx, elt in enumerate(urls):
        queue.put((elt, idx))

    # 2. push end-of-queue markers
    for i in range(num_workers):
        queue.put((None, None))

    # 3. Prepare the result structure
    sz_results = [None] * len(urls)

    # 4. start processes
    with TempDir() as output_dir:
        for i in range(num_workers):
            file_path = os.path.join(output_dir, str(i))
            p = Process(target=worker, args=(file_path, queue, mode))
            p.start()
            procs[p] = file_path

        # 5. wait for the processes to finish; we continuously update procs
        # to remove all processes that have finished already
        while procs:
            new_procs = {}
            for proc, out_path in procs.items():
                proc.join(timeout=1)
                if proc.exitcode is not None:
                    if proc.exitcode != 0:
                        msg = "Worker process failed (exit code %d)" % proc.exitcode
                        exit(msg, proc.exitcode)
                    # Read the output file if all went well
                    with open(out_path, "r") as out_file:
                        for line in out_file:
                            line_split = line.split(" ")
                            sz_results[int(line_split[0])] = int(line_split[1])
                else:
                    # Put this process back in the processes to check
                    new_procs[proc] = out_path
            procs = new_procs
    return sz_results


def process_urls(mode, urls, verbose, num_workers):

    if verbose:
        print("%sing %d files.." % (mode.capitalize(), len(urls)), file=sys.stderr)

    start = time.time()
    sz_results = start_workers(mode, urls, num_workers)
    end = time.time()

    if verbose:
        total_size = sum(sz for sz in sz_results if sz is not None and sz > 0)
        bw = total_size / (end - start)
        print(
            "%sed %d files, %s in total, in %d seconds (%s/s)."
            % (
                mode.capitalize(),
                len(urls),
                with_unit(total_size),
                end - start,
                with_unit(bw),
            ),
            file=sys.stderr,
        )
    return sz_results


# Utility functions


def with_unit(x):
    if x > 1024 ** 3:
        return "%.1fGB" % (x / 1024.0 ** 3)
    elif x > 1024 ** 2:
        return "%.1fMB" % (x / 1024.0 ** 2)
    elif x > 1024:
        return "%.1fKB" % (x / 1024.0)
    else:
        return "%d bytes" % x


# S3Ops class is just a wrapper for get_size and list_prefix
# required by @aws_retry decorator, which needs the reset_client
# method. Otherwise they would be just stand-alone functions.
class S3Ops(object):
    def __init__(self):
        self.s3 = None
        self.client_error = None

    def reset_client(self, hard_reset=False):
        from metaflow.datatools.s3util import get_s3_client

        if hard_reset or self.s3 is None:
            self.s3, self.client_error = get_s3_client()

    @aws_retry
    def get_info(self, url):
        self.reset_client()
        try:
            head = self.s3.head_object(Bucket=url.bucket, Key=url.path)
            return (
                True,
                url,
                [
                    (
                        S3Url(
                            bucket=url.bucket,
                            path=url.path,
                            url=url.url,
                            local=url.local,
                            prefix=url.prefix,
                            content_type=head["ContentType"],
                            metadata=head["Metadata"],
                            range=url.range,
                        ),
                        head["ContentLength"],
                    )
                ],
            )
        except self.client_error as err:
            error_code = normalize_client_error(err)
            if error_code == 404:
                return False, url, ERROR_URL_NOT_FOUND
            elif error_code == 403:
                return False, url, ERROR_URL_ACCESS_DENIED
            else:
                raise

    @aws_retry
    def list_prefix(self, prefix_url, delimiter=""):
        self.reset_client()
        url_base = "s3://%s/" % prefix_url.bucket
        try:
            paginator = self.s3.get_paginator("list_objects_v2")
            urls = []
            for page in paginator.paginate(
                Bucket=prefix_url.bucket, Prefix=prefix_url.path, Delimiter=delimiter
            ):
                # note that an url may be both a prefix and an object
                # - the trailing slash is significant in S3
                if "Contents" in page:
                    for key in page.get("Contents", []):
                        url = url_base + key["Key"]
                        urlobj = S3Url(
                            url=url,
                            bucket=prefix_url.bucket,
                            path=key["Key"],
                            local=generate_local_path(url),
                            prefix=prefix_url.url,
                        )
                        urls.append((urlobj, key["Size"]))
                if "CommonPrefixes" in page:
                    # we get CommonPrefixes if Delimiter is a non-empty string
                    for key in page.get("CommonPrefixes", []):
                        url = url_base + key["Prefix"]
                        urlobj = S3Url(
                            url=url,
                            bucket=prefix_url.bucket,
                            path=key["Prefix"],
                            local=None,
                            prefix=prefix_url.url,
                        )
                        urls.append((urlobj, None))
            return True, prefix_url, urls
        except self.s3.exceptions.NoSuchBucket:
            return False, prefix_url, ERROR_URL_NOT_FOUND
        except self.client_error as err:
            if err.response["Error"]["Code"] == "AccessDenied":
                return False, prefix_url, ERROR_URL_ACCESS_DENIED
            else:
                raise


# We want to reuse an s3 client instance over multiple operations.
# This is accomplished by op_ functions below.


def op_get_info(urls):
    s3 = S3Ops()
    return [s3.get_info(url) for url in urls]


def op_list_prefix(prefix_urls):
    s3 = S3Ops()
    return [s3.list_prefix(prefix) for prefix in prefix_urls]


def op_list_prefix_nonrecursive(prefix_urls):
    s3 = S3Ops()
    return [s3.list_prefix(prefix, delimiter="/") for prefix in prefix_urls]


def exit(exit_code, url):
    if exit_code == ERROR_INVALID_URL:
        msg = "Invalid url: %s" % url.url
    elif exit_code == ERROR_NOT_FULL_PATH:
        msg = "URL not a full path: %s" % url.url
    elif exit_code == ERROR_URL_NOT_FOUND:
        msg = "URL not found: %s" % url.url
    elif exit_code == ERROR_URL_ACCESS_DENIED:
        msg = "Access denied to URL: %s" % url.url
    elif exit_code == ERROR_WORKER_EXCEPTION:
        msg = "Download failed"
    elif exit_code == ERROR_VERIFY_FAILED:
        msg = "Verification failed for URL %s, local file %s" % (url.url, url.local)
    elif exit_code == ERROR_LOCAL_FILE_NOT_FOUND:
        msg = "Local file not found: %s" % url
    else:
        msg = "Unknown error"
    print("s3op failed:\n%s" % msg, file=sys.stderr)
    sys.exit(exit_code)


def verify_results(urls, verbose=False):
    for url, expected in urls:
        if verbose:
            print("verifying %s, expected %s" % (url, expected), file=sys.stderr)
        try:
            got = os.stat(url.local).st_size
        except OSError:
            raise
            exit(ERROR_VERIFY_FAILED, url)
        if expected != got:
            exit(ERROR_VERIFY_FAILED, url)
        if url.content_type or url.metadata:
            # Verify that we also have a metadata file present
            try:
                os.stat("%s_meta" % url.local)
            except OSError:
                exit(ERROR_VERIFY_FAILED, url)


def generate_local_path(url, suffix=None):
    # this function generates a safe local file name corresponding to
    # an S3 URL. URLs may be longer than maximum file length limit on Linux,
    # so we mostly hash the URL but retain the leaf part as a convenience
    # feature to ease eyeballing
    quoted = url_quote(url)
    fname = quoted.split(b"/")[-1].replace(b".", b"_").replace(b"-", b"_")
    sha = sha1(quoted).hexdigest()
    if suffix:
        return u"-".join((sha, fname.decode("utf-8"), suffix))
    return u"-".join((sha, fname.decode("utf-8")))


def parallel_op(op, lst, num_workers):
    # parallel op divides work equally amongst num_workers
    # processes. This is a good strategy if the cost is
    # uniform over the units of work, e.g. op_get_info, which
    # is a single HEAD request to S3.
    #
    # This approach is less optimal with op_list_prefix where
    # the cost of S3 listing per prefix can vary drastically.
    # We could optimize this case by using a worker model with
    # a queue, like for downloads but the difference here is
    # that we need to return a value, which would require a
    # bit more work - something to consider if this turns out
    # to be a bottleneck.
    if lst:
        num = min(len(lst), num_workers)
        batch_size = math.ceil(len(lst) / float(num))
        batches = []
        it = iter(lst)
        while True:
            batch = list(islice(it, batch_size))
            if batch:
                batches.append(batch)
            else:
                break
        it = parallel_map(op, batches, max_parallel=num)
        for x in chain.from_iterable(it):
            yield x


# CLI


@click.group()
def cli():
    pass


@cli.command("list", help="List S3 objects")
@click.option(
    "--inputs",
    type=click.Path(exists=True),
    help="Read input prefixes from the given file.",
)
@click.option(
    "--num-workers",
    default=NUM_WORKERS_DEFAULT,
    show_default=True,
    help="Number of concurrent connections.",
)
@click.option(
    "--recursive/--no-recursive",
    default=False,
    show_default=True,
    help="Download prefixes recursively.",
)
@click.argument("prefixes", nargs=-1)
def lst(prefixes, inputs=None, num_workers=None, recursive=None):

    urllist = []
    for prefix, _ in _populate_prefixes(prefixes, inputs):
        src = urlparse(prefix)
        url = S3Url(
            url=prefix,
            bucket=src.netloc,
            path=src.path.lstrip("/"),
            local=None,
            prefix=prefix,
        )
        if src.scheme != "s3":
            exit(ERROR_INVALID_URL, url)
        urllist.append(url)

    op = op_list_prefix if recursive else op_list_prefix_nonrecursive
    urls = []
    for success, prefix_url, ret in parallel_op(op, urllist, num_workers):
        if success:
            urls.extend(ret)
        else:
            exit(ret, prefix_url)

    for url, size in urls:
        if size is None:
            print(format_triplet(url.prefix, url.url))
        else:
            print(format_triplet(url.prefix, url.url, str(size)))


@cli.command(help="Upload files to S3")
@click.option(
    "--file",
    "files",
    type=(click.Path(exists=True), str),
    multiple=True,
    help="Local file->S3Url pair to upload. " "Can be specified multiple times.",
)
@click.option(
    "--filelist",
    type=click.Path(exists=True),
    help="Read local file -> S3 URL mappings from the given file.",
)
@click.option(
    "--num-workers",
    default=NUM_WORKERS_DEFAULT,
    show_default=True,
    help="Number of concurrent connections.",
)
@click.option(
    "--verbose/--no-verbose",
    default=True,
    show_default=True,
    help="Print status information on stderr.",
)
@click.option(
    "--overwrite/--no-overwrite",
    default=True,
    show_default=True,
    help="Overwrite key if it already exists in S3.",
)
@click.option(
    "--listing/--no-listing",
    default=False,
    show_default=True,
    help="Print S3 URLs upload to on stdout.",
)
def put(
    files=None,
    filelist=None,
    num_workers=None,
    verbose=None,
    overwrite=True,
    listing=None,
):
    def _files():
        for local, url in files:
            yield url_unquote(local), url_unquote(url), None, None
        if filelist:
            for line in open(filelist, mode="rb"):
                r = json.loads(line)
                local = r["local"]
                url = r["url"]
                content_type = r.get("content_type", None)
                metadata = r.get("metadata", None)
                if not os.path.exists(local):
                    exit(ERROR_LOCAL_FILE_NOT_FOUND, local)
                yield local, url, content_type, metadata

    def _make_url(local, user_url, content_type, metadata):
        src = urlparse(user_url)
        url = S3Url(
            url=user_url,
            bucket=src.netloc,
            path=src.path.lstrip("/"),
            local=local,
            prefix=None,
            content_type=content_type,
            metadata=metadata,
        )
        if src.scheme != "s3":
            exit(ERROR_INVALID_URL, url)
        if not src.path:
            exit(ERROR_NOT_FULL_PATH, url)
        return url

    urls = list(starmap(_make_url, _files()))
    ul_op = "upload"
    if not overwrite:
        ul_op = "info_upload"
    sz_results = process_urls(ul_op, urls, verbose, num_workers)
    urls = [url for url, sz in zip(urls, sz_results) if sz is not None]
    if listing:
        for url in urls:
            print(format_triplet(url.url))


def _populate_prefixes(prefixes, inputs):
    # Returns a tuple: first element is the prefix and second element
    # is the optional range (or None if the entire prefix is requested)
    if prefixes:
        prefixes = [(url_unquote(p), None) for p in prefixes]
    else:
        prefixes = []
    if inputs:
        with open(inputs, mode="rb") as f:
            for l in f:
                s = l.split(b" ")
                if len(s) > 1:
                    prefixes.append(
                        (url_unquote(s[0].strip()), url_unquote(s[1].strip()))
                    )
                else:
                    prefixes.append((url_unquote(s[0].strip()), None))
    return prefixes


@cli.command(help="Download files from S3")
@click.option(
    "--recursive/--no-recursive",
    default=False,
    show_default=True,
    help="Download prefixes recursively.",
)
@click.option(
    "--num-workers",
    default=NUM_WORKERS_DEFAULT,
    show_default=True,
    help="Number of concurrent connections.",
)
@click.option(
    "--inputs",
    type=click.Path(exists=True),
    help="Read input prefixes from the given file.",
)
@click.option(
    "--verify/--no-verify",
    default=True,
    show_default=True,
    help="Verify that files were loaded correctly.",
)
@click.option(
    "--info/--no-info",
    default=True,
    show_default=True,
    help="Return user tags and content-type",
)
@click.option(
    "--allow-missing/--no-allow-missing",
    default=False,
    show_default=True,
    help="Do not exit if missing files are detected. " "Implies --verify.",
)
@click.option(
    "--verbose/--no-verbose",
    default=True,
    show_default=True,
    help="Print status information on stderr.",
)
@click.option(
    "--listing/--no-listing",
    default=False,
    show_default=True,
    help="Print S3 URL -> local file mapping on stdout.",
)
@click.argument("prefixes", nargs=-1)
def get(
    prefixes,
    recursive=None,
    num_workers=None,
    inputs=None,
    verify=None,
    info=None,
    allow_missing=None,
    verbose=None,
    listing=None,
):

    # Construct a list of URL (prefix) objects
    urllist = []
    for prefix, r in _populate_prefixes(prefixes, inputs):
        src = urlparse(prefix)
        url = S3Url(
            url=prefix,
            bucket=src.netloc,
            path=src.path.lstrip("/"),
            local=generate_local_path(prefix),
            prefix=prefix,
            range=r,
        )
        if src.scheme != "s3":
            exit(ERROR_INVALID_URL, url)
        if not recursive and not src.path:
            exit(ERROR_NOT_FULL_PATH, url)
        urllist.append(url)
    # Construct a url->size mapping and get content-type and metadata if needed
    op = None
    dl_op = "download"
    if recursive:
        op = op_list_prefix
    if verify or verbose or info:
        dl_op = "info_download"
    if op:
        urls = []
        # NOTE - we must retain the order of prefixes requested
        # and the listing order returned by S3
        for success, prefix_url, ret in parallel_op(op, urllist, num_workers):
            if success:
                urls.extend(ret)
            elif ret == ERROR_URL_NOT_FOUND and allow_missing:
                urls.append((prefix_url, None))
            else:
                exit(ret, prefix_url)
    else:
        # pretend zero size since we don't need it for anything.
        # it can't be None though, to make sure the listing below
        # works correctly (None denotes a missing file)
        urls = [(prefix_url, 0) for prefix_url in urllist]

    # exclude the non-existent files from loading
    to_load = [url for url, size in urls if size is not None]
    sz_results = process_urls(dl_op, to_load, verbose, num_workers)
    # We check if there is any access denied
    is_denied = [sz == -ERROR_URL_ACCESS_DENIED for sz in sz_results]
    if any(is_denied):
        # Find the first one to return that as an error
        for i, b in enumerate(is_denied):
            if b:
                exit(ERROR_URL_ACCESS_DENIED, to_load[i])
    if not allow_missing:
        is_missing = [sz == -ERROR_URL_NOT_FOUND for sz in sz_results]
        if any(is_missing):
            # Find the first one to return that as an error
            for i, b in enumerate(is_missing):
                if b:
                    exit(ERROR_URL_NOT_FOUND, to_load[i])
    # Postprocess
    if verify:
        # Verify only results with an actual size (so actual files)
        verify_results(
            [
                (url, sz)
                for url, sz in zip(to_load, sz_results)
                if sz != -ERROR_URL_NOT_FOUND
            ],
            verbose=verbose,
        )

    idx_in_sz = 0
    if listing:
        for url, _ in urls:
            sz = None
            if idx_in_sz != len(to_load) and url.url == to_load[idx_in_sz].url:
                sz = sz_results[idx_in_sz] if sz_results[idx_in_sz] >= 0 else None
                idx_in_sz += 1
            if sz is None:
                # This means that either the initial url had a None size or
                # that after loading, we found a None size
                print(format_triplet(url.url))
            else:
                print(format_triplet(url.prefix, url.url, url.local))


@cli.command(help="Get info about files from S3")
@click.option(
    "--num-workers",
    default=NUM_WORKERS_DEFAULT,
    show_default=True,
    help="Number of concurrent connections.",
)
@click.option(
    "--inputs",
    type=click.Path(exists=True),
    help="Read input prefixes from the given file.",
)
@click.option(
    "--verbose/--no-verbose",
    default=True,
    show_default=True,
    help="Print status information on stderr.",
)
@click.option(
    "--listing/--no-listing",
    default=False,
    show_default=True,
    help="Print S3 URL -> local file mapping on stdout.",
)
@click.argument("prefixes", nargs=-1)
def info(prefixes, num_workers=None, inputs=None, verbose=None, listing=None):

    # Construct a list of URL (prefix) objects
    urllist = []
    for prefix, _ in _populate_prefixes(prefixes, inputs):
        src = urlparse(prefix)
        url = S3Url(
            url=prefix,
            bucket=src.netloc,
            path=src.path.lstrip("/"),
            local=generate_local_path(prefix, suffix="info"),
            prefix=prefix,
            range=None,
        )
        if src.scheme != "s3":
            exit(ERROR_INVALID_URL, url)
        urllist.append(url)

    process_urls("info", urllist, verbose, num_workers)

    if listing:
        for url in urllist:
            print(format_triplet(url.prefix, url.url, url.local))


if __name__ == "__main__":
    cli(auto_envvar_prefix="S3OP")<|MERGE_RESOLUTION|>--- conflicted
+++ resolved
@@ -116,19 +116,12 @@
         try:
             head = s3.head_object(Bucket=url.bucket, Key=url.path)
             to_return = {
-<<<<<<< HEAD
-                'error': None,
-                'size': head['ContentLength'],
-                'content_type': head['ContentType'],
-                'metadata': head['Metadata'],
-                'last_modified': head['LastModified'].timestamp()}
-=======
                 "error": None,
                 "size": head["ContentLength"],
                 "content_type": head["ContentType"],
                 "metadata": head["Metadata"],
+                'last_modified': head['LastModified'].timestamp(),
             }
->>>>>>> 53789f5a
         except client_error as err:
             error_code = normalize_client_error(err)
             if error_code == 404:
@@ -191,23 +184,15 @@
                         # TODO specific error message for out of disk space
                     # If we need the metadata, get it and write it out
                     if pre_op_info:
-<<<<<<< HEAD
-                        with open('%s_meta' % url.local, mode='w') as f:
-                            args = {'size': resp['ContentLength']}
-                            if resp['ContentType']:
-                                args['content_type'] = resp['ContentType']
-                            if resp['Metadata'] is not None:
-                                args['metadata'] = resp['Metadata']
-                            if resp['LastModified']:
-                                args['last_modified'] = resp['LastModified'].timestamp()
-=======
+
                         with open("%s_meta" % url.local, mode="w") as f:
                             args = {"size": resp["ContentLength"]}
                             if resp["ContentType"]:
                                 args["content_type"] = resp["ContentType"]
                             if resp["Metadata"] is not None:
                                 args["metadata"] = resp["Metadata"]
->>>>>>> 53789f5a
+                            if resp['LastModified']:
+                                args['last_modified'] = resp['LastModified'].timestamp()
                             json.dump(args, f)
                         # Finally, we push out the size to the result_pipe since
                         # the size is used for verification and other purposes and
