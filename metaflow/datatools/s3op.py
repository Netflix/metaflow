--- conflicted
+++ resolved
@@ -170,9 +170,6 @@
                     tmp = NamedTemporaryFile(dir=".", mode="wb", delete=False)
                     try:
                         if url.range:
-<<<<<<< HEAD
-                            resp = s3.get_object(Bucket=url.bucket, Key=url.path, Range=url.range)
-=======
                             resp = s3.get_object(
                                 Bucket=url.bucket, Key=url.path, Range=url.range
                             )
@@ -187,7 +184,6 @@
                                 x: int(range_result_match.group(x))
                                 for x in ["total", "start", "end"]
                             }
->>>>>>> c8456aa1
                         else:
                             resp = s3.get_object(Bucket=url.bucket, Key=url.path)
                             range_result = None
@@ -211,7 +207,9 @@
                             result_file.write("%d %d\n" % (idx, -ERROR_URL_NOT_FOUND))
                             continue
                         elif error_code == 403:
-                            result_file.write("%d %d\n" % (idx, -ERROR_URL_ACCESS_DENIED))
+                            result_file.write(
+                                "%d %d\n" % (idx, -ERROR_URL_ACCESS_DENIED)
+                            )
                             continue
                         else:
                             raise
@@ -231,7 +229,9 @@
                             if resp["Metadata"] is not None:
                                 args["metadata"] = resp["Metadata"]
                             if resp["LastModified"]:
-                                args["last_modified"] = get_timestamp(resp["LastModified"])
+                                args["last_modified"] = get_timestamp(
+                                    resp["LastModified"]
+                                )
                             json.dump(args, f)
                         # Finally, we push out the size to the result_pipe since
                         # the size is used for verification and other purposes and
@@ -346,10 +346,10 @@
 
 
 def with_unit(x):
-    if x > 1024**3:
-        return "%.1fGB" % (x / 1024.0**3)
-    elif x > 1024**2:
-        return "%.1fMB" % (x / 1024.0**2)
+    if x > 1024 ** 3:
+        return "%.1fGB" % (x / 1024.0 ** 3)
+    elif x > 1024 ** 2:
+        return "%.1fMB" % (x / 1024.0 ** 2)
     elif x > 1024:
         return "%.1fKB" % (x / 1024.0)
     else:
@@ -415,7 +415,9 @@
         try:
             paginator = self.s3.get_paginator("list_objects_v2")
             urls = []
-            for page in paginator.paginate(Bucket=prefix_url.bucket, Prefix=prefix_url.path, Delimiter=delimiter):
+            for page in paginator.paginate(
+                Bucket=prefix_url.bucket, Prefix=prefix_url.path, Delimiter=delimiter
+            ):
                 # note that an url may be both a prefix and an object
                 # - the trailing slash is significant in S3
                 if "Contents" in page:
@@ -637,15 +639,11 @@
             exit(ERROR_INVALID_URL, url)
         urllist.append(url)
 
-<<<<<<< HEAD
-    op = partial(op_list_prefix, s3role) if recursive else partial(op_list_prefix_nonrecursive, s3role)
-=======
     op = (
         partial(op_list_prefix, s3config)
         if recursive
         else partial(op_list_prefix_nonrecursive, s3config)
     )
->>>>>>> c8456aa1
     urls = []
     for success, prefix_url, ret in parallel_op(op, urllist, num_workers):
         if success:
@@ -789,7 +787,9 @@
             for l in f:
                 s = l.split(b" ")
                 if len(s) > 1:
-                    prefixes.append((url_unquote(s[0].strip()), url_unquote(s[1].strip())))
+                    prefixes.append(
+                        (url_unquote(s[0].strip()), url_unquote(s[1].strip()))
+                    )
                 else:
                     prefixes.append((url_unquote(s[0].strip()), None))
     return prefixes
@@ -948,7 +948,11 @@
     if verify:
         # Verify only results with an actual size (so actual files)
         verify_results(
-            [(url, sz) for url, sz in zip(to_load, sz_results) if sz != -ERROR_URL_NOT_FOUND],
+            [
+                (url, sz)
+                for url, sz in zip(to_load, sz_results)
+                if sz != -ERROR_URL_NOT_FOUND
+            ],
             verbose=verbose,
         )
 
@@ -1013,9 +1017,6 @@
     help="Client parameters to set when getting the S3 client",
 )
 @click.argument("prefixes", nargs=-1)
-<<<<<<< HEAD
-def info(prefixes, num_workers=None, inputs=None, verbose=None, listing=None, s3role=None):
-=======
 def info(
     prefixes,
     num_workers=None,
@@ -1026,7 +1027,6 @@
     s3sessionvars=None,
     s3clientparams=None,
 ):
->>>>>>> c8456aa1
 
     s3config = S3Config(
         s3role,
