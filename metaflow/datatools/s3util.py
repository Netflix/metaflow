from __future__ import print_function
from datetime import datetime
import random
import time
import sys
import os

from metaflow.exception import MetaflowException
from metaflow.metaflow_config import (
    DATATOOLS_DEFAULT_CLIENT_PARAMS,
    DATATOOLS_DEFAULT_SESSION_VARS,
    S3_RETRY_COUNT,
    RETRY_WARNING_THRESHOLD,
)


TEST_S3_RETRY = "TEST_S3_RETRY" in os.environ


def get_s3_client(s3_role_arn=None, s3_session_vars=None, s3_client_params=None):
    from metaflow.plugins.aws.aws_client import get_aws_client

    return get_aws_client(
        "s3",
        with_error=True,
        role_arn=s3_role_arn,
        session_vars=s3_session_vars
        if s3_session_vars
        else DATATOOLS_DEFAULT_SESSION_VARS,
        client_params=s3_client_params
        if s3_client_params
        else DATATOOLS_DEFAULT_CLIENT_PARAMS,
    )


# decorator to retry functions that access S3
def aws_retry(f):
    def retry_wrapper(self, *args, **kwargs):
        last_exc = None
        for i in range(S3_RETRY_COUNT + 1):
            try:
                ret = f(self, *args, **kwargs)
                if TEST_S3_RETRY and i == 0:
                    raise Exception(
                        "TEST_S3_RETRY env var set. " "Pretending that an S3 op failed. " "This is not a real failure."
                    )
                else:
                    return ret
            except MetaflowException as ex:
                # MetaflowExceptions are not related to AWS, don't retry
                raise
            except Exception as ex:
                try:
                    function_name = f.func_name
                except AttributeError:
                    function_name = f.__name__
<<<<<<< HEAD
                sys.stderr.write(
                    "S3 datastore operation %s failed (%s). "
                    "Retrying %d more times..\n" % (function_name, ex, S3_RETRY_COUNT - i)
                )
=======
                if TEST_S3_RETRY and i == 0:
                    # This is applicable when this code is being tested
                    sys.stderr.write(
                        "[WARNING] S3 datastore operation %s failed (%s). "
                        "Retrying %d more times..\n"
                        % (function_name, ex, S3_RETRY_COUNT - i)
                    )
                if i + 1 > RETRY_WARNING_THRESHOLD:
                    # In a real failure, print this warning message only after a certain
                    # amount of retries
                    sys.stderr.write(
                        "[WARNING] S3 datastore operation %s failed (%s). "
                        "Retrying %d more times..\n"
                        % (function_name, ex, S3_RETRY_COUNT - i)
                    )
>>>>>>> c8456aa1
                self.reset_client(hard_reset=True)
                last_exc = ex
                # exponential backoff for real failures
                if not (TEST_S3_RETRY and i == 0):
                    time.sleep(2**i + random.randint(0, 5))
        raise last_exc

    return retry_wrapper


# Read an AWS source in a chunked manner.
# We read in chunks (at most 2GB -- here this is passed via max_chunk_size)
# because of https://bugs.python.org/issue42853 (Py3 bug); this also helps
# keep memory consumption lower
# NOTE: For some weird reason, if you pass a large value to
# read, it delays the call so we always pass it either what
# remains or 2GB, whichever is smallest.
def read_in_chunks(dst, src, src_sz, max_chunk_size):
    remaining = src_sz
    while remaining > 0:
        buf = src.read(min(remaining, max_chunk_size))
        # Py2 doesn't return the number of bytes written so calculate size
        # separately
        dst.write(buf)
        remaining -= len(buf)


def get_timestamp(dt):
    """
    Python2 compatible way to compute the timestamp (seconds since 1/1/1970)
    """
    return (dt.replace(tzinfo=None) - datetime(1970, 1, 1)).total_seconds()<|MERGE_RESOLUTION|>--- conflicted
+++ resolved
@@ -42,7 +42,9 @@
                 ret = f(self, *args, **kwargs)
                 if TEST_S3_RETRY and i == 0:
                     raise Exception(
-                        "TEST_S3_RETRY env var set. " "Pretending that an S3 op failed. " "This is not a real failure."
+                        "TEST_S3_RETRY env var set. "
+                        "Pretending that an S3 op failed. "
+                        "This is not a real failure."
                     )
                 else:
                     return ret
@@ -54,12 +56,6 @@
                     function_name = f.func_name
                 except AttributeError:
                     function_name = f.__name__
-<<<<<<< HEAD
-                sys.stderr.write(
-                    "S3 datastore operation %s failed (%s). "
-                    "Retrying %d more times..\n" % (function_name, ex, S3_RETRY_COUNT - i)
-                )
-=======
                 if TEST_S3_RETRY and i == 0:
                     # This is applicable when this code is being tested
                     sys.stderr.write(
@@ -75,12 +71,11 @@
                         "Retrying %d more times..\n"
                         % (function_name, ex, S3_RETRY_COUNT - i)
                     )
->>>>>>> c8456aa1
                 self.reset_client(hard_reset=True)
                 last_exc = ex
                 # exponential backoff for real failures
                 if not (TEST_S3_RETRY and i == 0):
-                    time.sleep(2**i + random.randint(0, 5))
+                    time.sleep(2 ** i + random.randint(0, 5))
         raise last_exc
 
     return retry_wrapper
