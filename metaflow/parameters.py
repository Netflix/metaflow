--- conflicted
+++ resolved
@@ -23,19 +23,11 @@
 ParameterContext = NamedTuple(
     "ParameterContext",
     [
-<<<<<<< HEAD
         ("flow_name", str),
         ("user_name", str),
         ("parameter_name", str),
         ("logger", Callable[..., None]),
         ("ds_type", str),
-=======
-        "flow_name",
-        "user_name",
-        "parameter_name",
-        "logger",
-        "ds_type",
->>>>>>> f6c90135
     ],
 )
 
