--- conflicted
+++ resolved
@@ -101,22 +101,12 @@
 
     def nbrun(self, **kwargs):
         result = self.runner.run(**kwargs)
-<<<<<<< HEAD
-        self.runner.show_output = self.old_val_show_output
         self.cleanup()
-=======
-        self.runner.spm.cleanup()
->>>>>>> 56d984c0
         return result.run
 
     def nbresume(self, **kwargs):
         result = self.runner.resume(**kwargs)
-<<<<<<< HEAD
-        self.runner.show_output = self.old_val_show_output
         self.cleanup()
-=======
-        self.runner.spm.cleanup()
->>>>>>> 56d984c0
         return result.run
 
     def run(self, **kwargs):
