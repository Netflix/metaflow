--- conflicted
+++ resolved
@@ -241,9 +241,6 @@
 
     def add_to_package(self):
         """
-<<<<<<< HEAD
-        Called to add custom packages needed for a decorator
-=======
         Called to add custom packages needed for a decorator. This hook will be
         called in the `MetaflowPackage` class where metaflow compiles the code package
         tarball. This hook is invoked in the `MetaflowPackage`'s `path_tuples`
@@ -253,7 +250,6 @@
         after decompressing the tarball.
 
         Returns a list of tuples where each tuple represents (file_path, arcname)
->>>>>>> 1e524474
         """
         return []
 
