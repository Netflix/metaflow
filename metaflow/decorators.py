import importlib
import json
import re

from functools import partial
from typing import Any, Callable, Dict, List, NewType, Tuple, TypeVar, Union, overload

from .flowspec import FlowSpec, _FlowState
from .exception import (
    MetaflowInternalError,
    MetaflowException,
    InvalidDecoratorAttribute,
)

from .debug import debug
from .parameters import current_flow
from .user_configs.config_parameters import (
    UNPACK_KEY,
    resolve_delayed_evaluator,
    unpack_delayed_evaluator,
)
from .user_decorators.mutable_flow import MutableFlow
from .user_decorators.mutable_step import MutableStep
from .user_decorators.user_flow_decorator import FlowMutator, FlowMutatorMeta
from .user_decorators.user_step_decorator import (
    StepMutator,
    UserStepDecoratorBase,
    UserStepDecoratorMeta,
)

from metaflow._vendor import click

<<<<<<< HEAD
=======

# Contains the decorators on which _init was called. We want to ensure it is called
# only once on each decorator and, as the _init() function below can be called in
# several places, we need to track which decorator had their init function called
_inited_decorators = set()

>>>>>>> 81207018

class BadStepDecoratorException(MetaflowException):
    headline = "Syntax error"

    def __init__(self, deco, func):
        msg = (
            "You tried to apply decorator '{deco}' on '{func}' which is "
            "not declared as a @step. Make sure you apply this decorator "
            "on a function which has @step on the line just before the "
            "function name and @{deco} is above @step.".format(
                deco=deco, func=func.__name__
            )
        )
        super(BadStepDecoratorException, self).__init__(msg)


class BadFlowDecoratorException(MetaflowException):
    headline = "Syntax error"

    def __init__(self, deconame):
        msg = (
            "Decorator '%s' can be applied only to FlowSpecs. Make sure "
            "the decorator is above a class definition." % deconame
        )
        super(BadFlowDecoratorException, self).__init__(msg)


class UnknownStepDecoratorException(MetaflowException):
    headline = "Unknown step decorator"

    def __init__(self, deconame):
        decos = ", ".join(
            [
                x
                for x in UserStepDecoratorMeta.all_decorators().keys()
                if not x.endswith("_internal")
            ]
        )

        msg = (
            "Unknown step decorator *{deconame}*. The following decorators are "
            "supported: *{decos}*".format(deconame=deconame, decos=decos)
        )
        super(UnknownStepDecoratorException, self).__init__(msg)


class DuplicateStepDecoratorException(MetaflowException):
    headline = "Duplicate decorators"

    def __init__(self, deco, func):
        msg = (
            "Step '{step}' already has a decorator '{deco}'. "
            "You can specify this decorator only once.".format(
                step=func.__name__, deco=deco
            )
        )
        super(DuplicateStepDecoratorException, self).__init__(msg)


class UnknownFlowDecoratorException(MetaflowException):
    headline = "Unknown flow decorator"

    def __init__(self, deconame):
        decos = ", ".join(FlowMutatorMeta.all_decorators().keys())
        msg = (
            "Unknown flow decorator *{deconame}*. The following decorators are "
            "supported: *{decos}*".format(deconame=deconame, decos=decos)
        )
        super(UnknownFlowDecoratorException, self).__init__(msg)


class DuplicateFlowDecoratorException(MetaflowException):
    headline = "Duplicate decorators"

    def __init__(self, deco):
        msg = (
            "Flow already has a decorator '{deco}'. "
            "You can specify each decorator only once.".format(deco=deco)
        )
        super(DuplicateFlowDecoratorException, self).__init__(msg)


class Decorator(object):
    """
    Base class for all decorators.
    """

    name = "NONAME"
    defaults = {}
    # `allow_multiple` allows setting many decorators of the same type to a step/flow.
    allow_multiple = False

    def __init__(self, attributes=None, statically_defined=False, inserted_by=None):
        self.attributes = self.defaults.copy()
        self.statically_defined = statically_defined
        self.inserted_by = inserted_by
        self._user_defined_attributes = set()
        self._ran_init = False

        if attributes:
            for k, v in attributes.items():
                if k in self.defaults or k.startswith(UNPACK_KEY):
                    self.attributes[k] = v
                    if not k.startswith(UNPACK_KEY):
                        self._user_defined_attributes.add(k)
                else:
                    raise InvalidDecoratorAttribute(self.name, k, self.defaults)

    def init(self):
        """
        Initializes the decorator. In general, any operation you would do in __init__
        should be done here.
        """
        pass

    def external_init(self):
        # In some cases (specifically when using remove_decorator), we may need to call
        # init multiple times. Short-circuit re-evaluating.
        if self._ran_init:
            return

        # Note that by design, later values override previous ones.
        self.attributes, new_user_attributes = unpack_delayed_evaluator(self.attributes)
        self._user_defined_attributes.update(new_user_attributes)
        self.attributes = resolve_delayed_evaluator(self.attributes, to_dict=True)

        if "init" in self.__class__.__dict__:
            self.init()
        self._ran_init = True

    @classmethod
    def extract_args_kwargs_from_decorator_spec(cls, deco_spec):
        if len(deco_spec) == 0:
            return [], {}

        attrs = {}
        # TODO: Do we really want to allow spaces in the names of attributes?!?
        for a in re.split(r""",(?=[\s\w]+=)""", deco_spec):
            name, val = a.split("=", 1)
            try:
                val_parsed = json.loads(val.strip().replace('\\"', '"'))
            except json.JSONDecodeError:
                # In this case, we try to convert to either an int or a float or
                # leave as is. Prefer ints if possible.
                try:
                    val_parsed = int(val.strip())
                except ValueError:
                    try:
                        val_parsed = float(val.strip())
                    except ValueError:
                        val_parsed = val.strip()

            attrs[name.strip()] = val_parsed

            return [], attrs

    @classmethod
    def parse_decorator_spec(cls, deco_spec):
        if len(deco_spec) == 0:
            return cls()

        _, kwargs = cls.extract_args_kwargs_from_decorator_spec(deco_spec)
        return cls(attributes=kwargs)

    def make_decorator_spec(self):
        # Make sure all attributes are evaluated
        self.external_init()
        attrs = {k: v for k, v in self.attributes.items() if v is not None}
        if attrs:
            attr_list = []
            # We dump simple types directly as string to get around the nightmare quote
            # escaping but for more complex types (typically dictionaries or lists),
            # we dump using JSON.
            for k, v in attrs.items():
                if isinstance(v, (int, float, str)):
                    attr_list.append("%s=%s" % (k, str(v)))
                else:
                    attr_list.append("%s=%s" % (k, json.dumps(v).replace('"', '\\"')))

            attrstr = ",".join(attr_list)
            return "%s:%s" % (self.name, attrstr)
        else:
            return self.name

    def get_args_kwargs(self) -> Tuple[List[Any], Dict[str, Any]]:
        """
        Get the arguments and keyword arguments of the decorator.

        Returns
        -------
        Tuple[List[Any], Dict[str, Any]]
            A tuple containing a list of arguments and a dictionary of keyword arguments.
        """
        return [], dict(self.attributes)

    def __str__(self):
        mode = "static" if self.statically_defined else "dynamic"
        if self.inserted_by:
            mode += " (inserted by %s)" % " from ".join(self.inserted_by)
        attrs = " ".join("%s=%s" % x for x in self.attributes.items())
        if attrs:
            attrs = " " + attrs
        fmt = "%s<%s%s>" % (self.name, mode, attrs)
        return fmt


class FlowDecorator(Decorator):
    options = {}

    def __init__(self, *args, **kwargs):
        super(FlowDecorator, self).__init__(*args, **kwargs)

    def flow_init(
        self, flow, graph, environment, flow_datastore, metadata, logger, echo, options
    ):
        """
        Called when all decorators have been created for this flow.
        """
        pass

    def get_top_level_options(self):
        """
        Return a list of option-value pairs that correspond to top-level
        options that should be passed to subprocesses (tasks). The option
        names should be a subset of the keys in self.options.

        If the decorator has a non-empty set of options in `self.options`, you
        probably want to return the assigned values in this method.
        """
        return []


# compare this to parameters.add_custom_parameters
def add_decorator_options(cmd):
    flow_cls = getattr(current_flow, "flow_cls", None)
    if flow_cls is None:
        return cmd

    seen = {}
    existing_params = set(p.name.lower() for p in cmd.params)
    # Add decorator options
    for deco in flow_decorators(flow_cls):
        for option, kwargs in deco.options.items():
            if option in seen:
                msg = (
                    "Flow decorator '%s' uses an option '%s' which is also "
                    "used by the decorator '%s'. This is a bug in Metaflow. "
                    "Please file a ticket on GitHub."
                    % (deco.name, option, seen[option])
                )
                raise MetaflowInternalError(msg)
            elif deco.name.lower() in existing_params:
                raise MetaflowInternalError(
                    "Flow decorator '%s' uses an option '%s' which is a reserved "
                    "keyword. Please use a different option name." % (deco.name, option)
                )
            else:
                kwargs["envvar"] = "METAFLOW_FLOW_%s" % option.upper()
                seen[option] = deco.name
                cmd.params.insert(0, click.Option(("--" + option,), **kwargs))
    return cmd


def flow_decorators(flow_cls):
    return [d for deco_list in flow_cls._flow_decorators.values() for d in deco_list]


class StepDecorator(Decorator):
    """
    Base class for all step decorators.

    Example:

    @my_decorator
    @step
    def a(self):
        pass

    @my_decorator
    @step
    def b(self):
        pass

    To make the above work, define a subclass

    class MyDecorator(StepDecorator):
        name = "my_decorator"

    and include it in plugins.STEP_DECORATORS. Now both a() and b()
    get an instance of MyDecorator, so you can keep step-specific
    state easily.

    TODO (savin): Initialize the decorators with flow, graph,
                  step.__name__ etc., so that we don't have to
                  pass them around with every lifecycle call.
    """

    def step_init(
        self, flow, graph, step_name, decorators, environment, flow_datastore, logger
    ):
        """
        Called when all decorators have been created for this step
        """
        pass

    def package_init(self, flow, step_name, environment):
        """
        Called to determine package components
        """
        pass

    def add_to_package(self):
        """
        Called to add custom files needed for this environment. This hook will be
        called in the `MetaflowPackage` class where metaflow compiles the code package
        tarball. This hook can return one of two things (the first is for backwards
        compatibility -- move to the second):
          - a generator yielding a tuple of `(file_path, arcname)` to add files to
            the code package. `file_path` is the path to the file on the local filesystem
            and `arcname` is the path relative to the packaged code.
          - a generator yielding a tuple of `(content, arcname, type)` where:
            - type is one of
            ContentType.{USER_CONTENT, CODE_CONTENT, MODULE_CONTENT, OTHER_CONTENT}
            - for USER_CONTENT:
              - the file will be included relative to the directory containing the
                user's flow file.
              - content: path to the file to include
              - arcname: path relative to the directory containing the user's flow file
            - for CODE_CONTENT:
              - the file will be included relative to the code directory in the package.
                This will be the directory containing `metaflow`.
              - content: path to the file to include
              - arcname: path relative to the code directory in the package
            - for MODULE_CONTENT:
              - the module will be added to the code package as a python module. It will
                be accessible as usual (import <module_name>)
              - content: name of the module
              - arcname: None (ignored)
            - for OTHER_CONTENT:
              - the file will be included relative to any other configuration/metadata
                files for the flow
              - content: path to the file to include
              - arcname: path relative to the config directory in the package
        """
        return []

    def step_task_retry_count(self):
        """
        Called to determine the number of times this task should be retried.
        Returns a tuple of (user_code_retries, error_retries). Error retries
        are attempts to run the process after the user code has failed all
        its retries.

        Typically, the runtime takes the maximum of retry counts across
        decorators and user specification to determine the task retry count.
        If you want to force no retries, return the special values (None, None).
        """
        return 0, 0

    def runtime_init(self, flow, graph, package, run_id):
        """
        Top-level initialization before anything gets run in the runtime
        context.
        """
        pass

    def runtime_task_created(
        self, task_datastore, task_id, split_index, input_paths, is_cloned, ubf_context
    ):
        """
        Called when the runtime has created a task related to this step.
        """
        pass

    def runtime_finished(self, exception):
        """
        Called when the runtime created task finishes or encounters an interrupt/exception.
        """
        pass

    def runtime_step_cli(
        self, cli_args, retry_count, max_user_code_retries, ubf_context
    ):
        """
        Access the command line for a step execution in the runtime context.
        """
        pass

    def task_pre_step(
        self,
        step_name,
        task_datastore,
        metadata,
        run_id,
        task_id,
        flow,
        graph,
        retry_count,
        max_user_code_retries,
        ubf_context,
        inputs,
    ):
        """
        Run before the step function in the task context.
        """
        pass

    def task_decorate(
        self, step_func, flow, graph, retry_count, max_user_code_retries, ubf_context
    ):
        return step_func

    def task_post_step(
        self, step_name, flow, graph, retry_count, max_user_code_retries
    ):
        """
        Run after the step function has finished successfully in the task
        context.
        """
        pass

    def task_exception(
        self, exception, step_name, flow, graph, retry_count, max_user_code_retries
    ):
        """
        Run if the step function raised an exception in the task context.

        If this method returns True, it is assumed that the exception has
        been taken care of and the flow may continue.
        """
        pass

    def task_finished(
        self, step_name, flow, graph, is_task_ok, retry_count, max_user_code_retries
    ):
        """
        Run after the task context has been finalized.

        is_task_ok is set to False if the user code raised an exception that
        was not handled by any decorator.

        Note that you can't create or modify data artifacts in this method
        since the task has been finalized by the time this method
        is called. Also note that the task may fail after this method has been
        called, so this method may get called multiple times for a task over
        multiple attempts, similar to all task_ methods.
        """
        pass


def _base_flow_decorator(decofunc, *args, **kwargs):
    """
    Decorator prototype for all flow (class) decorators. This function gets
    specialized and imported for all decorators types by
    _import_plugin_decorators().
    """
    if args:
        # No keyword arguments specified for the decorator, e.g. @foobar.
        # The first argument is the class to be decorated.
        cls = args[0]
        if isinstance(cls, type) and issubclass(cls, FlowSpec):
            # flow decorators add attributes in the class dictionary,
            # _flow_decorators. _flow_decorators is of type `{key:[decos]}`
            if decofunc.name in cls._flow_decorators and not decofunc.allow_multiple:
                raise DuplicateFlowDecoratorException(decofunc.name)
            else:
                deco_instance = decofunc(attributes=kwargs, statically_defined=True)
                cls._flow_decorators.setdefault(decofunc.name, []).append(deco_instance)
        else:
            raise BadFlowDecoratorException(decofunc.name)
        return cls
    else:
        # Keyword arguments specified, e.g. @foobar(a=1, b=2).
        # Return a decorator function that will get the actual
        # function to be decorated as the first argument.
        def wrap(f):
            return _base_flow_decorator(decofunc, f, **kwargs)

        return wrap


def _base_step_decorator(decotype, *args, **kwargs):
    """
    Decorator prototype for all step decorators. This function gets specialized
    and imported for all decorators types by _import_plugin_decorators().
    """

    if args:
        # No keyword arguments specified for the decorator, e.g. @foobar.
        # The first argument is the function to be decorated.
        func = args[0]
        if isinstance(func, StepMutator):
            func = func._my_step
        if not hasattr(func, "is_step"):
            raise BadStepDecoratorException(decotype.name, func)

        # if `allow_multiple` is not `True` then only one decorator type is allowed per step
        if (
            decotype.name in [deco.name for deco in func.decorators]
            and not decotype.allow_multiple
        ):
            raise DuplicateStepDecoratorException(decotype.name, func)
        else:
            func.decorators.append(decotype(attributes=kwargs, statically_defined=True))

        return func
    else:
        # Keyword arguments specified, e.g. @foobar(a=1, b=2).
        # Return a decorator function that will get the actual
        # function to be decorated as the first argument.
        def wrap(f):
            return _base_step_decorator(decotype, f, **kwargs)

        return wrap


_all_step_decos = None
_all_flow_decos = None


def get_all_step_decos():
    global _all_step_decos
    if _all_step_decos is None:
        from .plugins import STEP_DECORATORS

        _all_step_decos = {decotype.name: decotype for decotype in STEP_DECORATORS}
    return _all_step_decos


def get_all_flow_decos():
    global _all_flow_decos
    if _all_flow_decos is None:
        from .plugins import FLOW_DECORATORS

        _all_flow_decos = {decotype.name: decotype for decotype in FLOW_DECORATORS}
    return _all_flow_decos


def extract_step_decorator_from_decospec(decospec: str):
    splits = decospec.split(":", 1)
    deconame = splits[0]

    # Check if it is a user-defined decorator or metaflow decorator
    deco_cls = UserStepDecoratorMeta.get_decorator_by_name(deconame)
    if deco_cls is not None:
        return (
            deco_cls.parse_decorator_spec(splits[1] if len(splits) > 1 else ""),
            len(splits) > 1,
        )

    # Check if this is a decorator we can import
    if "." in deconame:
        # We consider this to be a import path to a user decorator so
        # something like "my_package.my_decorator"
        module_name, class_name = deconame.rsplit(".", 1)
        try:
            module = importlib.import_module(module_name)
        except ImportError as e:
            raise MetaflowException(
                "Could not import user decorator %s" % deconame
            ) from e
        deco_cls = getattr(module, class_name, None)
        if (
            deco_cls is None
            or not isinstance(deco_cls, type)
            or not issubclass(deco_cls, UserStepDecoratorBase)
        ):
            raise UnknownStepDecoratorException(deconame)
        return (
            deco_cls.parse_decorator_spec(splits[1] if len(splits) > 1 else ""),
            len(splits) > 1,
        )

    raise UnknownStepDecoratorException(deconame)


def extract_flow_decorator_from_decospec(decospec: str):
    splits = decospec.split(":", 1)
    deconame = splits[0]
    # Check if it is a user-defined decorator or metaflow decorator
    deco_cls = FlowMutatorMeta.get_decorator_by_name(deconame)
    if deco_cls is not None:
        return (
            deco_cls.parse_decorator_spec(splits[1] if len(splits) > 1 else ""),
            len(splits) > 1,
        )
    else:
        raise UnknownFlowDecoratorException(deconame)


def _attach_decorators(flow, decospecs):
    """
    Attach decorators to all steps during runtime. This has the same
    effect as if you defined the decorators statically in the source for
    every step. Used by --with command line parameter.
    """
    # Attach the decorator to all steps that don't have this decorator
    # already. This means that statically defined decorators are always
    # preferred over runtime decorators.
    #
    # Note that each step gets its own instance of the decorator class,
    # so decorator can maintain step-specific state.

    for step in flow:
        _attach_decorators_to_step(step, decospecs)


def _attach_decorators_to_step(step, decospecs):
    """
    Attach decorators to a step during runtime. This has the same
    effect as if you defined the decorators statically in the source for
    the step.
    """
    for decospec in decospecs:
        step_deco, _ = extract_step_decorator_from_decospec(decospec)
        if isinstance(step_deco, StepDecorator):
            # Check multiple
            if (
                step_deco.name not in [deco.name for deco in step.decorators]
                or step_deco.allow_multiple
            ):
                step.decorators.append(step_deco)
            # Else it is ignored -- this is a non-static decorator

        else:
            step_deco.add_or_raise(step, False, 1, None)


def _init(flow, only_non_static=False):
    for decorators in flow._flow_decorators.values():
        for deco in decorators:
            deco.external_init()

    for flowstep in flow:
        for deco in flowstep.decorators:
            deco.external_init()
        for deco in flowstep.config_decorators or []:
            deco.external_init()
        for deco in flowstep.wrappers or []:
            deco.external_init()


def _init_flow_decorators(
    flow, graph, environment, flow_datastore, metadata, logger, echo, deco_options
):
    # Since all flow decorators are stored as `{key:[deco]}` we iterate through each of them.
    for decorators in flow._flow_decorators.values():
        # First resolve the `options` for the flow decorator.
        # Options are passed from cli.
        # For example `@project` can take a `--name` / `--branch` from the cli as options.
        deco_flow_init_options = {}
        deco = decorators[0]
        # If a flow decorator allow multiple of same type then we don't allow multiple options for it.
        if deco.allow_multiple:
            if len(deco.options) > 0:
                raise MetaflowException(
                    "Flow decorator `@%s` has multiple options, which is not allowed. "
                    "Please ensure the FlowDecorator `%s` has no options since flow decorators with "
                    "`allow_mutiple=True` are not allowed to have options"
                    % (deco.name, deco.__class__.__name__)
                )
        else:
            # Each "non-multiple" flow decorator is only allowed to have one set of options
            # Note that there may be no deco_options if a MutableFlow config injected
            # the decorator.
            deco_flow_init_options = {
                option: deco_options.get(
                    option.replace("-", "_"), option_info["default"]
                )
                for option, option_info in deco.options.items()
            }
        for deco in decorators:
            deco.flow_init(
                flow,
                graph,
                environment,
                flow_datastore,
                metadata,
                logger,
                echo,
                deco_flow_init_options,
            )


def _init_step_decorators(flow, graph, environment, flow_datastore, logger):
    # We call the mutate method for both the flow and step mutators.
    cls = flow.__class__
    # Run all the decorators. We first run the flow-level decorators
    # and then the step level ones to maintain a consistent order with how
    # other decorators are run.

    for deco in cls._flow_state.get(_FlowState.CONFIG_DECORATORS, []):
        if isinstance(deco, FlowMutator):
            inserted_by_value = [deco.decorator_name] + (deco.inserted_by or [])
            mutable_flow = MutableFlow(
                cls,
                pre_mutate=False,
                statically_defined=deco.statically_defined,
                inserted_by=inserted_by_value,
            )
            # Sanity check to make sure we are applying the decorator to the right
            # class
            if not deco._flow_cls == cls and not issubclass(cls, deco._flow_cls):
                raise MetaflowInternalError(
                    "FlowMutator registered on the wrong flow -- "
                    "expected %s but got %s" % (deco._flow_cls.__name__, cls.__name__)
                )
            debug.userconf_exec(
                "Evaluating flow level decorator %s (post)" % deco.__class__.__name__
            )
            deco.mutate(mutable_flow)
            # We reset cached_parameters on the very off chance that the user added
            # more configurations based on the configuration
            if _FlowState.CACHED_PARAMETERS in cls._flow_state:
                del cls._flow_state[_FlowState.CACHED_PARAMETERS]
        else:
            raise MetaflowInternalError(
                "A non FlowMutator found in flow custom decorators"
            )

    for step in cls._steps:
        for deco in step.config_decorators:
            inserted_by_value = [deco.decorator_name] + (deco.inserted_by or [])

            if isinstance(deco, StepMutator):
                debug.userconf_exec(
                    "Evaluating step level decorator %s (post) for %s"
                    % (deco.__class__.__name__, step.name)
                )
                deco.mutate(
                    MutableStep(
                        cls,
                        step,
                        pre_mutate=False,
                        statically_defined=deco.statically_defined,
                        inserted_by=inserted_by_value,
                    )
                )
            else:
                raise MetaflowInternalError(
                    "A non StepMutator found in step custom decorators"
                )

        if step.config_decorators:
            # We remove all mention of the custom step decorator
            setattr(cls, step.name, step)

    for step in flow:
        for deco in step.decorators:
            deco.step_init(
                flow,
                graph,
                step.__name__,
                step.decorators,
                environment,
                flow_datastore,
                logger,
            )


FlowSpecDerived = TypeVar("FlowSpecDerived", bound=FlowSpec)

# The StepFlag is a "fake" input item to be able to distinguish
# callables and those that have had a `@step` decorator on them. This enables us
# to check the ordering of decorators (ie: put @step first) with the type
# system. There should be a better way to do this with a more flexible type
# system but this is what works for now with the Python type system
StepFlag = NewType("StepFlag", bool)


@overload
def step(
    f: Callable[[FlowSpecDerived], None],
) -> Callable[[FlowSpecDerived, StepFlag], None]: ...


@overload
def step(
    f: Callable[[FlowSpecDerived, Any], None],
) -> Callable[[FlowSpecDerived, Any, StepFlag], None]: ...


def step(
    f: Union[Callable[[FlowSpecDerived], None], Callable[[FlowSpecDerived, Any], None]],
):
    """
    Marks a method in a FlowSpec as a Metaflow Step. Note that this
    decorator needs to be placed as close to the method as possible (ie:
    before other decorators).

    In other words, this is valid:
    ```
    @batch
    @step
    def foo(self):
        pass
    ```

    whereas this is not:
    ```
    @step
    @batch
    def foo(self):
        pass
    ```

    Parameters
    ----------
    f : Union[Callable[[FlowSpecDerived], None], Callable[[FlowSpecDerived, Any], None]]
        Function to make into a Metaflow Step

    Returns
    -------
    Union[Callable[[FlowSpecDerived, StepFlag], None], Callable[[FlowSpecDerived, Any, StepFlag], None]]
        Function that is a Metaflow Step
    """
    f.is_step = True
    f.decorators = []
    f.config_decorators = []
    f.wrappers = []
    f.name = f.__name__
    return f


def _import_plugin_decorators(globals_dict):
    """
    Auto-generate a decorator function for every decorator
    defined in plugins.STEP_DECORATORS and plugins.FLOW_DECORATORS.
    """
    from .plugins import STEP_DECORATORS, FLOW_DECORATORS

    # Q: Why not use StepDecorators directly as decorators?
    # A: Getting an object behave as a decorator that can work
    #    both with and without arguments is surprisingly hard.
    #    It is easier to make plain function decorators work in
    #    the dual mode - see _base_step_decorator above.
    for decotype in STEP_DECORATORS:
        globals_dict[decotype.name] = partial(_base_step_decorator, decotype)

    # add flow-level decorators
    for decotype in FLOW_DECORATORS:
        globals_dict[decotype.name] = partial(_base_flow_decorator, decotype)<|MERGE_RESOLUTION|>--- conflicted
+++ resolved
@@ -30,15 +30,12 @@
 
 from metaflow._vendor import click
 
-<<<<<<< HEAD
-=======
 
 # Contains the decorators on which _init was called. We want to ensure it is called
 # only once on each decorator and, as the _init() function below can be called in
 # several places, we need to track which decorator had their init function called
 _inited_decorators = set()
 
->>>>>>> 81207018
 
 class BadStepDecoratorException(MetaflowException):
     headline = "Syntax error"
