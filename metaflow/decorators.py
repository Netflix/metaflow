--- conflicted
+++ resolved
@@ -29,7 +29,9 @@
             "You tried to apply decorator '{deco}' on '{func}' which is "
             "not declared as a @step. Make sure you apply this decorator "
             "on a function which has @step on the line just before the "
-            "function name and @{deco} is above @step.".format(deco=deco, func=func.__name__)
+            "function name and @{deco} is above @step.".format(
+                deco=deco, func=func.__name__
+            )
         )
         super(BadStepDecoratorException, self).__init__(msg)
 
@@ -51,9 +53,12 @@
     def __init__(self, deconame):
         from .plugins import STEP_DECORATORS
 
-        decos = ", ".join(t.name for t in STEP_DECORATORS if not t.name.endswith("_internal"))
-        msg = "Unknown step decorator *{deconame}*. The following decorators are " "supported: *{decos}*".format(
-            deconame=deconame, decos=decos
+        decos = ", ".join(
+            t.name for t in STEP_DECORATORS if not t.name.endswith("_internal")
+        )
+        msg = (
+            "Unknown step decorator *{deconame}*. The following decorators are "
+            "supported: *{decos}*".format(deconame=deconame, decos=decos)
         )
         super(UnknownStepDecoratorException, self).__init__(msg)
 
@@ -62,8 +67,11 @@
     headline = "Duplicate decorators"
 
     def __init__(self, deco, func):
-        msg = "Step '{step}' already has a decorator '{deco}'. " "You can specify this decorator only once.".format(
-            step=func.__name__, deco=deco
+        msg = (
+            "Step '{step}' already has a decorator '{deco}'. "
+            "You can specify this decorator only once.".format(
+                step=func.__name__, deco=deco
+            )
         )
         super(DuplicateStepDecoratorException, self).__init__(msg)
 
@@ -75,8 +83,9 @@
         from .plugins import FLOW_DECORATORS
 
         decos = ", ".join(t.name for t in FLOW_DECORATORS)
-        msg = "Unknown flow decorator *{deconame}*. The following decorators are " "supported: *{decos}*".format(
-            deconame=deconame, decos=decos
+        msg = (
+            "Unknown flow decorator *{deconame}*. The following decorators are "
+            "supported: *{decos}*".format(deconame=deconame, decos=decos)
         )
         super(UnknownFlowDecoratorException, self).__init__(msg)
 
@@ -85,7 +94,10 @@
     headline = "Duplicate decorators"
 
     def __init__(self, deco):
-        msg = "Flow already has a decorator '{deco}'. " "You can specify each decorator only once.".format(deco=deco)
+        msg = (
+            "Flow already has a decorator '{deco}'. "
+            "You can specify each decorator only once.".format(deco=deco)
+        )
         super(DuplicateFlowDecoratorException, self).__init__(msg)
 
 
@@ -112,14 +124,6 @@
     def _parse_decorator_spec(cls, deco_spec):
         if len(deco_spec) == 0:
             return cls()
-<<<<<<< HEAD
-        else:
-            name, attrspec = top
-            attrs = dict(
-                map(lambda x: x.strip(), a.split("=")) for a in re.split(""",(?=[\s\w]+=)""", attrspec.strip("\"'"))
-            )
-            return cls(attributes=attrs)
-=======
 
         attrs = {}
         # TODO: Do we really want to allow spaces in the names of attributes?!?
@@ -140,7 +144,6 @@
 
             attrs[name.strip()] = val_parsed
         return cls(attributes=attrs)
->>>>>>> c8456aa1
 
     def make_decorator_spec(self):
         attrs = {k: v for k, v in self.attributes.items() if v is not None}
@@ -179,7 +182,9 @@
         self._flow_decorators.append(self)
         super(FlowDecorator, self).__init__(*args, **kwargs)
 
-    def flow_init(self, flow, graph, environment, flow_datastore, metadata, logger, echo, options):
+    def flow_init(
+        self, flow, graph, environment, flow_datastore, metadata, logger, echo, options
+    ):
         """
         Called when all decorators have been created for this flow.
         """
@@ -206,7 +211,8 @@
                 msg = (
                     "Flow decorator '%s' uses an option '%s' which is also "
                     "used by the decorator '%s'. This is a bug in Metaflow. "
-                    "Please file a ticket on GitHub." % (deco.name, option, seen[option])
+                    "Please file a ticket on GitHub."
+                    % (deco.name, option, seen[option])
                 )
                 raise MetaflowInternalError(msg)
             else:
@@ -252,7 +258,9 @@
     # `allow_multiple` allows setting many decorators of the same type to a step.
     allow_multiple = False
 
-    def step_init(self, flow, graph, step_name, decorators, environment, flow_datastore, logger):
+    def step_init(
+        self, flow, graph, step_name, decorators, environment, flow_datastore, logger
+    ):
         """
         Called when all decorators have been created for this step
         """
@@ -298,7 +306,9 @@
         """
         pass
 
-    def runtime_task_created(self, task_datastore, task_id, split_index, input_paths, is_cloned, ubf_context):
+    def runtime_task_created(
+        self, task_datastore, task_id, split_index, input_paths, is_cloned, ubf_context
+    ):
         """
         Called when the runtime has created a task related to this step.
         """
@@ -310,7 +320,9 @@
         """
         pass
 
-    def runtime_step_cli(self, cli_args, retry_count, max_user_code_retries, ubf_context):
+    def runtime_step_cli(
+        self, cli_args, retry_count, max_user_code_retries, ubf_context
+    ):
         """
         Access the command line for a step execution in the runtime context.
         """
@@ -335,17 +347,23 @@
         """
         pass
 
-    def task_decorate(self, step_func, flow, graph, retry_count, max_user_code_retries, ubf_context):
+    def task_decorate(
+        self, step_func, flow, graph, retry_count, max_user_code_retries, ubf_context
+    ):
         return step_func
 
-    def task_post_step(self, step_name, flow, graph, retry_count, max_user_code_retries):
+    def task_post_step(
+        self, step_name, flow, graph, retry_count, max_user_code_retries
+    ):
         """
         Run after the step function has finished successfully in the task
         context.
         """
         pass
 
-    def task_exception(self, exception, step_name, flow, graph, retry_count, max_user_code_retries):
+    def task_exception(
+        self, exception, step_name, flow, graph, retry_count, max_user_code_retries
+    ):
         """
         Run if the step function raised an exception in the task context.
 
@@ -354,7 +372,9 @@
         """
         pass
 
-    def task_finished(self, step_name, flow, graph, is_task_ok, retry_count, max_user_code_retries):
+    def task_finished(
+        self, step_name, flow, graph, is_task_ok, retry_count, max_user_code_retries
+    ):
         """
         Run after the task context has been finalized.
 
@@ -386,7 +406,9 @@
             if decofunc.name in cls._flow_decorators:
                 raise DuplicateFlowDecoratorException(decofunc.name)
             else:
-                cls._flow_decorators[decofunc.name] = decofunc(attributes=kwargs, statically_defined=True)
+                cls._flow_decorators[decofunc.name] = decofunc(
+                    attributes=kwargs, statically_defined=True
+                )
         else:
             raise BadFlowDecoratorException(decofunc.name)
         return cls
@@ -413,7 +435,10 @@
             raise BadStepDecoratorException(decotype.name, func)
 
         # if `allow_multiple` is not `True` then only one decorator type is allowed per step
-        if decotype.name in [deco.name for deco in func.decorators] and not decotype.allow_multiple:
+        if (
+            decotype.name in [deco.name for deco in func.decorators]
+            and not decotype.allow_multiple
+        ):
             raise DuplicateStepDecoratorException(decotype.name, func)
         else:
             func.decorators.append(decotype(attributes=kwargs, statically_defined=True))
@@ -463,11 +488,6 @@
         # Attach the decorator to step if it doesn't have the decorator
         # already. This means that statically defined decorators are always
         # preferred over runtime decorators.
-<<<<<<< HEAD
-        if deconame not in [deco.name for deco in step.decorators] or decos[deconame].allow_multiple:
-            # if the decorator is present in a step and is of type allow_mutliple then add the decorator to the step
-            deco = decos[deconame]._parse_decorator_spec(decospec)
-=======
         if (
             deconame not in [deco.name for deco in step.decorators]
             or decos[deconame].allow_multiple
@@ -477,14 +497,17 @@
             deco = decos[deconame]._parse_decorator_spec(
                 splits[1] if len(splits) > 1 else ""
             )
->>>>>>> c8456aa1
             step.decorators.append(deco)
 
 
-def _init_flow_decorators(flow, graph, environment, flow_datastore, metadata, logger, echo, deco_options):
+def _init_flow_decorators(
+    flow, graph, environment, flow_datastore, metadata, logger, echo, deco_options
+):
     for deco in flow._flow_decorators.values():
         opts = {option: deco_options[option] for option in deco.options}
-        deco.flow_init(flow, graph, environment, flow_datastore, metadata, logger, echo, opts)
+        deco.flow_init(
+            flow, graph, environment, flow_datastore, metadata, logger, echo, opts
+        )
 
 
 def _init_step_decorators(flow, graph, environment, flow_datastore, logger):
