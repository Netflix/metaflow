import os
import sys
import inspect
import traceback
from functools import wraps
from datetime import datetime
import posixpath

import click

from . import current
from . import lint
from . import plugins
from . import parameters
from . import decorators
from . import metaflow_version
from . import namespace
from . import current
from .util import resolve_identity, decompress_list, write_latest_run_id, get_latest_run_id
from .task import MetaflowTask
from .exception import CommandException, MetaflowException
from .graph import FlowGraph
from .datastore import DATASTORES
from .runtime import NativeRuntime
from .package import MetaflowPackage
from .plugins import LOGGING_SIDECAR, MONITOR_SIDECAR
from .metadata import METADATAPROVIDERS
from .metaflow_config import DEFAULT_DATASTORE, DEFAULT_METADATA
from .plugins import ENVIRONMENTS
from .environment import MetaflowEnvironment
from .pylint_wrapper import PyLint
from .event_logger import EventLogger
from .monitor import Monitor
from .R import use_r, metaflow_r_version

from .plugins.kfp.kfp import create_run_on_kfp, create_kfp_pipeline_yaml
from .plugins.kfp.constants import DEFAULT_RUN_NAME, DEFAULT_EXPERIMENT_NAME, DEFAULT_FLOW_CODE_URL, DEFAULT_KFP_YAML_OUTPUT_PATH
from metaflow.metaflow_config import KFP_RUN_URL_PREFIX

ERASE_TO_EOL = '\033[K'
HIGHLIGHT = 'red'
INDENT = ' ' * 4

LOGGER_TIMESTAMP = 'magenta'
LOGGER_COLOR = 'green'
LOGGER_BAD_COLOR = 'red'

try:
    # Python 2
    import cPickle as pickle
except ImportError:
    # Python 3
    import pickle


def echo_dev_null(*args, **kwargs):
    pass


def echo_always(line, **kwargs):
    kwargs['err'] = kwargs.get('err', True)
    if kwargs.pop('indent', None):
        line = '\n'.join(INDENT + x for x in line.splitlines())
    if 'nl' not in kwargs or kwargs['nl']:
        line += ERASE_TO_EOL
    top = kwargs.pop('padding_top', None)
    bottom = kwargs.pop('padding_bottom', None)
    highlight = kwargs.pop('highlight', HIGHLIGHT)
    if top:
        click.secho(ERASE_TO_EOL, **kwargs)

    hl_bold = kwargs.pop('highlight_bold', True)
    nl = kwargs.pop('nl', True)
    fg = kwargs.pop('fg', None)
    bold = kwargs.pop('bold', False)
    kwargs['nl'] = False
    hl = True
    nobold = kwargs.pop('no_bold', False)
    if nobold:
        click.secho(line, **kwargs)
    else:
        for span in line.split('*'):
            if hl:
                hl = False
                kwargs['fg'] = fg
                kwargs['bold'] = bold
                click.secho(span, **kwargs)
            else:
                hl = True
                kwargs['fg'] = highlight
                kwargs['bold'] = hl_bold
                click.secho(span, **kwargs)
    if nl:
        kwargs['nl'] = True
        click.secho('', **kwargs)
    if bottom:
        click.secho(ERASE_TO_EOL, **kwargs)


def logger(body='', system_msg=False, head='', bad=False, timestamp=True):
    if timestamp:
        tstamp = datetime.now().strftime('%Y-%m-%d %H:%M:%S.%f')[:-3]
        click.secho(tstamp + ' ', fg=LOGGER_TIMESTAMP, nl=False)
    if head:
        click.secho(head, fg=LOGGER_COLOR, nl=False)
    click.secho(body,
                bold=system_msg,
                fg=LOGGER_BAD_COLOR if bad else None)


@click.group()
def cli(ctx):
    pass


@cli.command(help='Check that the flow is valid (default).')
@click.option('--warnings/--no-warnings',
              default=False,
              show_default=True,
              help='Show all Pylint warnings, not just errors.')
@click.pass_obj
def check(obj, warnings=False):
    _check(obj.graph, obj.flow, obj.environment, pylint=obj.pylint, warnings=warnings)
    fname = inspect.getfile(obj.flow.__class__)
    echo("\n*'{cmd} show'* shows a description of this flow.\n"
         "*'{cmd} run'* runs the flow locally.\n"
         "*'{cmd} help'* shows all available commands and options.\n"
         .format(cmd=fname), highlight='magenta', highlight_bold=False)


@cli.command(help='Show structure of the flow.')
@click.pass_obj
def show(obj):
    echo_always('\n%s' % obj.graph.doc)
    for _, node in sorted((n.func_lineno, n) for n in obj.graph):
        echo_always('\nStep *%s*' % node.name, err=False)
        echo_always(node.doc if node.doc else '?', indent=True, err=False)
        if node.type != 'end':
            echo_always('*=>* %s' % ', '.join('*%s*' % n for n in node.out_funcs),
                        indent=True,
                        highlight='magenta',
                        highlight_bold=False,
                        err=False)
    echo_always('')


@cli.command(help='Show all available commands.')
@click.pass_context
def help(ctx):
    print(ctx.parent.get_help())


@cli.command(help='Output internal state of the flow graph.')
@click.pass_obj
def output_raw(obj):
    echo('Internal representation of the flow:',
         fg='magenta',
         bold=False)
    echo_always(str(obj.graph), err=False)


@cli.command(help='Visualize the flow with Graphviz.')
@click.pass_obj
def output_dot(obj):
    echo('Visualizing the flow as a GraphViz graph',
         fg='magenta',
         bold=False)
    echo("Try piping the output to 'dot -Tpng -o graph.png' to produce "
         "an actual image.", indent=True)
    echo_always(obj.graph.output_dot(), err=False)


@cli.command(help='Get data artifacts of a task or all tasks in a step. '
                  'The format for input-path is either <run_id>/<step_name> or '
                  '<run_id>/<step_name>/<task_id>.')
@click.argument('input-path')
@click.option('--private/--no-private',
              default=False,
              show_default=True,
              help='Show also private attributes.')
@click.option('--max-value-size',
              default=1000,
              show_default=True,
              type=int,
              help='Show only values that are smaller than this number. '
                   'Set to 0 to see only keys.')
@click.option('--include',
              type=str,
              default='',
              help='Include only artifacts in the given comma-separated list.')
@click.option('--file',
              type=str,
              default=None,
              help='Serialize artifacts in the given file.')
@click.pass_obj
def dump(obj,
         input_path,
         private=None,
         max_value_size=None,
         include=None,
         file=None):

    output = {}
    kwargs = {'show_private': private,
              'max_value_size': max_value_size,
              'include': {t for t in include.split(',') if t}}

    if obj.datastore.datastore_root is None:
        obj.datastore.datastore_root = obj.datastore.get_datastore_root_from_config(
            obj.echo, create_on_absent=False)
    if obj.datastore.datastore_root is None:
        raise CommandException(
            "Could not find the location of the datastore -- did you correctly set the "
            "METAFLOW_DATASTORE_SYSROOT_%s environment variable" % (obj.datastore.TYPE).upper())

    # Pathspec can either be run_id/step_name or run_id/step_name/task_id.
    parts = input_path.split('/')
    if len(parts) == 2:
        run_id, step_name = parts
        task_id = None
    elif len(parts) == 3:
        run_id, step_name, task_id = parts
    else:
        raise CommandException("input_path should either be run_id/step_name"
                               "or run_id/step_name/task_id")

    from metaflow.datastore.datastore_set import MetaflowDatastoreSet

    datastore_set = MetaflowDatastoreSet(
                        obj.datastore,
                        obj.flow.name,
                        run_id,
                        steps=[step_name],
                        metadata=obj.metadata,
                        monitor=obj.monitor,
                        event_logger=obj.event_logger,
                        prefetch_data_artifacts=kwargs.get('include'))
    if task_id:
        ds_list = [datastore_set.get_with_pathspec(input_path)]
    else:
        ds_list = list(datastore_set) # get all tasks

    for ds in ds_list:
        echo('Dumping output of run_id=*{run_id}* '
             'step=*{step}* task_id=*{task_id}*'.format(run_id=ds.run_id,
                                                        step=ds.step_name,
                                                        task_id=ds.task_id),
             fg='magenta')

        if file is None:
            echo_always(ds.format(**kwargs),
                        highlight='green',
                        highlight_bold=False,
                        err=False)
        else:
            output[ds.pathspec] = ds.to_dict(**kwargs)

    if file is not None:
        with open(file, 'wb') as f:
            pickle.dump(output, f, protocol=pickle.HIGHEST_PROTOCOL)
        echo('Artifacts written to *%s*' % file)


@cli.command(help='Show stdout/stderr produced by a task or all tasks in a step. '
                  'The format for input-path is either <run_id>/<step_name> or '
                  '<run_id>/<step_name>/<task_id>.')
@click.argument('input-path')
@click.option('--stdout/--no-stdout',
              default=False,
              show_default=True,
              help='Show stdout of the task.')
@click.option('--stderr/--no-stderr',
              default=False,
              show_default=True,
              help='Show stderr of the task.')
@click.option('--both/--no-both',
              default=True,
              show_default=True,
              help='Show both stdout and stderr of the task.')
@click.pass_obj
def logs(obj, input_path, stdout=None, stderr=None, both=None):
    types = set()
    if stdout:
        types.add('stdout')
        both = False
    if stderr:
        types.add('stderr')
        both = False
    if both:
        types.update(('stdout', 'stderr'))

    # Pathspec can either be run_id/step_name or run_id/step_name/task_id.
    parts = input_path.split('/')
    if len(parts) == 2:
        run_id, step_name = parts
        task_id = None
    elif len(parts) == 3:
        run_id, step_name, task_id = parts
    else:
        raise CommandException("input_path should either be run_id/step_name"
                               "or run_id/step_name/task_id")

    if obj.datastore.datastore_root is None:
        obj.datastore.datastore_root = obj.datastore.get_datastore_root_from_config(
            obj.echo, create_on_absent=False)
    if obj.datastore.datastore_root is None:
        raise CommandException(
            "Could not find the location of the datastore -- did you correctly set the "
            "METAFLOW_DATASTORE_SYSROOT_%s environment variable" % (obj.datastore.TYPE).upper())

    from metaflow.datastore.datastore_set import MetaflowDatastoreSet
    datastore_set = MetaflowDatastoreSet(
                        obj.datastore,
                        obj.flow.name,
                        run_id,
                        steps=[step_name],
                        metadata=obj.metadata,
                        monitor=obj.monitor,
                        event_logger=obj.event_logger)
    if task_id:
        ds_list = [datastore_set.get_with_pathspec(input_path)]
    else:
        ds_list = list(datastore_set) # get all tasks
    for ds in ds_list:
        echo('Dumping logs of run_id=*{run_id}* '
             'step=*{step}* task_id=*{task_id}*'.format(run_id=ds.run_id,
                                                        step=ds.step_name,
                                                        task_id=ds.task_id),
             fg='magenta')

        for typ in ('stdout', 'stderr'):
            if typ in types:
                echo(typ, bold=True)
                click.secho(ds.load_log(typ).decode('UTF-8', errors='replace'),
                            nl=False)


# TODO - move step and init under a separate 'internal' subcommand

@cli.command(help="Internal command to execute a single task.")
@click.argument('step-name')
@click.option('--run-id',
              default=None,
              required=True,
              help='ID for one execution of all steps in the flow.')
@click.option('--task-id',
              default=None,
              required=True,
              show_default=True,
              help='ID for this instance of the step.')
@click.option('--input-paths',
              help='A comma-separated list of pathspecs '
                   'specifying inputs for this step.')
@click.option('--split-index',
              type=int,
              default=None,
              show_default=True,
              help='Index of this foreach split.')
@click.option('--tag',
              'tags',
              multiple=True,
              default=None,
              help="Annotate this run with the given tag. You can specify "
                   "this option multiple times to attach multiple tags in "
                   "the task.")
@click.option('--namespace',
              'user_namespace',
              default=None,
              help="Change namespace from the default (your username) to "
                   "the specified tag.")
@click.option('--retry-count',
              default=0,
              help="How many times we have attempted to run this task.")
@click.option('--max-user-code-retries',
              default=0,
              help="How many times we should attempt running the user code.")
@click.option('--clone-only',
              default=None,
              help="Pathspec of the origin task for this task to clone. Do "
              "not execute anything.")
@click.option('--clone-run-id',
              default=None,
              help="Run id of the origin flow, if this task is part of a flow "
              "being resumed.")
@click.option('--with',
              'decospecs',
              multiple=True,
              help="Add a decorator to this task. You can specify this "
              "option multiple times to attach multiple decorators "
              "to this task.")
@click.pass_obj
def step(obj,
         step_name,
         tags=None,
         run_id=None,
         task_id=None,
         input_paths=None,
         split_index=None,
         user_namespace=None,
         retry_count=None,
         max_user_code_retries=None,
         clone_only=None,
         clone_run_id=None,
         decospecs=None):
    if user_namespace is not None:
        namespace(user_namespace or None)

    func = None
    try:
        func = getattr(obj.flow, step_name)
    except:
        raise CommandException("Step *%s* doesn't exist." % step_name)
    if not func.is_step:
        raise CommandException("Function *%s* is not a step." % step_name)
    echo('Executing a step, *%s*' % step_name,
         fg='magenta',
         bold=False,
         err=False)

    if decospecs:
        decorators._attach_decorators_to_step(func, decospecs)

    obj.datastore.datastore_root = obj.datastore_root
    if obj.datastore.datastore_root is None:
        obj.datastore.datastore_root = \
            obj.datastore.get_datastore_root_from_config(obj.echo)

    obj.metadata.add_sticky_tags(tags=tags)
    paths = decompress_list(input_paths) if input_paths else []

    task = MetaflowTask(obj.flow,
                        obj.datastore,
                        obj.metadata,
                        obj.environment,
                        obj.logger,
                        obj.event_logger,
                        obj.monitor)
    if clone_only:
        task.clone_only(step_name,
                        run_id,
                        task_id,
                        clone_only)
    else:
        task.run_step(step_name,
                      run_id,
                      task_id,
                      clone_run_id,
                      paths,
                      split_index,
                      retry_count,
                      max_user_code_retries)

    echo('Success', fg='green', bold=True, indent=True, err=False)

@parameters.add_custom_parameters(deploy_mode=False)
@cli.command(help="Internal command to initialize a run.")
@click.option('--run-id',
              default=None,
              required=True,
              help='ID for one execution of all steps in the flow.')
@click.option('--task-id',
              default=None,
              required=True,
              help='ID for this instance of the step.')
@click.pass_obj
def init(obj, run_id=None, task_id=None, **kwargs):
    # init is a separate command instead of an option in 'step'
    # since we need to capture user-specified parameters with
    # @add_custom_parameters. Adding custom parameters to 'step'
    # is not desirable due to the possibility of name clashes between
    # user-specified parameters and our internal options. Note that
    # user-specified parameters are often defined as environment
    # variables.

    if obj.datastore.datastore_root is None:
        obj.datastore.datastore_root = \
            obj.datastore.get_datastore_root_from_config(obj.echo)

    runtime = NativeRuntime(obj.flow,
                            obj.graph,
                            obj.datastore,
                            obj.metadata,
                            obj.environment,
                            obj.package,
                            obj.logger,
                            obj.entrypoint,
                            obj.event_logger,
                            obj.monitor,
                            run_id=run_id)
    parameters.set_parameters(obj.flow, kwargs)
    runtime.persist_parameters(task_id=task_id)

def common_run_options(func):
    @click.option('--tag',
                  'tags',
                  multiple=True,
                  default=None,
                  help="Annotate this run with the given tag. You can specify "
                       "this option multiple times to attach multiple tags in "
                       "the run.")
    @click.option('--max-workers',
                  default=16,
                  show_default=True,
                  help='Maximum number of parallel processes.')
    @click.option('--max-num-splits',
                  default=100,
                  show_default=True,
                  help='Maximum number of splits allowed in a foreach. This '
                       'is a safety check preventing bugs from triggering '
                       'thousands of steps inadvertently.')
    @click.option('--max-log-size',
                  default=10,
                  show_default=True,
                  help='Maximum size of stdout and stderr captured in '
                       'megabytes. If a step outputs more than this to '
                       'stdout/stderr, its output will be truncated.')
    @click.option('--with',
                  'decospecs',
                  multiple=True,
                  help="Add a decorator to all steps. You can specify this "
                       "option multiple times to attach multiple decorators "
                       "in steps.")
    @click.option('--run-id-file',
                  default=None,
                  show_default=True,
                  type=str,
                  help="Write the ID of this run to the file specified.")
    @wraps(func)
    def wrapper(*args, **kwargs):
        return func(*args, **kwargs)
    return wrapper


@click.option('--origin-run-id',
              default=None,
              help="ID of the run that should be resumed. By default, the "
                   "last run executed locally.")
@click.argument('step-to-rerun',
                required=False)
@cli.command(help='Resume execution of a previous run of this flow.')
@common_run_options
@click.pass_obj
def resume(obj,
           tags=None,
           step_to_rerun=None,
           origin_run_id=None,
           max_workers=None,
           max_num_splits=None,
           max_log_size=None,
           decospecs=None,
           run_id_file=None):

    before_run(obj, tags, decospecs + obj.environment.decospecs())

    if origin_run_id is None:
        origin_run_id = get_latest_run_id(obj.echo, obj.flow.name)
        if origin_run_id is None:
            raise CommandException("A previous run id was not found. Specify --origin-run-id.")

    if step_to_rerun is None:
        clone_steps = set()
    else:
        clone_steps = {step_to_rerun}

    runtime = NativeRuntime(obj.flow,
                            obj.graph,
                            obj.datastore,
                            obj.metadata,
                            obj.environment,
                            obj.package,
                            obj.logger,
                            obj.entrypoint,
                            obj.event_logger,
                            obj.monitor,
                            clone_run_id=origin_run_id,
                            clone_steps=clone_steps,
                            max_workers=max_workers,
                            max_num_splits=max_num_splits,
                            max_log_size=max_log_size * 1024 * 1024)
    runtime.persist_parameters()
    runtime.execute()

    write_run_id(run_id_file, runtime.run_id)


@parameters.add_custom_parameters(deploy_mode=True)
@cli.command(help='Run the workflow locally.')
@common_run_options
@click.option('--namespace',
              'user_namespace',
              default=None,
              help="Change namespace from the default (your username) to "
                   "the specified tag. Note that this option does not alter "
                   "tags assigned to the objects produced by this run, just "
                   "what existing objects are visible in the client API. You "
                   "can enable the global namespace with an empty string."
                   "--namespace=")
@click.pass_obj
def run(obj,
        tags=None,
        max_workers=None,
        max_num_splits=None,
        max_log_size=None,
        decospecs=None,
        run_id_file=None,
        user_namespace=None,
        **kwargs):

    if namespace is not None:
        namespace(user_namespace or None)

    before_run(obj, tags, decospecs + obj.environment.decospecs())

    runtime = NativeRuntime(obj.flow,
                            obj.graph,
                            obj.datastore,
                            obj.metadata,
                            obj.environment,
                            obj.package,
                            obj.logger,
                            obj.entrypoint,
                            obj.event_logger,
                            obj.monitor,
                            max_workers=max_workers,
                            max_num_splits=max_num_splits,
                            max_log_size=max_log_size * 1024 * 1024)
    write_latest_run_id(obj, runtime.run_id)
    write_run_id(run_id_file, runtime.run_id)

    parameters.set_parameters(obj.flow, kwargs)
    runtime.persist_parameters()
    runtime.execute()


@cli.command(help='Create a run on KF pipelines. This method converts the MF flow to a KFP run and outputs a link to the KFP run. '
                  'Note: This command will not work as expected if your local environment is not configured to '
                   'connect to a KFP cluster')
@click.option('--code-url',
              'code_url',
              default=DEFAULT_FLOW_CODE_URL,
              help="the code URL of the flow to be executed on KFP")
@click.option('--experiment-name',
              'experiment_name',
              default=DEFAULT_EXPERIMENT_NAME,
              help="the associated experiment name for the run"
              )
@click.option('--run-name',
              'run_name',
              default=DEFAULT_RUN_NAME,
              help="name assigned to the new KFP run"
              )
@click.pass_obj
def run_on_kfp(obj,
        code_url=DEFAULT_FLOW_CODE_URL,
        experiment_name=DEFAULT_EXPERIMENT_NAME,
        run_name=DEFAULT_RUN_NAME
        ):

    run_pipeline_result = create_run_on_kfp(obj.graph, code_url, experiment_name, run_name)
    echo("\nRun created successfully!\n")
    echo("Run link: {0}".format(posixpath.join(KFP_RUN_URL_PREFIX, run_pipeline_result.run_id)))


@cli.command(help='Generate the KFP YAML which is used to run the workflow on Kubeflow Pipelines.')
@click.option('--output-path',
              'output_path',
              default=DEFAULT_KFP_YAML_OUTPUT_PATH,
              help="the output path (or filename) of the generated KFP pipeline yaml file")
@click.option('--code-url',
              'code_url',
              default=DEFAULT_FLOW_CODE_URL,
              help="the code URL of the flow to be executed on KFP")
@click.pass_obj
def generate_kfp_yaml(obj,
                     output_path=DEFAULT_KFP_YAML_OUTPUT_PATH,
                     code_url=DEFAULT_FLOW_CODE_URL,
                     ):
    pipeline_path = create_kfp_pipeline_yaml(obj.graph, code_url, output_path)
    echo("\nDone converting to KFP YAML. Upload the file `{0}` to the KFP UI to run!".format(pipeline_path))

def write_run_id(run_id_file, run_id):
    if run_id_file is not None:
        with open(run_id_file, 'w') as f:
            f.write(str(run_id))


def before_run(obj, tags, decospecs):
    # There's a --with option both at the top-level and for the run
    # subcommand. Why?
    #
    # "run --with shoes" looks so much better than "--with shoes run".
    # This is a very common use case of --with.
    #
    # A downside is that we need to have the following decorators handling
    # in two places in this module and we need to make sure that
    # _init_decorators doesn't get called twice.
    if decospecs:
        decorators._attach_decorators(obj.flow, decospecs)
        obj.graph = FlowGraph(obj.flow.__class__)
    obj.check(obj.graph, obj.flow, obj.environment, pylint=obj.pylint)
    #obj.environment.init_environment(obj.logger)

    if obj.datastore.datastore_root is None:
        obj.datastore.datastore_root = \
            obj.datastore.get_datastore_root_from_config(obj.echo)

    decorators._init_decorators(
        obj.flow, obj.graph, obj.environment, obj.datastore, obj.logger)
    obj.metadata.add_sticky_tags(tags=tags)

    # Package working directory only once per run.
    # We explicitly avoid doing this in `start` since it is invoked for every
    # step in the run.
    obj.package = MetaflowPackage(obj.flow, obj.environment, obj.logger, obj.package_suffixes)


@cli.command(help='Print the Metaflow version')
@click.pass_obj
def version(obj):
    echo_always(obj.version)


@click.command(cls=click.CommandCollection,
               sources=[cli] + plugins.get_plugin_cli(),
               invoke_without_command=True)
@click.option('--quiet/--not-quiet',
              show_default=True,
              default=False,
              help='Suppress unnecessary messages')
@click.option('--metadata',
              default=DEFAULT_METADATA,
              show_default=True,
              type=click.Choice([m.TYPE for m in METADATAPROVIDERS]),
              help='Metadata service type')
@click.option('--environment',
              default='local',
              show_default=True,
              type=click.Choice(['local'] + [m.TYPE for m in ENVIRONMENTS]),
              help='Execution environment type')
@click.option('--datastore',
              default=DEFAULT_DATASTORE,
              show_default=True,
              type=click.Choice(DATASTORES),
              help='Data backend type')
@click.option('--datastore-root',
              help='Root path for datastore')
@click.option('--package-suffixes',
              help='A comma-separated list of file suffixes to include '
                   'in the code package.',
              default='.py',
              show_default=True)
@click.option('--with',
              'decospecs',
              multiple=True,
              help="Add a decorator to all steps. You can specify this option "
                   "multiple times to attach multiple decorators in steps.")
@click.option('--pylint/--no-pylint',
              default=True,
              show_default=True,
              help='Run Pylint on the flow if pylint is installed.')
@click.option('--coverage',
              is_flag=True,
              default=False,
              show_default=True,
              help='Measure code coverage using coverage.py.')
@click.option('--event-logger',
              default='nullSidecarLogger',
              show_default=True,
              type=click.Choice(LOGGING_SIDECAR),
              help='type of event logger used')
@click.option('--monitor',
              default='nullSidecarMonitor',
              show_default=True,
              type=click.Choice(MONITOR_SIDECAR),
              help='Monitoring backend type')
@click.pass_context
def start(ctx,
          quiet=False,
          metadata=None,
          environment=None,
          datastore=None,
          datastore_root=None,
          decospecs=None,
          package_suffixes=None,
          pylint=None,
          coverage=None,
          event_logger=None,
          monitor=None):
    global echo
    if quiet:
        echo = echo_dev_null
    else:
        echo = echo_always

    ctx.obj.version = metaflow_version.get_version()
    version = ctx.obj.version
    if use_r():
        version = metaflow_r_version()

<<<<<<< HEAD
    echo('Metaflow %s' % ctx.obj.version, fg='magenta', bold=True, nl=False, err=False)
    echo(" executing *%s*" % ctx.obj.flow.name, fg='magenta', nl=False, err=False)
    echo(" for *%s*" % resolve_identity(), fg='magenta', err=False)
=======
    echo('Metaflow %s' % version, fg='magenta', bold=True, nl=False)
    echo(" executing *%s*" % ctx.obj.flow.name, fg='magenta', nl=False)
    echo(" for *%s*" % resolve_identity(), fg='magenta')
>>>>>>> b73e6973

    if decospecs:
        decorators._attach_decorators(ctx.obj.flow, decospecs)

    if coverage:
        from coverage import Coverage
        cov = Coverage(data_suffix=True,
                       auto_data=True,
                       source=['metaflow'],
                       branch=True)
        cov.start()

    ctx.obj.echo = echo
    ctx.obj.echo_always = echo_always
    ctx.obj.graph = FlowGraph(ctx.obj.flow.__class__)
    ctx.obj.logger = logger
    ctx.obj.check = _check
    ctx.obj.pylint = pylint
    ctx.obj.top_cli = cli
    ctx.obj.package_suffixes = package_suffixes.split(',')
    ctx.obj.reconstruct_cli = _reconstruct_cli

    ctx.obj.event_logger = EventLogger(event_logger)

    ctx.obj.environment = [e for e in ENVIRONMENTS + [MetaflowEnvironment]
                           if e.TYPE == environment][0](ctx.obj.flow)
    ctx.obj.environment.validate_environment(echo)

    ctx.obj.monitor = Monitor(monitor, ctx.obj.environment, ctx.obj.flow.name)
    ctx.obj.monitor.start()

    ctx.obj.metadata = [m for m in METADATAPROVIDERS
                        if m.TYPE == metadata][0](ctx.obj.environment,
                                                  ctx.obj.flow,
                                                  ctx.obj.event_logger,
                                                  ctx.obj.monitor)
    ctx.obj.datastore = DATASTORES[datastore]

<<<<<<< HEAD
    echo("Datastore: {0}".format(ctx.obj.datastore), err=False)
    echo("DatastoreRoot: {0}".format(ctx.obj.datastore_root), err=False)

=======
    if datastore_root is None:
        datastore_root = \
          ctx.obj.datastore.get_datastore_root_from_config(ctx.obj.echo)
    ctx.obj.datastore_root = ctx.obj.datastore.datastore_root = datastore_root

    if decospecs:
        decorators._attach_decorators(ctx.obj.flow, decospecs)

    # initialize current and parameter context for deploy-time parameters
>>>>>>> b73e6973
    current._set_env(flow_name=ctx.obj.flow.name, is_running=False)
    parameters.set_parameter_context(ctx.obj.flow.name,
                                        ctx.obj.logger,
                                        ctx.obj.datastore)

    if ctx.invoked_subcommand not in ('run', 'resume'):
        # run/resume are special cases because they can add more decorators with --with,
        # so they have to take care of themselves.
        decorators._attach_decorators(
            ctx.obj.flow, ctx.obj.environment.decospecs())
        decorators._init_decorators(
            ctx.obj.flow, ctx.obj.graph, ctx.obj.environment, ctx.obj.datastore, ctx.obj.logger)
        #TODO (savin): Enable lazy instantiation of package
        ctx.obj.package = None
    if ctx.invoked_subcommand is None:
        ctx.invoke(check)


def _reconstruct_cli(params):
    for k, v in params.items():
        if v:
            if k == 'decospecs':
                k = 'with'
            k = k.replace('_', '-')
            if not isinstance(v, tuple):
                v = [v]
            for value in v:
                yield '--%s' % k
                if not isinstance(value, bool):
                    yield str(value)


def _check(graph, flow, environment, pylint=True, warnings=False, **kwargs):
    echo("Validating your flow...", fg='magenta', bold=False)
    linter = lint.linter
    # TODO set linter settings
    linter.run_checks(graph, **kwargs)
    echo('The graph looks good!', fg='green', bold=True, indent=True)
    if pylint:
        echo("Running pylint...", fg='magenta', bold=False)
        fname = inspect.getfile(flow.__class__)
        pylint = PyLint(fname)
        if pylint.has_pylint():
            pylint.run(warnings=warnings, pylint_config=environment.pylint_config(), logger=echo_always)
            echo('Pylint is happy!',
                 fg='green',
                 bold=True,
                 indent=True)
        else:
            echo("Pylint not found, so extra checks are disabled.",
                 fg='green',
                 indent=True,
                 bold=False)


def print_metaflow_exception(ex):
    echo_always(ex.headline, indent=True, nl=False, bold=True)
    if ex.line_no is None:
        echo_always(':')
    else:
        echo_always(' on line %d:' % ex.line_no, bold=True)
    echo_always(ex.message, indent=True, bold=False, padding_bottom=True)


def print_unknown_exception(ex):
    echo_always('Internal error', indent=True, bold=True)
    echo_always(traceback.format_exc(), highlight=None, highlight_bold=False)


class CliState(object):
    def __init__(self, flow):
        self.flow = flow

def main(flow, args=None, handle_exceptions=True, entrypoint=None):
    # Ignore warning(s) and prevent spamming the end-user.
    # TODO: This serves as a short term workaround for RuntimeWarning(s) thrown
    # in py3.8 related to log buffering (bufsize=1).
    import warnings
    warnings.filterwarnings('ignore')
    if entrypoint is None:
        entrypoint = [sys.executable, sys.argv[0]]

    state = CliState(flow)
    state.entrypoint = entrypoint

    try:
        if args is None:
            start(auto_envvar_prefix='METAFLOW', obj=state)
        else:
            try:
                start.main(args=args,
                           obj=state,
                           auto_envvar_prefix='METAFLOW')
            except SystemExit as e:
                return e.code
    except MetaflowException as x:
        if handle_exceptions:
            print_metaflow_exception(x)
            sys.exit(1)
        else:
            raise
    except Exception as x:
        if handle_exceptions:
            print_unknown_exception(x)
            sys.exit(1)
        else:
            raise<|MERGE_RESOLUTION|>--- conflicted
+++ resolved
@@ -797,15 +797,9 @@
     if use_r():
         version = metaflow_r_version()
 
-<<<<<<< HEAD
-    echo('Metaflow %s' % ctx.obj.version, fg='magenta', bold=True, nl=False, err=False)
-    echo(" executing *%s*" % ctx.obj.flow.name, fg='magenta', nl=False, err=False)
-    echo(" for *%s*" % resolve_identity(), fg='magenta', err=False)
-=======
     echo('Metaflow %s' % version, fg='magenta', bold=True, nl=False)
     echo(" executing *%s*" % ctx.obj.flow.name, fg='magenta', nl=False)
     echo(" for *%s*" % resolve_identity(), fg='magenta')
->>>>>>> b73e6973
 
     if decospecs:
         decorators._attach_decorators(ctx.obj.flow, decospecs)
@@ -844,11 +838,6 @@
                                                   ctx.obj.monitor)
     ctx.obj.datastore = DATASTORES[datastore]
 
-<<<<<<< HEAD
-    echo("Datastore: {0}".format(ctx.obj.datastore), err=False)
-    echo("DatastoreRoot: {0}".format(ctx.obj.datastore_root), err=False)
-
-=======
     if datastore_root is None:
         datastore_root = \
           ctx.obj.datastore.get_datastore_root_from_config(ctx.obj.echo)
@@ -858,7 +847,6 @@
         decorators._attach_decorators(ctx.obj.flow, decospecs)
 
     # initialize current and parameter context for deploy-time parameters
->>>>>>> b73e6973
     current._set_env(flow_name=ctx.obj.flow.name, is_running=False)
     parameters.set_parameter_context(ctx.obj.flow.name,
                                         ctx.obj.logger,
