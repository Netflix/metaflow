--- conflicted
+++ resolved
@@ -180,7 +180,9 @@
 
         _msg = "Internal representation of the flow in JSON format:"
         _graph_dict, _graph_struct = obj.graph.output_steps()
-        _graph = _json.dumps(dict(graph=_graph_dict, graph_structure=_graph_struct), indent=4)
+        _graph = _json.dumps(
+            dict(graph=_graph_dict, graph_structure=_graph_struct), indent=4
+        )
     else:
         _graph = str(obj.graph)
         _msg = "Internal representation of the flow:"
@@ -193,7 +195,8 @@
 def output_dot(obj):
     echo("Visualizing the flow as a GraphViz graph", fg="magenta", bold=False)
     echo(
-        "Try piping the output to 'dot -Tpng -o graph.png' to produce " "an actual image.",
+        "Try piping the output to 'dot -Tpng -o graph.png' to produce "
+        "an actual image.",
         indent=True,
     )
     echo_always(obj.graph.output_dot(), err=False)
@@ -216,7 +219,8 @@
     default=1000,
     show_default=True,
     type=int,
-    help="Show only values that are smaller than this number. " "Set to 0 to see only keys.",
+    help="Show only values that are smaller than this number. "
+    "Set to 0 to see only keys.",
 )
 @click.option(
     "--include",
@@ -224,7 +228,9 @@
     default="",
     help="Include only artifacts in the given comma-separated list.",
 )
-@click.option("--file", type=str, default=None, help="Serialize artifacts in the given file.")
+@click.option(
+    "--file", type=str, default=None, help="Serialize artifacts in the given file."
+)
 @click.pass_obj
 def dump(obj, input_path, private=None, max_value_size=None, include=None, file=None):
 
@@ -243,13 +249,9 @@
     elif len(parts) == 3:
         run_id, step_name, task_id = parts
     else:
-<<<<<<< HEAD
-        raise CommandException("input_path should either be run_id/step_name" "or run_id/step_name/task_id")
-=======
         raise CommandException(
             "input_path should either be run_id/step_name or run_id/step_name/task_id"
         )
->>>>>>> c8456aa1
 
     datastore_set = TaskDataStoreSet(
         obj.flow_datastore,
@@ -265,12 +267,16 @@
     for ds in ds_list:
         echo(
             "Dumping output of run_id=*{run_id}* "
-            "step=*{step}* task_id=*{task_id}*".format(run_id=ds.run_id, step=ds.step_name, task_id=ds.task_id),
+            "step=*{step}* task_id=*{task_id}*".format(
+                run_id=ds.run_id, step=ds.step_name, task_id=ds.task_id
+            ),
             fg="magenta",
         )
 
         if file is None:
-            echo_always(ds.format(**kwargs), highlight="green", highlight_bold=False, err=False)
+            echo_always(
+                ds.format(**kwargs), highlight="green", highlight_bold=False, err=False
+            )
         else:
             output[ds.pathspec] = ds.to_dict(**kwargs)
 
@@ -332,9 +338,14 @@
     elif len(parts) == 3:
         run_id, step_name, task_id = parts
     else:
-        raise CommandException("input_path should either be run_id/step_name " "or run_id/step_name/task_id")
-
-    datastore_set = TaskDataStoreSet(obj.flow_datastore, run_id, steps=[step_name], allow_not_done=True)
+        raise CommandException(
+            "input_path should either be run_id/step_name "
+            "or run_id/step_name/task_id"
+        )
+
+    datastore_set = TaskDataStoreSet(
+        obj.flow_datastore, run_id, steps=[step_name], allow_not_done=True
+    )
     if task_id:
         ds_list = [
             TaskDataStore(
@@ -359,7 +370,9 @@
         for ds in ds_list:
             echo(
                 "Dumping logs of run_id=*{run_id}* "
-                "step=*{step}* task_id=*{task_id}*".format(run_id=ds.run_id, step=ds.step_name, task_id=ds.task_id),
+                "step=*{step}* task_id=*{task_id}*".format(
+                    run_id=ds.run_id, step=ds.step_name, task_id=ds.task_id
+                ),
                 fg="magenta",
             )
 
@@ -382,16 +395,15 @@
                     # nothing is found
                     log = ds.load_log_legacy(stream)
                     if log and timestamps:
-<<<<<<< HEAD
-                        raise CommandException("We can't show --timestamps for " "old runs. Sorry!")
-=======
                         raise CommandException(
                             "We can't show --timestamps for old runs. Sorry!"
                         )
->>>>>>> c8456aa1
                     echo_unicode(log, nl=False)
     else:
-        raise CommandException("No Tasks found at the given path -- " "either none exist or none have started yet")
+        raise CommandException(
+            "No Tasks found at the given path -- "
+            "either none exist or none have started yet"
+        )
 
 
 # TODO - move step and init under a separate 'internal' subcommand
@@ -457,7 +469,8 @@
 @click.option(
     "--clone-only",
     default=None,
-    help="Pathspec of the origin task for this task to clone. Do " "not execute anything.",
+    help="Pathspec of the origin task for this task to clone. Do "
+    "not execute anything.",
 )
 @click.option(
     "--clone-wait-only/--no-clone-wait-only",
@@ -532,7 +545,9 @@
     # Remove argument `step_name` from `step_kwargs`.
     step_kwargs.pop("step_name", None)
     # Remove `opt_*` prefix from (some) option keys.
-    step_kwargs = dict([(k[4:], v) if k.startswith("opt_") else (k, v) for k, v in step_kwargs.items()])
+    step_kwargs = dict(
+        [(k[4:], v) if k.startswith("opt_") else (k, v) for k, v in step_kwargs.items()]
+    )
     cli_args._set_step_kwargs(step_kwargs)
 
     ctx.obj.metadata.add_sticky_tags(tags=opt_tag)
@@ -584,7 +599,9 @@
     required=True,
     help="ID for one execution of all steps in the flow.",
 )
-@click.option("--task-id", default=None, required=True, help="ID for this instance of the step.")
+@click.option(
+    "--task-id", default=None, required=True, help="ID for this instance of the step."
+)
 @click.option(
     "--tag",
     "tags",
@@ -678,7 +695,8 @@
 @click.option(
     "--origin-run-id",
     default=None,
-    help="ID of the run that should be resumed. By default, the " "last run executed locally.",
+    help="ID of the run that should be resumed. By default, the "
+    "last run executed locally.",
 )
 @click.option(
     "--run-id",
@@ -724,7 +742,9 @@
     if origin_run_id is None:
         origin_run_id = get_latest_run_id(obj.echo, obj.flow.name)
         if origin_run_id is None:
-            raise CommandException("A previous run id was not found. Specify --origin-run-id.")
+            raise CommandException(
+                "A previous run id was not found. Specify --origin-run-id."
+            )
 
     if step_to_rerun is None:
         clone_steps = set()
@@ -853,20 +873,18 @@
     obj.check(obj.graph, obj.flow, obj.environment, pylint=obj.pylint)
     # obj.environment.init_environment(obj.logger)
 
-<<<<<<< HEAD
-    decorators._init_step_decorators(obj.flow, obj.graph, obj.environment, obj.flow_datastore, obj.logger)
-=======
     decorators._init_step_decorators(
         obj.flow, obj.graph, obj.environment, obj.flow_datastore, obj.logger
     )
 
->>>>>>> c8456aa1
     obj.metadata.add_sticky_tags(tags=tags)
 
     # Package working directory only once per run.
     # We explicitly avoid doing this in `start` since it is invoked for every
     # step in the run.
-    obj.package = MetaflowPackage(obj.flow, obj.environment, obj.echo, obj.package_suffixes)
+    obj.package = MetaflowPackage(
+        obj.flow, obj.environment, obj.echo, obj.package_suffixes
+    )
 
 
 @cli.command(help="Print the Metaflow version")
@@ -984,17 +1002,10 @@
     ctx.obj.package_suffixes = package_suffixes.split(",")
     ctx.obj.reconstruct_cli = _reconstruct_cli
 
-<<<<<<< HEAD
-    ctx.obj.event_logger = EventLogger(event_logger)
-
-    ctx.obj.environment = [e for e in ENVIRONMENTS + [MetaflowEnvironment] if e.TYPE == environment][0](ctx.obj.flow)
-    ctx.obj.environment.validate_environment(echo)
-=======
     ctx.obj.environment = [
         e for e in ENVIRONMENTS + [MetaflowEnvironment] if e.TYPE == environment
     ][0](ctx.obj.flow)
     ctx.obj.environment.validate_environment(echo, datastore)
->>>>>>> c8456aa1
 
     ctx.obj.event_logger = LOGGING_SIDECARS[event_logger](
         flow=ctx.obj.flow, env=ctx.obj.environment
@@ -1013,7 +1024,9 @@
     ctx.obj.datastore_impl = DATASTORES[datastore]
 
     if datastore_root is None:
-        datastore_root = ctx.obj.datastore_impl.get_datastore_root_from_config(ctx.obj.echo)
+        datastore_root = ctx.obj.datastore_impl.get_datastore_root_from_config(
+            ctx.obj.echo
+        )
     if datastore_root is None:
         raise CommandException(
             "Could not find the location of the datastore -- did you correctly set the "
@@ -1049,7 +1062,9 @@
 
     # initialize current and parameter context for deploy-time parameters
     current._set_env(flow=ctx.obj.flow, is_running=False)
-    parameters.set_parameter_context(ctx.obj.flow.name, ctx.obj.echo, ctx.obj.flow_datastore)
+    parameters.set_parameter_context(
+        ctx.obj.flow.name, ctx.obj.echo, ctx.obj.flow_datastore
+    )
 
     if ctx.invoked_subcommand not in ("run", "resume"):
         # run/resume are special cases because they can add more decorators with --with,
@@ -1103,7 +1118,8 @@
                 echo("Pylint is happy!", fg="green", bold=True, indent=True)
             else:
                 echo(
-                    "Pylint couldn't analyze your code.\n\tPylint exception: %s" % pylint_exception_msg,
+                    "Pylint couldn't analyze your code.\n\tPylint exception: %s"
+                    % pylint_exception_msg,
                     fg="red",
                     bold=True,
                     indent=True,
