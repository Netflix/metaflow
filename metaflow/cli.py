--- conflicted
+++ resolved
@@ -57,16 +57,10 @@
 
 
 def echo_always(line, **kwargs):
-<<<<<<< HEAD
     if DISABLE_LOGGING:
         return
     if kwargs.pop("wrap", False):
         import textwrap
-=======
-    if kwargs.pop("wrap", False):
-        import textwrap
-
->>>>>>> 7d60a21a
         indent_str = INDENT if kwargs.get("indent", None) else ""
         effective_width = 80 - len(indent_str)
         wrapped = textwrap.wrap(line, width=effective_width, break_long_words=False)
