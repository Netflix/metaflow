--- conflicted
+++ resolved
@@ -390,7 +390,6 @@
                 env_dict['METAFLOW_ECS_S3_ACCESS_IAM_ROLE'] =\
                     click.prompt('\t' + cyan('[METAFLOW_ECS_S3_ACCESS_IAM_ROLE]') + 
                       ' IAM role granting AWS Batch access to Amazon S3')
-<<<<<<< HEAD
                 env_dict['METAFLOW_BATCH_CONTAINER_REGISTRY'] 
                 metaflow_batch_container_registry =\
                     click.prompt('\t' + cyan('[METAFLOW_BATCH_CONTAINER_REGISTRY]') + 
@@ -404,16 +403,6 @@
                         default='', show_default=False)
                 if metaflow_batch_container_image:
                     env_dict['METAFLOW_BATCH_CONTAINER_IMAGE'] = metaflow_batch_container_image
-=======
-                env_dict['METAFLOW_BATCH_CONTAINER_REGISTRY'] =\
-                    click.prompt('\t' + cyan('[METAFLOW_BATCH_CONTAINER_REGISTRY]') + 
-                      yellow('(Optional)') + ' Default docker image repository for AWS Batch jobs',
-                        default='', show_default=False)
-                env_dict['METAFLOW_BATCH_CONTAINER_IMAGE'] =\
-                    click.prompt('\t' + cyan('[METAFLOW_BATCH_CONTAINER_IMAGE]') + 
-                      yellow('(Optional)') + ' Default docker image for AWS Batch jobs',
-                        default='', show_default=False)
->>>>>>> 92889456
         # Metadata service configuration.
         use_metadata = click.confirm('\nConfigure Metadata Service as default metadata provider?', 
             default=True, abort=False)
@@ -426,18 +415,10 @@
                 click.prompt('\t' + cyan('[METAFLOW_SERVICE_INTERNAL_URL]') +
                   yellow('(Optional)') +  ' URL for Metadata Service (Accessible within VPC)',
                     default=env_dict['METAFLOW_SERVICE_URL'], show_default=True)
-<<<<<<< HEAD
-            env_dict['METAFLOW_SERVICE_AUTH_KEY'] 
             metaflow_service_auth_key =\
                 click.prompt('\t' + cyan('[METAFLOW_SERVICE_AUTH_KEY]') + 
                   yellow('(Optional)') + ' Auth key for Metadata Service',
                     default='', show_default=False)
             if metaflow_service_auth_key:
                     env_dict['METAFLOW_SERVICE_AUTH_KEY'] = metaflow_service_auth_key
-=======
-            env_dict['METAFLOW_SERVICE_AUTH_KEY'] =\
-                click.prompt('\t' + cyan('[METAFLOW_SERVICE_AUTH_KEY]') + 
-                  yellow('(Optional)') + ' Auth key for Metadata Service',
-                    default='', show_default=False)
->>>>>>> 92889456
         persist_env(env_dict, profile)