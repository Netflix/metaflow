--- conflicted
+++ resolved
@@ -70,7 +70,9 @@
     # Throw an exception
     if path is None:
         raise click.ClickException(
-            "Could not find " + click.style('"%s"' % DATASTORE_LOCAL_DIR, fg="red") + " in the current working tree."
+            "Could not find "
+            + click.style('"%s"' % DATASTORE_LOCAL_DIR, fg="red")
+            + " in the current working tree."
         )
 
     stripped_path = os.path.dirname(path)
@@ -150,7 +152,9 @@
     src_dir = os.path.join(get_tutorials_dir(), episode)
     if not os.path.isdir(src_dir):
         raise click.BadArgumentUsage(
-            "Episode " + click.style('"{0}"'.format(episode), fg="red") + " does not exist."
+            "Episode "
+            + click.style('"{0}"'.format(episode), fg="red")
+            + " does not exist."
             " To see a list of available episodes, "
             "type:\n" + click.style("metaflow tutorials list", fg="cyan")
         )
@@ -226,7 +230,9 @@
 
 
 # NOTE: This code needs to be in sync with metaflow/metaflow_config.py.
-METAFLOW_CONFIGURATION_DIR = expanduser(os.environ.get("METAFLOW_HOME", "~/.metaflowconfig"))
+METAFLOW_CONFIGURATION_DIR = expanduser(
+    os.environ.get("METAFLOW_HOME", "~/.metaflowconfig")
+)
 
 
 @main.group(help="Configure Metaflow to access the cloud.")
@@ -301,7 +307,8 @@
     path = get_config_path(profile)
     if os.path.exists(path):
         if click.confirm(
-            "Do you really wish to reset the configuration in " + click.style('"%s"' % path, fg="cyan"),
+            "Do you really wish to reset the configuration in "
+            + click.style('"%s"' % path, fg="cyan"),
             abort=True,
         ):
             os.remove(path)
@@ -348,7 +355,9 @@
     output_path = expanduser(output_filename)
     if os.path.exists(output_path):
         if click.confirm(
-            "Do you wish to overwrite the contents in " + click.style('"%s"' % output_path, fg="cyan") + "?",
+            "Do you wish to overwrite the contents in "
+            + click.style('"%s"' % output_path, fg="cyan")
+            + "?",
             abort=True,
         ):
             pass
@@ -387,7 +396,8 @@
     "--profile",
     "-p",
     default="",
-    help="Configure a named profile. Activate the profile by setting " "`METAFLOW_PROFILE` environment variable.",
+    help="Configure a named profile. Activate the profile by setting "
+    "`METAFLOW_PROFILE` environment variable.",
 )
 @click.option(
     "--overwrite/--no-overwrite",
@@ -401,7 +411,9 @@
         confirm_overwrite_config(profile)
     # Prompt for user input.
     encoded_str = click.prompt(
-        "Following instructions from " "https://metaflow.org/sandbox, " "please paste the encoded magic string",
+        "Following instructions from "
+        "https://metaflow.org/sandbox, "
+        "please paste the encoded magic string",
         type=str,
     )
     # Decode the bytes to env_dict.
@@ -409,10 +421,14 @@
         import base64, zlib
         from metaflow.util import to_bytes
 
-        env_dict = json.loads(to_unicode(zlib.decompress(base64.b64decode(to_bytes(encoded_str)))))
+        env_dict = json.loads(
+            to_unicode(zlib.decompress(base64.b64decode(to_bytes(encoded_str))))
+        )
     except:
         # TODO: Add the URL for contact us page in the error?
-        raise click.BadArgumentUsage("Could not decode the sandbox " "configuration. Please contact us.")
+        raise click.BadArgumentUsage(
+            "Could not decode the sandbox " "configuration. Please contact us."
+        )
     # Persist to a file.
     persist_env(env_dict, profile)
 
@@ -498,20 +514,17 @@
         cyan("[METAFLOW_SERVICE_INTERNAL_URL]")
         + yellow(" (optional)")
         + " URL for Metaflow Service "
-<<<<<<< HEAD
-        + "(Accessible only within VPC).",
-        default=existing_env.get("METAFLOW_SERVICE_INTERNAL_URL", env["METAFLOW_SERVICE_URL"]),
-=======
         + "(Accessible only within VPC [AWS] or a Kubernetes cluster [if the service runs in one]).",
         default=existing_env.get(
             "METAFLOW_SERVICE_INTERNAL_URL", env["METAFLOW_SERVICE_URL"]
         ),
->>>>>>> c8456aa1
         show_default=True,
     )
     # Set Auth Key for the Metadata Service.
     env["METAFLOW_SERVICE_AUTH_KEY"] = click.prompt(
-        cyan("[METAFLOW_SERVICE_AUTH_KEY]") + yellow(" (optional)") + " Auth Key for Metaflow Service.",
+        cyan("[METAFLOW_SERVICE_AUTH_KEY]")
+        + yellow(" (optional)")
+        + " Auth Key for Metaflow Service.",
         default=existing_env.get("METAFLOW_SERVICE_AUTH_KEY", ""),
         show_default=True,
     )
@@ -572,7 +585,8 @@
         + "and/or schedule them on AWS Step "
         + "Functions.\nWould you like to configure Amazon "
         + "S3 as the default storage backend?",
-        default=empty_profile or existing_env.get("METAFLOW_DEFAULT_DATASTORE", "") == "s3",
+        default=empty_profile
+        or existing_env.get("METAFLOW_DEFAULT_DATASTORE", "") == "s3",
         abort=False,
     )
     if use_s3_as_datastore:
@@ -727,14 +741,18 @@
 
     # Set K8S Namespace
     env["METAFLOW_KUBERNETES_NAMESPACE"] = click.prompt(
-        cyan("[METAFLOW_KUBERNETES_NAMESPACE]") + yellow(" (optional)") + " Kubernetes Namespace ",
+        cyan("[METAFLOW_KUBERNETES_NAMESPACE]")
+        + yellow(" (optional)")
+        + " Kubernetes Namespace ",
         default="default",
         show_default=True,
     )
 
     # Set K8S SA
     env["METAFLOW_KUBERNETES_SERVICE_ACCOUNT"] = click.prompt(
-        cyan("[METAFLOW_KUBERNETES_SERVICE_ACCOUNT]") + yellow(" (optional)") + " Kubernetes Service Account ",
+        cyan("[METAFLOW_KUBERNETES_SERVICE_ACCOUNT]")
+        + yellow(" (optional)")
+        + " Kubernetes Service Account ",
         default="default",
         show_default=True,
     )
@@ -873,7 +891,8 @@
     "--profile",
     "-p",
     default="",
-    help="Configure a named profile. Activate the profile by setting " "`METAFLOW_PROFILE` environment variable.",
+    help="Configure a named profile. Activate the profile by setting "
+    "`METAFLOW_PROFILE` environment variable.",
 )
 @click.pass_context
 def aws(ctx, profile):
@@ -920,7 +939,8 @@
     "--profile",
     "-p",
     default="",
-    help="Configure a named profile. Activate the profile by setting " "`METAFLOW_PROFILE` environment variable.",
+    help="Configure a named profile. Activate the profile by setting "
+    "`METAFLOW_PROFILE` environment variable.",
 )
 @click.pass_context
 def kubernetes(ctx, profile):
