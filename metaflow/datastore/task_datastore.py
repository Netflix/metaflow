from collections import defaultdict
import json
import pickle
import sys
import time

from functools import wraps
from io import BufferedIOBase, FileIO, RawIOBase
from types import MethodType, FunctionType

from .. import metaflow_config
from ..exception import MetaflowInternalError
from ..metadata import DataArtifact, MetaDatum
from ..parameters import Parameter
from ..util import Path, is_stringish, to_fileobj

from .exceptions import DataException, UnpicklableArtifactException

_included_file_type = "<class 'metaflow.includefile.IncludedFile'>"


def only_if_not_done(f):
    @wraps(f)
    def method(self, *args, **kwargs):
        if self._is_done_set:
            raise MetaflowInternalError(
                "Tried to write to datastore " "(method %s) after it was marked " ".done()" % f.__name__
            )
        return f(self, *args, **kwargs)

    return method


def require_mode(mode):
    def wrapper(f):
        @wraps(f)
        def method(self, *args, **kwargs):
            if mode is not None and self._mode != mode:
                raise MetaflowInternalError(
                    "Attempting a datastore operation '%s' requiring mode '%s' "
                    "but have mode '%s'" % (f.__name__, mode, self._mode)
                )
            return f(self, *args, **kwargs)

        return method

    return wrapper


class ArtifactTooLarge(object):
    def __str__(self):
        return "< artifact too large >"


class TaskDataStore(object):
    """
    TaskDataStore is obtained through FlowDataStore.get_datastore_for_task and
    is used to store three things:
        - Task artifacts (using save_artifacts and load_artifacts) which will
          ultimately be stored using ContentAddressedStore's save_blobs and
          load_blobs. This is basically the content indexed portion of the
          storage (identical objects are stored only once).
        - Metadata information (using save_metadata and load_metadata) which
          stores JSON encoded metadata about a task in a non-content indexed
          way in a hierarchical manner (ie: the files are stored
          in a path indicated by the pathspec (run_id/step_name/task_id)).
          This portion of the store can be viewed as name indexed (storing
          two metadata items with the same name will overwrite the previous item
          so the condition of equality is the name as
          opposed to the content).
        - Logs which are a special sort of task metadata but are handled
          differently (they are not JSON-encodable dictionaries).
    """

    METADATA_ATTEMPT_SUFFIX = "attempt.json"
    METADATA_DONE_SUFFIX = "DONE.lock"
    METADATA_DATA_SUFFIX = "data.json"

    @staticmethod
    def metadata_name_for_attempt(name, attempt):
        if attempt is None:
            return name
        return "%d.%s" % (attempt, name)

    @staticmethod
    def parse_attempt_metadata(name):
        return name.split(".", 1)

    def __init__(
        self,
        flow_datastore,
        run_id,
        step_name,
        task_id,
        attempt=None,
        data_metadata=None,
        mode="r",
        allow_not_done=False,
    ):

        self._storage_impl = flow_datastore._storage_impl
        self.TYPE = self._storage_impl.TYPE
        self._ca_store = flow_datastore.ca_store
        self._environment = flow_datastore.environment
        self._run_id = run_id
        self._step_name = step_name
        self._task_id = task_id
        self._path = self._storage_impl.path_join(flow_datastore.flow_name, run_id, step_name, task_id)
        self._mode = mode
        self._attempt = attempt
        self._metadata = flow_datastore.metadata
        self._parent = flow_datastore

        # The GZIP encodings are for backward compatibility
        self._encodings = {"pickle-v2", "gzip+pickle-v2"}
        ver = sys.version_info[0] * 10 + sys.version_info[1]
        if ver >= 34:
            self._encodings.add("pickle-v4")
            self._encodings.add("gzip+pickle-v4")

        self._is_done_set = False

        # If the mode is 'write', we initialize things to empty
        if self._mode == "w":
            self._objects = {}
            self._info = {}
        elif self._mode == "r":
            if data_metadata is not None:
                # We already loaded the data metadata so just use that
                self._objects = data_metadata.get("objects", {})
                self._info = data_metadata.get("info", {})
            else:
                # What is the latest attempt ID for this task store.
                # NOTE: We *only* access to the data if the attempt that
                # produced it is done. In particular, we do not allow access to
                # a past attempt if a new attempt has started to avoid
                # inconsistencies (depending on when the user accesses the
                # datastore, the data may change). We make an exception to that
                # rule when allow_not_done is True which allows access to things
                # like logs even for tasks that did not write a done marker
                max_attempt = None
                for i in range(metaflow_config.MAX_ATTEMPTS):
                    check_meta = self._metadata_name_for_attempt(self.METADATA_ATTEMPT_SUFFIX, i)
                    if self.has_metadata(check_meta, add_attempt=False):
                        max_attempt = i
                if self._attempt is None:
                    self._attempt = max_attempt
                elif max_attempt is None or self._attempt > max_attempt:
                    # In this case, the attempt does not exist so we can't load
                    # anything
                    self._objects = {}
                    self._info = {}
                    return

                # Check if the latest attempt was completed successfully except
                # if we have allow_not_done
                data_obj = None
                if self.has_metadata(self.METADATA_DONE_SUFFIX):
                    data_obj = self.load_metadata([self.METADATA_DATA_SUFFIX])
                    data_obj = data_obj[self.METADATA_DATA_SUFFIX]
                elif self._attempt is None or not allow_not_done:
                    raise DataException("No completed attempts of the task was found for task '%s'" % self._path)

                if data_obj is not None:
                    self._objects = data_obj.get("objects", {})
                    self._info = data_obj.get("info", {})
        else:
            raise DataException("Unknown datastore mode: '%s'" % self._mode)

    @property
    def pathspec(self):
        return "/".join([self.run_id, self.step_name, self.task_id])

    @property
    def run_id(self):
        return self._run_id

    @property
    def step_name(self):
        return self._step_name

    @property
    def task_id(self):
        return self._task_id

    @property
    def attempt(self):
        return self._attempt

    @property
    def ds_metadata(self):
        return {"objects": self._objects.copy(), "info": self._info.copy()}

    @property
    def pathspec_index(self):
        idxstr = ",".join(map(str, (f.index for f in self["_foreach_stack"])))
        return "%s/%s[%s]" % (self._run_id, self._step_name, idxstr)

    @property
    def parent_datastore(self):
        return self._parent

    @require_mode(None)
    def get_log_location(self, logprefix, stream):
        log_name = self._get_log_location(logprefix, stream)
        path = self._storage_impl.path_join(self._path, self._metadata_name_for_attempt(log_name))
        return self._storage_impl.full_uri(path)

    @require_mode("r")
    def keys_for_artifacts(self, names):
        return [self._objects.get(name) for name in names]

    @only_if_not_done
    @require_mode("w")
    def init_task(self):
        """
        Call this to initialize the datastore with a new attempt.

        This method requires mode 'w'.
        """
        self.save_metadata({self.METADATA_ATTEMPT_SUFFIX: {"time": time.time()}})

    @only_if_not_done
    @require_mode("w")
    def save_artifacts(self, artifacts_iter, force_v4=False, len_hint=0):
        """
        Saves Metaflow Artifacts (Python objects) to the datastore and stores
        any relevant metadata needed to retrieve them.

        Typically, objects are pickled but the datastore may perform any
        operation that it deems necessary. You should only access artifacts
        using load_artifacts

        This method requires mode 'w'.

        Parameters
        ----------
        artifacts : Iterator[(string, object)]
            Iterator over the human-readable name of the object to save
            and the object itself
        force_v4 : boolean or Dict[string -> boolean]
            Indicates whether the artifact should be pickled using the v4
            version of pickle. If a single boolean, applies to all artifacts.
            If a dictionary, applies to the object named only. Defaults to False
            if not present or not specified
        len_hint: integer
            Estimated number of items in artifacts_iter
        """
        artifact_names = []

        def pickle_iter():
            for name, obj in artifacts_iter:
                do_v4 = force_v4 and force_v4 if isinstance(force_v4, bool) else force_v4.get(name, False)
                if do_v4:
                    encode_type = "gzip+pickle-v4"
                    if encode_type not in self._encodings:
                        raise DataException(
                            "Artifact *%s* requires a serialization encoding that "
                            "requires Python 3.4 or newer." % name
                        )
                    try:
                        blob = pickle.dumps(obj, protocol=4)
                    except TypeError as e:
                        raise UnpicklableArtifactException(name)
                else:
                    try:
                        blob = pickle.dumps(obj, protocol=2)
                        encode_type = "gzip+pickle-v2"
                    except (SystemError, OverflowError):
                        encode_type = "gzip+pickle-v4"
                        if encode_type not in self._encodings:
                            raise DataException(
                                "Artifact *%s* is very large (over 2GB). "
                                "You need to use Python 3.4 or newer if you want to "
                                "serialize large objects." % name
                            )
                        try:
                            blob = pickle.dumps(obj, protocol=4)
                        except TypeError as e:
                            raise UnpicklableArtifactException(name)
                    except TypeError as e:
                        raise UnpicklableArtifactException(name)

                self._info[name] = {
                    "size": len(blob),
                    "type": str(type(obj)),
                    "encoding": encode_type,
                }

                artifact_names.append(name)
                yield blob

        # Use the content-addressed store to store all artifacts
        save_result = self._ca_store.save_blobs(pickle_iter(), len_hint=len_hint)
        for name, result in zip(artifact_names, save_result):
            self._objects[name] = result.key

    @require_mode(None)
    def load_artifacts(self, names):
        """
        Mirror function to save_artifacts

        This function will retrieve the objects referenced by 'name'. Each
        object will be fetched and returned if found. Note that this function
        will return objects that may not be the same as the ones saved using
        saved_objects (taking into account possible environment changes, for
        example different conda environments) but it will return objects that
        can be used as the objects passed in to save_objects.

        This method can be used in both 'r' and 'w' mode. For the latter use
        case, this can happen when `passdown_partial` is called and an artifact
        passed down that way is then loaded.

        Parameters
        ----------
        names : List[string]
            List of artifacts to retrieve

        Returns
        -------
        Iterator[(string, object)] :
            An iterator over objects retrieved.
        """
        if not self._info:
            raise DataException(
                "Datastore for task '%s' does not have the required metadata to " "load artifacts" % self._path
            )
        to_load = defaultdict(list)
        for name in names:
            info = self._info.get(name)
            # We use gzip+pickle-v2 as this is the oldest/most compatible.
            # This datastore will always include the proper encoding version so
            # this is just to be able to read very old artifacts
            if info:
                encode_type = info.get("encoding", "gzip+pickle-v2")
            else:
                encode_type = "gzip+pickle-v2"
            if encode_type not in self._encodings:
                raise DataException("Python 3.4 or later is required to load artifact '%s'" % name)
            else:
                to_load[self._objects[name]].append(name)
        # At this point, we load what we don't have from the CAS
        # We assume that if we have one "old" style artifact, all of them are
        # like that which is an easy assumption to make since artifacts are all
        # stored by the same implementation of the datastore for a given task.
        for (key, blob) in self._ca_store.load_blobs(to_load.keys()):
            names = to_load[key]
            for name in names:
                # We unpickle everytime to have fully distinct objects (the user
                # would not expect two artifacts with different names to actually
                # be aliases of one another)
                yield name, pickle.loads(blob)

    @require_mode("r")
    def get_artifact_sizes(self, names):
        """
        Retrieves file sizes of artifacts defined in 'names' from their respective
        stored file metadata.

        Usage restricted to only 'r' mode due to depending on the metadata being written

        Parameters
        ----------
        names : List[string]
            List of artifacts to retrieve

        Returns
        -------
        Iterator[(string, int)] :
            An iterator over sizes retrieved.
        """
        for name in names:
            info = self._info.get(name)
            if info["type"] == _included_file_type:
                sz = self[name].size
            else:
                sz = info.get("size", 0)
            yield name, sz

    @require_mode("r")
    def get_legacy_log_size(self, stream):
        name = self._metadata_name_for_attempt("%s.log" % stream)
        path = self._storage_impl.path_join(self._path, name)

        return self._storage_impl.size_file(path)

    @require_mode("r")
    def get_log_size(self, logsources, stream):
        def _path(s):
            # construct path for fetching of a single log source
            _p = self._metadata_name_for_attempt(self._get_log_location(s, stream))
            return self._storage_impl.path_join(self._path, _p)

        paths = list(map(_path, logsources))
        sizes = [self._storage_impl.size_file(p) for p in paths]

        return sum(size for size in sizes if size is not None)

    @only_if_not_done
    @require_mode("w")
    def save_metadata(self, contents, allow_overwrite=True, add_attempt=True):
        """
        Save task metadata. This is very similar to save_artifacts; this
        function takes a dictionary with the key being the name of the metadata
        to save and the value being the metadata.
        The metadata, however, will not be stored in the CAS but rather directly
        in the TaskDataStore.

        This method requires mode 'w'

        Parameters
        ----------
        contents : Dict[string -> JSON-ifiable objects]
            Dictionary of metadata to store
        allow_overwrite : boolean, optional
            If True, allows the overwriting of the metadata, defaults to True
        add_attempt : boolean, optional
            If True, adds the attempt identifier to the metadata. defaults to
            True
        """
        return self._save_file(
            {k: json.dumps(v).encode("utf-8") for k, v in contents.items()},
            allow_overwrite,
            add_attempt,
        )

    @require_mode("w")
    def _dangerous_save_metadata_post_done(self, contents, allow_overwrite=True, add_attempt=True):
        """
        Method identical to save_metadata BUT BYPASSES THE CHECK ON DONE

        @warning This method should not be used unless you know what you are doing. This
        will write metadata to a datastore that has been marked as done which is an
        assumption that other parts of metaflow rely on (ie: when a datastore is marked
        as done, it is considered to be read-only).

        Currently only used in the case when the task is executed remotely but there is
        no (remote) metadata service configured. We therefore use the datastore to share
        metadata between the task and the Metaflow local scheduler. Due to some other
        constraints and the current plugin API, we could not use the regular method
        to save metadata.

        This method requires mode 'w'

        Parameters
        ----------
        contents : Dict[string -> JSON-ifiable objects]
            Dictionary of metadata to store
        allow_overwrite : boolean, optional
            If True, allows the overwriting of the metadata, defaults to True
        add_attempt : boolean, optional
            If True, adds the attempt identifier to the metadata. defaults to
            True
        """
        return self._save_file(
            {k: json.dumps(v).encode("utf-8") for k, v in contents.items()},
            allow_overwrite,
            add_attempt,
        )

    @require_mode("r")
    def load_metadata(self, names, add_attempt=True):
        """
        Loads metadata saved with `save_metadata`

        Parameters
        ----------
        names : List[string]
            The name of the metadata elements to load
        add_attempt : bool, optional
            Adds the attempt identifier to the metadata name if True,
            by default True

        Returns
        -------
        Dict: string -> JSON decoded object
            Results indexed by the name of the metadata loaded
        """
        transformer = lambda x: x
        if sys.version_info < (3, 6):
            transformer = lambda x: x.decode("utf-8")
        return {
            k: json.loads(transformer(v)) if v is not None else None
            for k, v in self._load_file(names, add_attempt).items()
        }

    @require_mode(None)
    def has_metadata(self, name, add_attempt=True):
        """
        Checks if this TaskDataStore has the metadata requested

        TODO: Should we make this take multiple names like the other calls?

        This method operates like load_metadata in both 'w' and 'r' modes.

        Parameters
        ----------
        names : string
            Metadata name to fetch
        add_attempt : bool, optional
            Adds the attempt identifier to the metadata name if True,
            by default True

        Returns
        -------
        boolean
            True if the metadata exists or False otherwise
        """
        if add_attempt:
            path = self._storage_impl.path_join(self._path, self._metadata_name_for_attempt(name))
        else:
            path = self._storage_impl.path_join(self._path, name)
        return self._storage_impl.is_file([path])[0]

    @require_mode(None)
    def get(self, name, default=None):
        """
        Convenience method around load_artifacts for a given name and with a
        provided default.

        This method requires mode 'r'.

        Parameters
        ----------
        name : str
            Name of the object to get
        default : object, optional
            Returns this value if object not found, by default None
        """
        if self._objects:
            try:
                return self[name] if name in self._objects else default
            except DataException:
                return default
        return default

    @require_mode("r")
    def is_none(self, name):
        """
        Convenience method to test if an artifact is None

        This method requires mode 'r'.

        Parameters
        ----------
        name : string
            Name of the artifact
        """
        if not self._info:
            return True
        info = self._info.get(name)
        if info:
            obj_type = info.get("type")
            # Conservatively check if the actual object is None,
            # in case the artifact is stored using a different python version.
            # Note that if an object is None and stored in Py2 and accessed in
            # Py3, this test will fail and we will fallback to the slow path. This
            # is intended (being conservative)
            if obj_type == str(type(None)):
                return True
        # Slow path since this has to get the object from the datastore
        return self.get(name) is None

    @only_if_not_done
    @require_mode("w")
    def done(self):
        """
        Mark this task-datastore as 'done' for the current attempt

        Will throw an exception if mode != 'w'
        """
        self.save_metadata(
            {
                self.METADATA_DATA_SUFFIX: {
                    "datastore": self.TYPE,
                    "version": "1.0",
                    "attempt": self._attempt,
                    "python_version": sys.version,
                    "objects": self._objects,
                    "info": self._info,
                },
                self.METADATA_DONE_SUFFIX: "",
            }
        )

        if self._metadata:
            self._metadata.register_metadata(
                self._run_id,
                self._step_name,
                self._task_id,
                [
                    MetaDatum(
                        field="attempt-done",
                        value=str(self._attempt),
                        type="attempt-done",
                        tags=["attempt_id:{0}".format(self._attempt)],
                    )
                ],
            )
            artifacts = [
                DataArtifact(
                    name=var,
                    ds_type=self.TYPE,
                    ds_root=self._storage_impl.datastore_root,
                    url=None,
                    sha=sha,
                    type=self._info[var]["encoding"],
                )
                for var, sha in self._objects.items()
            ]

            self._metadata.register_data_artifacts(self.run_id, self.step_name, self.task_id, self._attempt, artifacts)

        self._is_done_set = True

    @only_if_not_done
    @require_mode("w")
    def clone(self, origin):
        """
        Clone the information located in the TaskDataStore origin into this
        datastore

        Parameters
        ----------
        origin : TaskDataStore
            TaskDataStore to clone
        """
        self._objects = origin._objects
        self._info = origin._info

    @only_if_not_done
    @require_mode("w")
    def passdown_partial(self, origin, variables):
        # Pass-down from datastore origin all information related to vars to
        # this datastore. In other words, this adds to the current datastore all
        # the variables in vars (obviously, it does not download them or
        # anything but records information about them). This is used to
        # propagate parameters between datastores without actually loading the
        # parameters as well as for merge_artifacts
        for var in variables:
            sha = origin._objects.get(var)
            if sha:
                self._objects[var] = sha
                self._info[var] = origin._info[var]

    @only_if_not_done
    @require_mode("w")
    def persist(self, flow):
        """
        Persist any new artifacts that were produced when running flow

        NOTE: This is a DESTRUCTIVE operation that deletes artifacts from
        the given flow to conserve memory. Don't rely on artifact attributes
        of the flow object after calling this function.

        Parameters
        ----------
        flow : FlowSpec
            Flow to persist
        """

        if flow._datastore:
            self._objects.update(flow._datastore._objects)
            self._info.update(flow._datastore._info)

        # we create a list of valid_artifacts in advance, outside of
        # artifacts_iter so we can provide a len_hint below
        valid_artifacts = []
        for var in dir(flow):
            if var.startswith("__") or var in flow._EPHEMERAL:
                continue
            # Skip over properties of the class (Parameters or class variables)
            if hasattr(flow.__class__, var) and isinstance(getattr(flow.__class__, var), property):
                continue

            val = getattr(flow, var)
            if not (isinstance(val, MethodType) or isinstance(val, FunctionType) or isinstance(val, Parameter)):
                valid_artifacts.append((var, val))

        def artifacts_iter():
            # we consume the valid_artifacts list destructively to
            # make sure we don't keep references to artifacts. We
            # want to avoid keeping original artifacts and encoded
            # artifacts in memory simultaneously
            while valid_artifacts:
                var, val = valid_artifacts.pop()
                if not var.startswith("_") and var != "name":
                    # NOTE: Destructive mutation of the flow object. We keep
                    # around artifacts called 'name' and anything starting with
                    # '_' as they are used by the Metaflow runtime.
                    delattr(flow, var)
                yield var, val

        self.save_artifacts(artifacts_iter(), len_hint=len(valid_artifacts))

    @only_if_not_done
    @require_mode("w")
    def save_logs(self, logsource, stream_data):
        """
        Save log files for multiple streams, represented as
        a dictionary of streams. Each stream is identified by a type (a string)
        and is either a stringish or a BytesIO object or a Path object.

        Parameters
        ----------
        logsource : string
            Identifies the source of the stream (runtime, task, etc)

        stream_data : Dict[string -> bytes or Path]
            Each entry should have a string as the key indicating the type
            of the stream ('stderr', 'stdout') and as value should be bytes or
            a Path from which to stream the log.
        """
        to_store_dict = {}
        for stream, data in stream_data.items():
            n = self._get_log_location(logsource, stream)
            if isinstance(data, Path):
                to_store_dict[n] = FileIO(str(data), mode="r")
            else:
                to_store_dict[n] = data
        self._save_file(to_store_dict)

    @require_mode("r")
    def load_log_legacy(self, stream, attempt_override=None):
        """
        Load old-style, pre-mflog, log file represented as a bytes object.
        """
        name = self._metadata_name_for_attempt("%s.log" % stream, attempt_override)
        r = self._load_file([name], add_attempt=False)[name]
        return r if r is not None else b""

    @require_mode("r")
    def load_logs(self, logsources, stream, attempt_override=None):
        paths = dict(
            map(
                lambda s: (
                    self._metadata_name_for_attempt(
                        self._get_log_location(s, stream),
                        attempt_override=attempt_override,
                    ),
                    s,
                ),
                logsources,
            )
        )
        r = self._load_file(paths.keys(), add_attempt=False)
        return [(paths[k], v if v is not None else b"") for k, v in r.items()]

    @require_mode(None)
    def items(self):
        if self._objects:
            return self._objects.items()
        return {}

    @require_mode(None)
    def to_dict(self, show_private=False, max_value_size=None, include=None):
        d = {}
        for k, _ in self.items():
            if include and k not in include:
                continue
            if k[0] == "_" and not show_private:
                continue

            info = self._info[k]
            if max_value_size is not None:
                if info["type"] == _included_file_type:
                    sz = self[k].size
                else:
                    sz = info.get("size", 0)

                if sz == 0 or sz > max_value_size:
                    d[k] = ArtifactTooLarge()
                else:
                    d[k] = self[k]
                    if info["type"] == _included_file_type:
                        d[k] = d[k].decode(k)
            else:
                d[k] = self[k]
                if info["type"] == _included_file_type:
                    d[k] = d[k].decode(k)

        return d

    @require_mode("r")
    def format(self, **kwargs):
        def lines():
            for k, v in self.to_dict(**kwargs).items():
<<<<<<< HEAD
                yield k, "*{key}* [size: {size} type: {type}] = {value}".format(key=k, value=v, **self._info[k])
=======
                if self._info[k]["type"] == _included_file_type:
                    sz = self[k].size
                else:
                    sz = self._info[k]["size"]
                yield k, "*{key}* [size: {size} type: {type}] = {value}".format(
                    key=k, value=v, size=sz, type=self._info[k]["type"]
                )
>>>>>>> c8456aa1

        return "\n".join(line for k, line in sorted(lines()))

    @require_mode(None)
    def __contains__(self, name):
        if self._objects:
            return name in self._objects
        return False

    @require_mode(None)
    def __getitem__(self, name):
        _, obj = next(self.load_artifacts([name]))
        return obj

    @require_mode("r")
    def __iter__(self):
        if self._objects:
            return iter(self._objects)
        return iter([])

    @require_mode("r")
    def __str__(self):
        return self.format(show_private=True, max_value_size=1000)

    def _metadata_name_for_attempt(self, name, attempt_override=None):
        return self.metadata_name_for_attempt(name, self._attempt if attempt_override is None else attempt_override)

    @staticmethod
    def _get_log_location(logprefix, stream):
        return "%s_%s.log" % (logprefix, stream)

    def _save_file(self, contents, allow_overwrite=True, add_attempt=True):
        """
        Saves files in the directory for this TaskDataStore. This can be
        metadata, a log file or any other data that doesn't need to (or
        shouldn't) be stored in the Content Addressed Store.

        Parameters
        ----------
        contents : Dict[string -> stringish or RawIOBase or BufferedIOBase]
            Dictionary of file to store
        allow_overwrite : boolean, optional
            If True, allows the overwriting of the metadata, defaults to True
        add_attempt : boolean, optional
            If True, adds the attempt identifier to the metadata,
            defaults to True
        """

        def blob_iter():
            for name, value in contents.items():
                if add_attempt:
                    path = self._storage_impl.path_join(self._path, self._metadata_name_for_attempt(name))
                else:
                    path = self._storage_impl.path_join(self._path, name)
                if isinstance(value, (RawIOBase, BufferedIOBase)) and value.readable():
                    yield path, value
                elif is_stringish(value):
                    yield path, to_fileobj(value)
                else:
                    raise DataException(
                        "Metadata '%s' for task '%s' has an invalid type: %s" % (name, self._path, type(value))
                    )

        self._storage_impl.save_bytes(blob_iter(), overwrite=allow_overwrite)

    def _load_file(self, names, add_attempt=True):
        """
        Loads files from the TaskDataStore directory. These can be metadata,
        logs or any other files

        Parameters
        ----------
        names : List[string]
            The names of the files to load
        add_attempt : bool, optional
            Adds the attempt identifier to the metadata name if True,
            by default True

        Returns
        -------
        Dict: string -> bytes
            Results indexed by the name of the metadata loaded
        """
        to_load = []
        for name in names:
            if add_attempt:
                path = self._storage_impl.path_join(self._path, self._metadata_name_for_attempt(name))
            else:
                path = self._storage_impl.path_join(self._path, name)
            to_load.append(path)
        results = {}
        with self._storage_impl.load_bytes(to_load) as load_results:
            for key, path, meta in load_results:
                if add_attempt:
                    _, name = self.parse_attempt_metadata(self._storage_impl.basename(key))
                else:
                    name = self._storage_impl.basename(key)
                if path is None:
                    results[name] = None
                else:
                    with open(path, "rb") as f:
                        results[name] = f.read()
        return results<|MERGE_RESOLUTION|>--- conflicted
+++ resolved
@@ -24,7 +24,9 @@
     def method(self, *args, **kwargs):
         if self._is_done_set:
             raise MetaflowInternalError(
-                "Tried to write to datastore " "(method %s) after it was marked " ".done()" % f.__name__
+                "Tried to write to datastore "
+                "(method %s) after it was marked "
+                ".done()" % f.__name__
             )
         return f(self, *args, **kwargs)
 
@@ -105,7 +107,9 @@
         self._run_id = run_id
         self._step_name = step_name
         self._task_id = task_id
-        self._path = self._storage_impl.path_join(flow_datastore.flow_name, run_id, step_name, task_id)
+        self._path = self._storage_impl.path_join(
+            flow_datastore.flow_name, run_id, step_name, task_id
+        )
         self._mode = mode
         self._attempt = attempt
         self._metadata = flow_datastore.metadata
@@ -140,7 +144,9 @@
                 # like logs even for tasks that did not write a done marker
                 max_attempt = None
                 for i in range(metaflow_config.MAX_ATTEMPTS):
-                    check_meta = self._metadata_name_for_attempt(self.METADATA_ATTEMPT_SUFFIX, i)
+                    check_meta = self._metadata_name_for_attempt(
+                        self.METADATA_ATTEMPT_SUFFIX, i
+                    )
                     if self.has_metadata(check_meta, add_attempt=False):
                         max_attempt = i
                 if self._attempt is None:
@@ -159,7 +165,10 @@
                     data_obj = self.load_metadata([self.METADATA_DATA_SUFFIX])
                     data_obj = data_obj[self.METADATA_DATA_SUFFIX]
                 elif self._attempt is None or not allow_not_done:
-                    raise DataException("No completed attempts of the task was found for task '%s'" % self._path)
+                    raise DataException(
+                        "No completed attempts of the task was found for task '%s'"
+                        % self._path
+                    )
 
                 if data_obj is not None:
                     self._objects = data_obj.get("objects", {})
@@ -203,7 +212,9 @@
     @require_mode(None)
     def get_log_location(self, logprefix, stream):
         log_name = self._get_log_location(logprefix, stream)
-        path = self._storage_impl.path_join(self._path, self._metadata_name_for_attempt(log_name))
+        path = self._storage_impl.path_join(
+            self._path, self._metadata_name_for_attempt(log_name)
+        )
         return self._storage_impl.full_uri(path)
 
     @require_mode("r")
@@ -250,7 +261,11 @@
 
         def pickle_iter():
             for name, obj in artifacts_iter:
-                do_v4 = force_v4 and force_v4 if isinstance(force_v4, bool) else force_v4.get(name, False)
+                do_v4 = (
+                    force_v4 and force_v4
+                    if isinstance(force_v4, bool)
+                    else force_v4.get(name, False)
+                )
                 if do_v4:
                     encode_type = "gzip+pickle-v4"
                     if encode_type not in self._encodings:
@@ -323,7 +338,8 @@
         """
         if not self._info:
             raise DataException(
-                "Datastore for task '%s' does not have the required metadata to " "load artifacts" % self._path
+                "Datastore for task '%s' does not have the required metadata to "
+                "load artifacts" % self._path
             )
         to_load = defaultdict(list)
         for name in names:
@@ -336,7 +352,9 @@
             else:
                 encode_type = "gzip+pickle-v2"
             if encode_type not in self._encodings:
-                raise DataException("Python 3.4 or later is required to load artifact '%s'" % name)
+                raise DataException(
+                    "Python 3.4 or later is required to load artifact '%s'" % name
+                )
             else:
                 to_load[self._objects[name]].append(name)
         # At this point, we load what we don't have from the CAS
@@ -425,7 +443,9 @@
         )
 
     @require_mode("w")
-    def _dangerous_save_metadata_post_done(self, contents, allow_overwrite=True, add_attempt=True):
+    def _dangerous_save_metadata_post_done(
+        self, contents, allow_overwrite=True, add_attempt=True
+    ):
         """
         Method identical to save_metadata BUT BYPASSES THE CHECK ON DONE
 
@@ -507,7 +527,9 @@
             True if the metadata exists or False otherwise
         """
         if add_attempt:
-            path = self._storage_impl.path_join(self._path, self._metadata_name_for_attempt(name))
+            path = self._storage_impl.path_join(
+                self._path, self._metadata_name_for_attempt(name)
+            )
         else:
             path = self._storage_impl.path_join(self._path, name)
         return self._storage_impl.is_file([path])[0]
@@ -609,7 +631,9 @@
                 for var, sha in self._objects.items()
             ]
 
-            self._metadata.register_data_artifacts(self.run_id, self.step_name, self.task_id, self._attempt, artifacts)
+            self._metadata.register_data_artifacts(
+                self.run_id, self.step_name, self.task_id, self._attempt, artifacts
+            )
 
         self._is_done_set = True
 
@@ -670,11 +694,17 @@
             if var.startswith("__") or var in flow._EPHEMERAL:
                 continue
             # Skip over properties of the class (Parameters or class variables)
-            if hasattr(flow.__class__, var) and isinstance(getattr(flow.__class__, var), property):
+            if hasattr(flow.__class__, var) and isinstance(
+                getattr(flow.__class__, var), property
+            ):
                 continue
 
             val = getattr(flow, var)
-            if not (isinstance(val, MethodType) or isinstance(val, FunctionType) or isinstance(val, Parameter)):
+            if not (
+                isinstance(val, MethodType)
+                or isinstance(val, FunctionType)
+                or isinstance(val, Parameter)
+            ):
                 valid_artifacts.append((var, val))
 
         def artifacts_iter():
@@ -785,9 +815,6 @@
     def format(self, **kwargs):
         def lines():
             for k, v in self.to_dict(**kwargs).items():
-<<<<<<< HEAD
-                yield k, "*{key}* [size: {size} type: {type}] = {value}".format(key=k, value=v, **self._info[k])
-=======
                 if self._info[k]["type"] == _included_file_type:
                     sz = self[k].size
                 else:
@@ -795,7 +822,6 @@
                 yield k, "*{key}* [size: {size} type: {type}] = {value}".format(
                     key=k, value=v, size=sz, type=self._info[k]["type"]
                 )
->>>>>>> c8456aa1
 
         return "\n".join(line for k, line in sorted(lines()))
 
@@ -821,7 +847,9 @@
         return self.format(show_private=True, max_value_size=1000)
 
     def _metadata_name_for_attempt(self, name, attempt_override=None):
-        return self.metadata_name_for_attempt(name, self._attempt if attempt_override is None else attempt_override)
+        return self.metadata_name_for_attempt(
+            name, self._attempt if attempt_override is None else attempt_override
+        )
 
     @staticmethod
     def _get_log_location(logprefix, stream):
@@ -847,7 +875,9 @@
         def blob_iter():
             for name, value in contents.items():
                 if add_attempt:
-                    path = self._storage_impl.path_join(self._path, self._metadata_name_for_attempt(name))
+                    path = self._storage_impl.path_join(
+                        self._path, self._metadata_name_for_attempt(name)
+                    )
                 else:
                     path = self._storage_impl.path_join(self._path, name)
                 if isinstance(value, (RawIOBase, BufferedIOBase)) and value.readable():
@@ -856,7 +886,8 @@
                     yield path, to_fileobj(value)
                 else:
                     raise DataException(
-                        "Metadata '%s' for task '%s' has an invalid type: %s" % (name, self._path, type(value))
+                        "Metadata '%s' for task '%s' has an invalid type: %s"
+                        % (name, self._path, type(value))
                     )
 
         self._storage_impl.save_bytes(blob_iter(), overwrite=allow_overwrite)
@@ -882,7 +913,9 @@
         to_load = []
         for name in names:
             if add_attempt:
-                path = self._storage_impl.path_join(self._path, self._metadata_name_for_attempt(name))
+                path = self._storage_impl.path_join(
+                    self._path, self._metadata_name_for_attempt(name)
+                )
             else:
                 path = self._storage_impl.path_join(self._path, name)
             to_load.append(path)
@@ -890,7 +923,9 @@
         with self._storage_impl.load_bytes(to_load) as load_results:
             for key, path, meta in load_results:
                 if add_attempt:
-                    _, name = self.parse_attempt_metadata(self._storage_impl.basename(key))
+                    _, name = self.parse_attempt_metadata(
+                        self._storage_impl.basename(key)
+                    )
                 else:
                     name = self._storage_impl.basename(key)
                 if path is None:
