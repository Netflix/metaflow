--- conflicted
+++ resolved
@@ -20,10 +20,8 @@
 
 .DS_Store
 
-<<<<<<< HEAD
+.project
+.pydevproject
+
 # Pycharm
 .idea
-=======
-.project
-.pydevproject
->>>>>>> a655de9e
