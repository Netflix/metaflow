--- conflicted
+++ resolved
@@ -9,12 +9,6 @@
 # dependencies for metaflow
 invisible(lapply(c("R6", "reticulate", "magrittr", "cli", "lubridate"), install_dep))
 
-<<<<<<< HEAD
-# install numpy and pandas in Python to handle R matrix and data.frame 
-system("python3 -m pip install numpy pandas -qqq")
-
-=======
->>>>>>> 9e09ca64
 # the remote code package places the R package under the metaflow-r folder
 suppressMessages(install.packages("./metaflow-r", quiet = TRUE, repos = NULL, type = "source"))
 
