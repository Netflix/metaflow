--- conflicted
+++ resolved
@@ -38,10 +38,7 @@
   metaflow_location(flowRDS = flowRDS_file),
   container_image(),
   r_version(),
-<<<<<<< HEAD
-  py_dependencies()
-=======
+  py_dependencies(),
   paste(R.version.string),
   paste(getRversion())
->>>>>>> 086e3585
 )