--- conflicted
+++ resolved
@@ -7,7 +7,7 @@
   pull_request:
     branches:
     - master
-    - feature/kfp      
+    - feature/kfp
 jobs:
   test:
     name: ${{ matrix.lang }} tests on ${{ matrix.os }}
@@ -19,16 +19,6 @@
 
     steps:
     - uses: actions/checkout@v2
-<<<<<<< HEAD
-#    - name: Set up Python 2.x
-#      uses: actions/setup-python@v1
-#      with:
-#        python-version: '2.x'
-#    - name: Install Python 2.x dependencies
-#      run: |
-#        python2 -m pip install --upgrade pip
-#        python2 -m pip install tox
-=======
 
     - name: Set up Python 2.x
       if: matrix.lang == 'Python'
@@ -42,7 +32,6 @@
         python2 -m pip install --upgrade pip
         python2 -m pip install tox
 
->>>>>>> b73e6973
     - name: Set up Python 3.x
       uses: actions/setup-python@v1
       with:
@@ -52,13 +41,13 @@
       run: |
         python3 -m pip install --upgrade pip
         python3 -m pip install tox numpy
-    
+
     - name: Set up R 3.6
       if: matrix.lang == 'R'
       uses: r-lib/actions/setup-r@v1
       with:
-        r-version: '3.6.3' 
-    
+        r-version: '3.6.3'
+
     - name: Install R 3.6 system dependencies
       if: matrix.lang == 'R' && matrix.os == 'ubuntu-latest'
       run: sudo apt-get update; sudo apt-get install -y libcurl4-openssl-dev qpdf
@@ -66,11 +55,11 @@
     - name: Install R 3.6 Rlang dependencies
       if: matrix.lang == 'R'
       run: |
-        python3 -m pip install . 
+        python3 -m pip install .
         Rscript -e 'install.packages("devtools", repos="https://cloud.r-project.org", Ncpus=8)'
         Rscript -e 'devtools::install_deps("R", dependencies=TRUE, repos="https://cloud.r-project.org", upgrade="default")'
         R CMD INSTALL R
-        Rscript -e 'install.packages(c("data.table", "caret", "glmnet", "Matrix", "rjson"), repos="https://cloud.r-project.org", Ncpus=8)'   
+        Rscript -e 'install.packages(c("data.table", "caret", "glmnet", "Matrix", "rjson"), repos="https://cloud.r-project.org", Ncpus=8)'
 
     - name: Install latex for CRAN compatibility checks
       if: matrix.lang == 'R' && matrix.os == 'ubuntu-latest'
