--- conflicted
+++ resolved
@@ -1,7 +1,7 @@
 from setuptools import setup, find_packages
 
 version = '2.2.2'
-<<<<<<< HEAD
+
 
 """
 To use this version of Metaflow (which includes KFP integration), you
@@ -11,8 +11,8 @@
   - cd pipelines/sdk/python
   - pip3 install -e .
 """
-=======
->>>>>>> 482c57f3
+
+
 
 setup(name='metaflow',
       version=version,
