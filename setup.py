from setuptools import setup, find_packages

<<<<<<< HEAD
with open("metaflow/version.py", mode="r") as f:
    version = f.read().splitlines()[0].split("=")[1].strip(" \"'")
=======
version = "2.10.3"
>>>>>>> fd611600

setup(
    include_package_data=True,
    name="metaflow",
    version=version,
    description="Metaflow: More Data Science, Less Engineering",
    long_description=open("README.md").read(),
    long_description_content_type="text/markdown",
    author="Metaflow Developers",
    author_email="help@metaflow.org",
    license="Apache Software License",
    classifiers=[
        "Development Status :: 5 - Production/Stable",
        "License :: OSI Approved :: Apache Software License",
        "Operating System :: MacOS :: MacOS X",
        "Operating System :: POSIX :: Linux",
        "Programming Language :: Python :: 3",
        "Programming Language :: Python :: 3.5",
        "Programming Language :: Python :: 3.6",
        "Programming Language :: Python :: 3.7",
        "Programming Language :: Python :: 3.8",
        "Programming Language :: Python :: 3.9",
        "Programming Language :: Python :: 3.10",
        "Programming Language :: Python :: 3.11",
    ],
    project_urls={
        "Source": "https://github.com/Netflix/metaflow",
        "Issues": "https://github.com/Netflix/metaflow/issues",
        "Documentation": "https://docs.metaflow.org",
    },
    packages=find_packages(exclude=["metaflow_test"]),
    py_modules=[
        "metaflow",
    ],
    package_data={
        "metaflow": [
            "tutorials/*/*",
            "plugins/env_escape/configurations/*/*",
            "py.typed",
        ]
    },
    entry_points="""
        [console_scripts]
        metaflow=metaflow.cmd.main_cli:start
      """,
    install_requires=[
        "requests",
        "boto3",
    ],
)<|MERGE_RESOLUTION|>--- conflicted
+++ resolved
@@ -1,11 +1,7 @@
 from setuptools import setup, find_packages
 
-<<<<<<< HEAD
 with open("metaflow/version.py", mode="r") as f:
     version = f.read().splitlines()[0].split("=")[1].strip(" \"'")
-=======
-version = "2.10.3"
->>>>>>> fd611600
 
 setup(
     include_package_data=True,
@@ -30,6 +26,7 @@
         "Programming Language :: Python :: 3.9",
         "Programming Language :: Python :: 3.10",
         "Programming Language :: Python :: 3.11",
+        "Programming Language :: Python :: 3.12",
     ],
     project_urls={
         "Source": "https://github.com/Netflix/metaflow",
